# syntax=docker/dockerfile:1.7-labs

# Stage 1: Build stage
FROM ubuntu:24.04 AS builder

ARG VERSION
ARG CODE_RELEASE
ARG DOCKER_VERSION=28.3.2
ARG DOCKER_CHANNEL=stable

# Install build dependencies
RUN apt-get update && apt-get install -y --no-install-recommends \
    ca-certificates \
    curl \
    wget \
    git \
    python3 \
    make \
    g++ \
    bash \
    unzip \
    gnupg \
    && rm -rf /var/lib/apt/lists/*

# Install Node.js 24.x
RUN curl -fsSL https://deb.nodesource.com/setup_24.x | bash - && \
    apt-get install -y nodejs && \
    rm -rf /var/lib/apt/lists/* && \
    npm install -g node-gyp && \
    corepack enable && \
    corepack prepare pnpm@10.14.0 --activate

# Install Bun
RUN curl -fsSL https://bun.sh/install | bash && \
    mv /root/.bun/bin/bun /usr/local/bin/ && \
    ln -s /usr/local/bin/bun /usr/local/bin/bunx && \
    bun --version && \
    bunx --version

# Install openvscode-server
RUN if [ -z "${CODE_RELEASE}" ]; then \
    CODE_RELEASE=$(curl -sX GET "https://api.github.com/repos/gitpod-io/openvscode-server/releases/latest" \
      | awk '/tag_name/{print $4;exit}' FS='[""]' \
      | sed 's|^openvscode-server-v||'); \
  fi && \
  echo "CODE_RELEASE=${CODE_RELEASE}" && \
  arch="$(dpkg --print-architecture)" && \
  if [ "$arch" = "amd64" ]; then \
    ARCH="x64"; \
  elif [ "$arch" = "arm64" ]; then \
    ARCH="arm64"; \
  fi && \
  mkdir -p /app/openvscode-server && \
  curl -fsSL -o \
    /tmp/openvscode-server.tar.gz \
    "https://github.com/gitpod-io/openvscode-server/releases/download/openvscode-server-v${CODE_RELEASE}/openvscode-server-v${CODE_RELEASE}-linux-${ARCH}.tar.gz" && \
  tar xf \
    /tmp/openvscode-server.tar.gz -C \
    /app/openvscode-server/ --strip-components=1 && \
  rm -rf /tmp/openvscode-server.tar.gz

# Copy package files for monorepo dependency installation
WORKDIR /cmux
COPY package.json pnpm-lock.yaml pnpm-workspace.yaml .npmrc ./
COPY --parents apps/*/package.json packages/*/package.json scripts/package.json ./

# Install dependencies with cache (non-interactive)
# Note: vscode-extension filter uses the new package name without @
RUN --mount=type=cache,id=pnpm,target=/root/.local/share/pnpm/store CI=1 pnpm install --frozen-lockfile=true --filter "@cmux/worker..." --filter "@cmux/shared..." --filter "cmux-vscode-extension..."

RUN mkdir -p /builtins && \
    echo '{"name":"builtins","type":"module","version":"1.0.0"}' > /builtins/package.json
WORKDIR /builtins

# Copy source files needed for build
WORKDIR /cmux
# Copy shared package source and config
COPY packages/shared/src ./packages/shared/src
COPY packages/shared/tsconfig.json ./packages/shared/

# Copy convex package (needed by shared)
COPY packages/convex ./packages/convex/

# Copy worker source and scripts
COPY apps/worker/src ./apps/worker/src
COPY apps/worker/tsconfig.json ./apps/worker/
COPY apps/worker/wait-for-docker.sh ./apps/worker/

# Copy VS Code extension source
COPY packages/vscode-extension/src ./packages/vscode-extension/src
COPY packages/vscode-extension/tsconfig.json ./packages/vscode-extension/
COPY packages/vscode-extension/.vscodeignore ./packages/vscode-extension/

# Build worker with bundling, using the installed node_modules
RUN cd /cmux && \
    bun build ./apps/worker/src/index.ts \
    --target node \
    --outdir ./apps/worker/build \
    --external @cmux/convex \
    --external node:* && \
    echo "Built worker" && \
    cp -r ./apps/worker/build /builtins/build && \
    cp ./apps/worker/wait-for-docker.sh /usr/local/bin/ && \
    chmod +x /usr/local/bin/wait-for-docker.sh

# Verify bun is still working in builder
RUN bun --version && bunx --version

# Build vscode extension
WORKDIR /cmux/packages/vscode-extension
RUN bun run package && cp cmux-vscode-extension-0.0.1.vsix /tmp/cmux-vscode-extension-0.0.1.vsix

# Install VS Code extensions
RUN /app/openvscode-server/bin/openvscode-server --install-extension /tmp/cmux-vscode-extension-0.0.1.vsix && \
    rm /tmp/cmux-vscode-extension-0.0.1.vsix

# Create VS Code user settings
RUN mkdir -p /root/.openvscode-server/data/User && \
    echo '{"workbench.startupEditor": "none", "terminal.integrated.macOptionClickForcesSelection": true}' > /root/.openvscode-server/data/User/settings.json && \
    mkdir -p /root/.openvscode-server/data/User/profiles/default-profile && \
    echo '{"workbench.startupEditor": "none", "terminal.integrated.macOptionClickForcesSelection": true}' > /root/.openvscode-server/data/User/profiles/default-profile/settings.json && \
    mkdir -p /root/.openvscode-server/data/Machine && \
    echo '{"workbench.startupEditor": "none", "terminal.integrated.macOptionClickForcesSelection": true}' > /root/.openvscode-server/data/Machine/settings.json

# Stage 2: Runtime stage
FROM ubuntu:24.04 AS runtime

ARG DOCKER_VERSION=28.3.2
ARG DOCKER_CHANNEL=stable

# Install runtime dependencies only
RUN apt-get update && apt-get install -y --no-install-recommends \
    ca-certificates \
    curl \
    wget \
    git \
    python3 \
    bash \
    nano \
    net-tools \
    lsof \
    sudo \
    supervisor \
    iptables \
    openssl \
    pigz \
    xz-utils \
    tmux \
    ripgrep \
    && rm -rf /var/lib/apt/lists/*

# Install GitHub CLI
RUN curl -fsSL https://cli.github.com/packages/githubcli-archive-keyring.gpg | dd of=/usr/share/keyrings/githubcli-archive-keyring.gpg \
    && chmod go+r /usr/share/keyrings/githubcli-archive-keyring.gpg \
    && echo "deb [arch=$(dpkg --print-architecture) signed-by=/usr/share/keyrings/githubcli-archive-keyring.gpg] https://cli.github.com/packages stable main" | tee /etc/apt/sources.list.d/github-cli.list > /dev/null \
    && apt-get update \
    && apt-get install -y gh \
    && rm -rf /var/lib/apt/lists/*

# Install Node.js 24.x (runtime) and enable pnpm via corepack
RUN curl -fsSL https://deb.nodesource.com/setup_24.x | bash - && \
    apt-get install -y nodejs && \
    rm -rf /var/lib/apt/lists/* && \
    corepack enable && \
    corepack prepare pnpm@10.14.0 --activate

# Copy Bun from builder
COPY --from=builder /usr/local/bin/bun /usr/local/bin/bun
COPY --from=builder /usr/local/bin/bunx /usr/local/bin/bunx

# Verify bun works in runtime
RUN bun --version && bunx --version
<<<<<<< HEAD
RUN bun add -g @openai/codex@0.20.0 @anthropic-ai/claude-code@1.0.72 @google/gemini-cli@0.1.21 opencode-ai@latest codebuff @devcontainers/cli @sourcegraph/amp
=======
RUN bun add -g @openai/codex@0.20.0 @anthropic-ai/claude-code@1.0.83 @google/gemini-cli@0.1.21 opencode-ai@latest codebuff @devcontainers/cli @sourcegraph/amp
>>>>>>> 9b7c7bd2

# Install cursor cli
RUN curl https://cursor.com/install -fsS | bash
RUN /root/.local/bin/cursor-agent --version

# Set iptables-legacy (required for Docker in Docker on Ubuntu 22.04+)
RUN update-alternatives --set iptables /usr/sbin/iptables-legacy

# Install Docker
RUN <<-'EOF'
    set -eux; \
    arch="$(uname -m)"; \
    case "$arch" in \
        x86_64) dockerArch='x86_64' ;; \
        aarch64) dockerArch='aarch64' ;; \
        *) echo >&2 "error: unsupported architecture ($arch)"; exit 1 ;; \
    esac; \
    wget -O docker.tgz "https://download.docker.com/linux/static/${DOCKER_CHANNEL}/${dockerArch}/docker-${DOCKER_VERSION}.tgz"; \
    tar --extract --file docker.tgz --strip-components 1 --directory /usr/local/bin/; \
    rm docker.tgz; \
    dockerd --version; \
    docker --version
EOF

# Install Docker Compose and Buildx plugins
RUN <<-'EOF'
    set -eux; \
    mkdir -p /usr/local/lib/docker/cli-plugins; \
    arch="$(uname -m)"; \
    # Install Docker Compose
    curl -SL "https://github.com/docker/compose/releases/download/v2.32.2/docker-compose-linux-${arch}" \
        -o /usr/local/lib/docker/cli-plugins/docker-compose; \
    chmod +x /usr/local/lib/docker/cli-plugins/docker-compose; \
    # Install Docker Buildx
    curl -SL "https://github.com/docker/buildx/releases/download/v0.18.0/buildx-v0.18.0.linux-${arch}" \
        -o /usr/local/lib/docker/cli-plugins/docker-buildx; \
    chmod +x /usr/local/lib/docker/cli-plugins/docker-buildx; \
    echo "Docker plugins installed successfully"
EOF

# Skip docker-init installation - ubuntu-dind doesn't have it

# Set Bun path
ENV PATH="/usr/local/bin:$PATH"

# Copy only the built artifacts and runtime dependencies from builder
COPY --from=builder /app/openvscode-server /app/openvscode-server
COPY --from=builder /root/.openvscode-server /root/.openvscode-server
COPY --from=builder /builtins /builtins
COPY --from=builder /usr/local/bin/wait-for-docker.sh /usr/local/bin/wait-for-docker.sh

# Setup pnpm and install global packages
RUN SHELL=/bin/bash pnpm setup && \
    . /root/.bashrc

# Install tmux configuration for better mouse scrolling behavior
COPY configs/tmux.conf /etc/tmux.conf


# Find and install claude-code.vsix from Bun cache using ripgrep
RUN claude_vsix=$(rg --files /root/.bun/install/cache/@anthropic-ai 2>/dev/null | rg "claude-code\.vsix$" | head -1) && \
    if [ -n "$claude_vsix" ]; then \
        echo "Found claude-code.vsix at: $claude_vsix" && \
        /app/openvscode-server/bin/openvscode-server --install-extension "$claude_vsix"; \
    else \
        echo "Warning: claude-code.vsix not found in Bun cache" && \
        exit 1; \
    fi

# Create modprobe script (required for DinD)
RUN <<-'EOF'
cat > /usr/local/bin/modprobe << 'SCRIPT'
#!/bin/sh
set -eu
# "modprobe" without modprobe
for module; do
    if [ "${module#-}" = "$module" ]; then
        ip link show "$module" || true
        lsmod | grep "$module" || true
    fi
done
# remove /usr/local/... from PATH so we can exec the real modprobe as a last resort
export PATH='/usr/sbin:/usr/bin:/sbin:/bin'
exec modprobe "$@"
SCRIPT
chmod +x /usr/local/bin/modprobe
EOF

# Create workspace directory
RUN mkdir -p /workspace /root/workspace

VOLUME /var/lib/docker

# Create supervisor config for dockerd
# Based on https://github.com/cruizba/ubuntu-dind
RUN <<-'EOF'
mkdir -p /etc/supervisor/conf.d
cat > /etc/supervisor/conf.d/dockerd.conf << 'CONFIG'
[program:dockerd]
command=/usr/local/bin/dockerd
autostart=true
autorestart=true
stderr_logfile=/var/log/dockerd.err.log
stdout_logfile=/var/log/dockerd.out.log
CONFIG
EOF

# Copy startup script and prompt wrapper
COPY startup.sh /startup.sh
COPY prompt-wrapper.sh /usr/local/bin/prompt-wrapper
RUN chmod +x /startup.sh /usr/local/bin/prompt-wrapper

# Ports
# 39375: Docker daemon (unencrypted) - if needed
# 39376: VS Code Extension Socket Server
# 39377: Worker service
# 39378: OpenVSCode server
EXPOSE 39375 39376 39377 39378

WORKDIR /

ENTRYPOINT ["/startup.sh"]
CMD []<|MERGE_RESOLUTION|>--- conflicted
+++ resolved
@@ -170,11 +170,7 @@
 
 # Verify bun works in runtime
 RUN bun --version && bunx --version
-<<<<<<< HEAD
-RUN bun add -g @openai/codex@0.20.0 @anthropic-ai/claude-code@1.0.72 @google/gemini-cli@0.1.21 opencode-ai@latest codebuff @devcontainers/cli @sourcegraph/amp
-=======
 RUN bun add -g @openai/codex@0.20.0 @anthropic-ai/claude-code@1.0.83 @google/gemini-cli@0.1.21 opencode-ai@latest codebuff @devcontainers/cli @sourcegraph/amp
->>>>>>> 9b7c7bd2
 
 # Install cursor cli
 RUN curl https://cursor.com/install -fsS | bash
