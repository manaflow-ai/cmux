--- conflicted
+++ resolved
@@ -221,9 +221,6 @@
 RUN chmod +x /usr/local/bin/cmux-collect-relevant-diff.sh
 
 # Install envctl/envd into runtime
-<<<<<<< HEAD
-RUN CMUX_ENV_VERSION=0.0.7 curl https://raw.githubusercontent.com/lawrencecchen/cmux-env/main/scripts/install.sh | bash && \
-=======
 # Using direct download URL to avoid GitHub API rate limits
 RUN CMUX_ENV_VERSION=0.0.8 && \
     arch="$(uname -m)" && \
@@ -237,7 +234,6 @@
     mv /tmp/cmux-env-${CMUX_ENV_VERSION}-${arch_name}-unknown-linux-musl/envd /usr/local/bin/envd && \
     rm -rf /tmp/cmux-env-${CMUX_ENV_VERSION}-${arch_name}-unknown-linux-musl && \
     chmod +x /usr/local/bin/envctl /usr/local/bin/envd && \
->>>>>>> c878ef22
     envctl --version && \
     envctl install-hook bash && \
     echo '[ -f ~/.bashrc ] && . ~/.bashrc' > /root/.profile && \
