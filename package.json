--- conflicted
+++ resolved
@@ -26,11 +26,8 @@
     "typecheck:www": "cd apps/www && pnpm run typecheck",
     "generate-routes": "cd apps/client && bun run generate-routes",
     "generate-openapi-client": "cd apps/www && bun run generate-openapi-client",
-<<<<<<< HEAD
-    "build:mac-arm64-local": "bash scripts/build-local-mac-arm64.sh"
-=======
+    "build:mac-arm64-local": "bash scripts/build-local-mac-arm64.sh",
     "convex:deploy:prod": "(cd packages/convex && bun run deploy:prod)"
->>>>>>> 2f85e0a6
   },
   "devDependencies": {
     "@eslint/js": "^9.34.0",
