--- conflicted
+++ resolved
@@ -22,11 +22,7 @@
 use hyper_rustls::HttpsConnectorBuilder;
 use lol_html::{HtmlRewriter, Settings, element, html_content::ContentType};
 use tokio::{
-<<<<<<< HEAD
     io::{copy_bidirectional_with_sizes, AsyncWriteExt},
-=======
-    io::{AsyncWriteExt, copy_bidirectional},
->>>>>>> 6a59f8f4
     sync::oneshot,
     task::JoinHandle,
 };
@@ -880,17 +876,12 @@
     builder.body(Body::empty()).unwrap()
 }
 
-<<<<<<< HEAD
 async fn tunnel_upgraded(
     mut client: Upgraded,
     mut backend: Upgraded,
 ) -> io::Result<()> {
     // Use larger buffers (64KB) for better WebSocket throughput
     let result = copy_bidirectional_with_sizes(&mut client, &mut backend, WS_BUFFER_SIZE, WS_BUFFER_SIZE).await;
-=======
-async fn tunnel_upgraded(mut client: Upgraded, mut backend: Upgraded) -> io::Result<()> {
-    let result = copy_bidirectional(&mut client, &mut backend).await;
->>>>>>> 6a59f8f4
     let _ = client.shutdown().await;
     let _ = backend.shutdown().await;
     result.map(|_| ())
