--- conflicted
+++ resolved
@@ -77,18 +77,6 @@
 export function buildHeatmapPrompt(
   filePath: string,
   formattedDiff: readonly string[],
-<<<<<<< HEAD
-  options?: HeatmapPromptOptions
-): string {
-  const diffBody =
-    formattedDiff.length > 0 ? formattedDiff.join("\n") : "(no diff)";
-
-  // Add language instruction if specified
-  const languageInstruction = options?.language
-    ? `\n- IMPORTANT: Write all shouldReviewWhy comments in ${options.language} language. The hints must be in ${options.language}.`
-    : "";
-
-=======
   tooltipLanguage: TooltipLanguageValue = DEFAULT_TOOLTIP_LANGUAGE
 ): string {
   const diffBody =
@@ -98,7 +86,6 @@
     tooltipLanguage !== DEFAULT_TOOLTIP_LANGUAGE
       ? `\n- IMPORTANT: Write ALL shouldReviewWhy explanations in ${languageName}. The mostImportantWord should remain as it appears in the code (do not translate code identifiers).`
       : "";
->>>>>>> 6a59f8f4
   return `You are preparing a review heatmap for the file "${filePath}".
 Return structured data matching the provided schema. Rules:
 - Keep the original diff text in the "line" field; it may begin with "+", "-", or " ".
