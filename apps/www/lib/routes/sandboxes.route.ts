--- conflicted
+++ resolved
@@ -329,11 +329,7 @@
             identifiers: scriptIdentifiers ?? undefined,
             convexUrl: env.NEXT_PUBLIC_CONVEX_URL,
             taskRunJwt: body.taskRunJwt || undefined,
-<<<<<<< HEAD
             isCloudWorkspace: !body.taskRunId, // Cloud workspaces have no taskRunId; agent tasks do
-=======
-            isCloudWorkspace,
->>>>>>> 79cdec63
           });
         })().catch((error) => {
           console.error(
