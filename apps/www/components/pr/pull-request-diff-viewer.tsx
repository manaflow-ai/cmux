--- conflicted
+++ resolved
@@ -1938,7 +1938,6 @@
         </div>
 
         <div className="flex-1 min-w-0 space-y-3">
-<<<<<<< HEAD
           {thresholdedFileEntries.map(
             ({ entry, review, diffHeatmap, streamState }) => {
               const isFocusedFile =
@@ -1950,30 +1949,6 @@
                       lineNumber: focusedError.lineNumber,
                     }
                   : null
-=======
-          {thresholdedFileEntries.map(({ entry, review, diffHeatmap }) => {
-            const isFocusedFile =
-              focusedError?.filePath === entry.file.filename;
-            const focusedLine = isFocusedFile
-              ? focusedError
-                ? {
-                  side: focusedError.side,
-                  lineNumber: focusedError.lineNumber,
-                }
-                : null
-              : null;
-            const focusedChangeKey = isFocusedFile
-              ? (focusedError?.changeKey ?? null)
-              : null;
-            const autoTooltipLine =
-              isFocusedFile &&
-                autoTooltipTarget &&
-                autoTooltipTarget.filePath === entry.file.filename
-                ? {
-                  side: autoTooltipTarget.side,
-                  lineNumber: autoTooltipTarget.lineNumber,
-                }
->>>>>>> ae389060
                 : null;
               const focusedChangeKey = isFocusedFile
                 ? (focusedError?.changeKey ?? null)
