"use client";

import {
  Fragment,
  useCallback,
  useEffect,
  useMemo,
  useRef,
  useState,
  useId,
  useDeferredValue,
} from "react";
import type {
  ReactElement,
  ReactNode,
  KeyboardEvent as ReactKeyboardEvent,
  CSSProperties,
  ChangeEvent,
} from "react";
import {
  ChevronLeft,
  ChevronDown,
  ChevronRight,
  FileCode,
  FileEdit,
  FileMinus,
  FilePlus,
  FileText,
  Sparkles,
  Copy,
  Check,
  Loader2,
  Star,
  AlertTriangle,
  Send,
} from "lucide-react";
import {
  Decoration,
  Diff,
  Hunk,
  computeNewLineNumber,
  computeOldLineNumber,
  parseDiff,
  pickRanges,
  getChangeKey,
  tokenize,
  type ChangeData,
  type FileData,
  type HunkTokens,
  type RenderGutter,
  type RenderToken,
} from "react-diff-view";
import "react-diff-view/style/index.css";

import { api } from "@cmux/convex/api";
import { useConvexQuery } from "@convex-dev/react-query";
import type { FunctionReturnType } from "convex/server";
import type { GithubFileChange } from "@/lib/github/fetch-pull-request";
import { cn } from "@/lib/utils";
import CmuxLogo from "@/components/logo/cmux-logo";
import {
  Tooltip,
  TooltipContent,
  TooltipProvider,
  TooltipTrigger,
} from "@/components/ui/tooltip";
import { refractor } from "refractor/all";

import {
  MaterialSymbolsFolderOpenSharp,
  MaterialSymbolsFolderSharp,
} from "../icons/material-symbols";
import {
  parseReviewHeatmap,
  prepareDiffHeatmapArtifacts,
  renderDiffHeatmapFromArtifacts,
  type DiffHeatmap,
  type DiffHeatmapArtifacts,
  type ReviewHeatmapLine,
  type ResolvedHeatmapLine,
} from "./heatmap";
import {
  ReviewCompletionNotificationCard,
  type ReviewCompletionNotificationCardState,
} from "./review-completion-notification-card";
import clsx from "clsx";
import { kitties } from "./kitty";

type PullRequestDiffViewerProps = {
  files: GithubFileChange[];
  teamSlugOrId: string;
  repoFullName: string;
  prNumber?: number | null;
  comparisonSlug?: string | null;
  jobType?: "pull_request" | "comparison";
  commitRef?: string;
  baseCommitRef?: string;
  pullRequestTitle?: string;
  pullRequestUrl?: string;
};

type ParsedFileDiff = {
  file: GithubFileChange;
  anchorId: string;
  diff: FileData | null;
  error?: string;
};

type RefractorNode =
  | {
      type: "text";
      value: string;
    }
  | {
      type: string;
      children?: RefractorNode[];
      [key: string]: unknown;
    };

const extensionToLanguage: Record<string, string> = {
  bash: "bash",
  c: "c",
  cc: "cpp",
  cmake: "cmake",
  coffee: "coffeescript",
  conf: "ini",
  cpp: "cpp",
  cjs: "javascript",
  cs: "csharp",
  css: "css",
  cxx: "cpp",
  dockerfile: "dockerfile",
  gql: "graphql",
  graphql: "graphql",
  h: "c",
  hh: "cpp",
  hpp: "cpp",
  htm: "markup",
  html: "markup",
  hxx: "cpp",
  ini: "ini",
  java: "java",
  js: "javascript",
  json: "json",
  json5: "json",
  jsx: "jsx",
  kt: "kotlin",
  kts: "kotlin",
  less: "less",
  m: "objectivec",
  md: "markdown",
  mdx: "markdown",
  mk: "makefile",
  mjs: "javascript",
  mm: "objectivec",
  php: "php",
  prisma: "prisma",
  ps1: "powershell",
  psm1: "powershell",
  py: "python",
  rs: "rust",
  rb: "ruby",
  sass: "scss",
  scss: "scss",
  sh: "bash",
  sql: "sql",
  svg: "markup",
  swift: "swift",
  toml: "toml",
  ts: "typescript",
  tsx: "tsx",
  vue: "vue",
  xml: "markup",
  yaml: "yaml",
  yml: "yaml",
  zsh: "bash",
  svelte: "svelte",
  go: "go",
  diff: "diff",
  env: "bash",
  lock: "yaml",
};

const filenameLanguageMap: Record<string, string> = {
  dockerfile: "dockerfile",
  "docker-compose.yml": "yaml",
  "cmakelists.txt": "cmake",
  makefile: "makefile",
  gitignore: "bash",
  env: "bash",
  "env.example": "bash",
  gemfile: "ruby",
  podfile: "ruby",
  brewfile: "ruby",
  "package-lock.json": "json",
  "yarn.lock": "yaml",
  "pnpm-lock.yaml": "yaml",
  "bun.lock": "toml",
};

type RefractorLike = {
  highlight(code: string, language: string): unknown;
};

function createRefractorAdapter(base: RefractorLike) {
  const isNodeWithChildren = (
    value: unknown
  ): value is { children: RefractorNode[] } => {
    return (
      typeof value === "object" &&
      value !== null &&
      "children" in value &&
      Array.isArray((value as { children?: unknown }).children)
    );
  };

  return {
    highlight(code: string, language: string): RefractorNode[] {
      const result = base.highlight(code, language);

      if (Array.isArray(result)) {
        return result;
      }

      if (isNodeWithChildren(result)) {
        return result.children;
      }

      const fallbackNode: RefractorNode = {
        type: "text",
        value: code,
      };

      return [fallbackNode];
    },
  };
}

const refractorAdapter = createRefractorAdapter(refractor);

type FileOutput =
  | FunctionReturnType<typeof api.codeReview.listFileOutputsForPr>[number]
  | FunctionReturnType<
      typeof api.codeReview.listFileOutputsForComparison
    >[number];

type HeatmapTooltipMeta = {
  score: number;
  reason: string | null;
};

type FileDiffViewModel = {
  entry: ParsedFileDiff;
  review: FileOutput | null;
  reviewHeatmap: ReviewHeatmapLine[];
  diffHeatmapArtifacts: DiffHeatmapArtifacts | null;
  changeKeyByLine: Map<string, string>;
  streamState: StreamFileState | null;
};

type ReviewErrorTarget = {
  id: string;
  anchorId: string;
  filePath: string;
  lineNumber: number;
  side: DiffLineSide;
  reason: string | null;
  score: number | null;
  changeKey: string | null;
};

type FocusNavigateOptions = {
  source?: "keyboard" | "pointer";
};

type ActiveTooltipTarget = {
  filePath: string;
  lineNumber: number;
  side: DiffLineSide;
};

type ShowAutoTooltipOptions = {
  sticky?: boolean;
};

type HeatmapTooltipTheme = {
  contentClass: string;
  titleClass: string;
  reasonClass: string;
};

type NavigateOptions = {
  updateAnchor?: boolean;
  updateHash?: boolean;
};

type DiffLineSide = "new" | "old";

type DiffLineLocation = {
  side: DiffLineSide;
  lineNumber: number;
};

type LineTooltipMap = Record<DiffLineSide, Map<number, HeatmapTooltipMeta>>;

type StreamFileStatus = "pending" | "success" | "skipped" | "error";

type StreamFileState = {
  lines: ReviewHeatmapLine[];
  status: StreamFileStatus;
  skipReason?: string | null;
  summary?: string | null;
};

const SIDEBAR_WIDTH_STORAGE_KEY = "cmux:pr-diff-viewer:file-tree-width";
const SIDEBAR_DEFAULT_WIDTH = 330;
const SIDEBAR_MIN_WIDTH = 240;
const SIDEBAR_MAX_WIDTH = 520;

function mergeHeatmapLines(
  primary: ReviewHeatmapLine[],
  fallback: ReviewHeatmapLine[]
): ReviewHeatmapLine[] {
  if (fallback.length === 0) {
    return primary;
  }

  const lineMap = new Map<string, ReviewHeatmapLine>();

  for (const entry of primary) {
    const normalized =
      typeof entry.lineText === "string"
        ? entry.lineText.replace(/\s+/g, " ").trim()
        : "";
    const key = `${entry.lineNumber ?? "unknown"}:${normalized}`;
    lineMap.set(key, entry);
  }

  for (const entry of fallback) {
    const normalized =
      typeof entry.lineText === "string"
        ? entry.lineText.replace(/\s+/g, " ").trim()
        : "";
    const key = `${entry.lineNumber ?? "unknown"}:${normalized}`;
    if (!lineMap.has(key)) {
      lineMap.set(key, entry);
    }
  }

  return Array.from(lineMap.values()).sort((a, b) => {
    const aLine = a.lineNumber ?? Number.MAX_SAFE_INTEGER;
    const bLine = b.lineNumber ?? Number.MAX_SAFE_INTEGER;
    if (aLine !== bLine) {
      return aLine - bLine;
    }
    return (a.lineText ?? "").localeCompare(b.lineText ?? "");
  });
}

function clampSidebarWidth(value: number): number {
  if (Number.isNaN(value)) {
    return SIDEBAR_DEFAULT_WIDTH;
  }
  return Math.min(SIDEBAR_MAX_WIDTH, Math.max(SIDEBAR_MIN_WIDTH, value));
}

function inferLanguage(filename: string): string | null {
  const lowerPath = filename.toLowerCase();
  const segments = lowerPath.split("/");
  const basename = segments[segments.length - 1] ?? lowerPath;

  if (filenameLanguageMap[lowerPath]) {
    return filenameLanguageMap[lowerPath];
  }

  if (filenameLanguageMap[basename]) {
    return filenameLanguageMap[basename];
  }

  const dotSegments = basename.split(".").filter(Boolean);

  for (let index = dotSegments.length - 1; index >= 0; index -= 1) {
    const part = dotSegments[index];
    const language = extensionToLanguage[part];
    if (language) {
      return language;
    }
  }

  return null;
}

type FileTreeNode = {
  name: string;
  path: string;
  children: FileTreeNode[];
  file?: GithubFileChange;
  isLoading?: boolean;
};

type FileStatusMeta = {
  icon: ReactElement;
  colorClassName: string;
  label: string;
};

function getFileStatusMeta(
  status: GithubFileChange["status"] | undefined
): FileStatusMeta {
  const iconClassName = "h-3.5 w-3.5";

  switch (status) {
    case "added":
      return {
        icon: <FilePlus className={iconClassName} />,
        colorClassName: "text-emerald-600",
        label: "Added file",
      };
    case "removed":
      return {
        icon: <FileMinus className={iconClassName} />,
        colorClassName: "text-rose-600",
        label: "Removed file",
      };
    case "modified":
    case "changed":
      return {
        icon: <FileEdit className={iconClassName} />,
        colorClassName: "text-amber-600",
        label: "Modified file",
      };
    case "renamed":
      return {
        icon: <FileCode className={iconClassName} />,
        colorClassName: "text-sky-600",
        label: "Renamed file",
      };
    case "copied":
      return {
        icon: <FileCode className={iconClassName} />,
        colorClassName: "text-sky-600",
        label: "Copied file",
      };
    default:
      return {
        icon: <FileText className={iconClassName} />,
        colorClassName: "text-neutral-500",
        label: "File change",
      };
  }
}

function CopyButton({ text }: { text: string }) {
  const [copied, setCopied] = useState(false);

  const handleCopy = useCallback(async () => {
    try {
      await navigator.clipboard.writeText(text);
      setCopied(true);
      setTimeout(() => setCopied(false), 2000);
    } catch (err) {
      console.error("Failed to copy text:", err);
    }
  }, [text]);

  return (
    <button
      type="button"
      onClick={handleCopy}
      className="flex items-center gap-1.5 rounded px-2 py-1 text-xs font-medium text-sky-700 transition-colors hover:bg-sky-100"
      aria-label={copied ? "Copied to clipboard" : "Copy to clipboard"}
    >
      {copied ? (
        <>
          <Check className="h-3.5 w-3.5" aria-hidden />
          <span>Copied!</span>
        </>
      ) : (
        <>
          <Copy className="h-3.5 w-3.5" aria-hidden />
          <span>Copy</span>
        </>
      )}
    </button>
  );
}

const DEBUG_LOG = false;

export function PullRequestDiffViewer({
  files,
  teamSlugOrId,
  repoFullName,
  prNumber,
  comparisonSlug,
  jobType,
  commitRef,
  baseCommitRef,
  pullRequestTitle,
  pullRequestUrl,
}: PullRequestDiffViewerProps) {
  const normalizedJobType: "pull_request" | "comparison" =
    jobType ?? (comparisonSlug ? "comparison" : "pull_request");

  const [streamStateByFile, setStreamStateByFile] = useState<
    Map<string, StreamFileState>
  >(() => new Map());

  useEffect(() => {
    if (normalizedJobType !== "pull_request") {
      return;
    }
    if (typeof prNumber !== "number" || Number.isNaN(prNumber)) {
      return;
    }
    if (!repoFullName) {
      return;
    }

    const controller = new AbortController();
    setStreamStateByFile(new Map());
    const params = new URLSearchParams({
      repoFullName,
      prNumber: String(prNumber),
    });

    (async () => {
      try {
        const response = await fetch(
          `/api/pr-review/simple?${params.toString()}`,
          {
            signal: controller.signal,
          }
        );

        if (!response.ok) {
          console.error(
            "[simple-review][frontend] Failed to start stream",
            response.status
          );
          return;
        }

        const body = response.body;
        if (!body) {
          console.error(
            "[simple-review][frontend] Response body missing for stream"
          );
          return;
        }

        const reader = body.getReader();
        const decoder = new TextDecoder();
        let buffer = "";

        while (true) {
          const { value, done } = await reader.read();
          if (done) {
            break;
          }
          buffer += decoder.decode(value, { stream: true });

          let separatorIndex = buffer.indexOf("\n\n");
          while (separatorIndex !== -1) {
            const rawEvent = buffer.slice(0, separatorIndex);
            buffer = buffer.slice(separatorIndex + 2);
            separatorIndex = buffer.indexOf("\n\n");

            const lines = rawEvent.split("\n");
            for (const line of lines) {
              if (!line.startsWith("data:")) {
                continue;
              }
              const data = line.slice(5).trim();
              if (data.length === 0) {
                continue;
              }
              try {
                const payload = JSON.parse(data) as Record<string, unknown>;
                const type =
                  typeof payload.type === "string" ? payload.type : "";
                const filePath =
                  typeof payload.filePath === "string"
                    ? payload.filePath
                    : null;

                switch (type) {
                  case "status":
                    if (DEBUG_LOG) {
                      console.info(
                        "[simple-review][frontend][status]",
                        payload
                      );
                    }
                    break;
                  case "file":
                    if (DEBUG_LOG) {
                      console.info("[simple-review][frontend][file]", payload);
                    }
                    if (filePath) {
                      setStreamStateByFile((previous) => {
                        const next = new Map(previous);
                        const current = next.get(filePath);
                        next.set(filePath, {
                          lines: current?.lines ?? [],
                          status: "pending",
                          skipReason: null,
                          summary: null,
                        });
                        return next;
                      });
                    }
                    break;
                  case "skip":
                    if (DEBUG_LOG) {
                      console.info("[simple-review][frontend][skip]", payload);
                    }
                    if (filePath) {
                      setStreamStateByFile((previous) => {
                        const next = new Map(previous);
                        const current = next.get(filePath) ?? {
                          lines: [],
                          status: "pending",
                          skipReason: null,
                          summary: null,
                        };
                        next.set(filePath, {
                          ...current,
                          skipReason:
                            typeof payload.reason === "string"
                              ? payload.reason
                              : (current.skipReason ?? null),
                          summary:
                            typeof payload.reason === "string"
                              ? payload.reason
                              : (current.summary ?? null),
                        });
                        return next;
                      });
                    }
                    break;
                  case "file-complete":
                    if (DEBUG_LOG) {
                      console.info(
                        "[simple-review][frontend][file-complete]",
                        payload
                      );
                    }
                    if (filePath) {
                      const status =
                        payload.status === "skipped" ||
                        payload.status === "error" ||
                        payload.status === "success"
                          ? (payload.status as StreamFileStatus)
                          : "success";
                      const summary =
                        typeof payload.summary === "string"
                          ? payload.summary
                          : undefined;
                      setStreamStateByFile((previous) => {
                        const next = new Map(previous);
                        const current = next.get(filePath) ?? {
                          lines: [],
                          status: "pending",
                          skipReason: null,
                          summary: null,
                        };
                        next.set(filePath, {
                          ...current,
                          status,
                          summary: summary ?? current.summary ?? null,
                        });
                        return next;
                      });
                    }
                    break;
                  case "hunk":
                    if (DEBUG_LOG) {
                      console.info("[simple-review][frontend][hunk]", payload);
                    }
                    break;
                  case "line": {
                    if (DEBUG_LOG) {
                      console.info("[simple-review][frontend][line]", payload);
                    }
                    if (!filePath) {
                      break;
                    }
                    const linePayload = payload.line as
                      | Record<string, unknown>
                      | undefined;
                    if (!linePayload) {
                      break;
                    }
                    const rawScore =
                      typeof linePayload.scoreNormalized === "number"
                        ? linePayload.scoreNormalized
                        : typeof linePayload.score === "number"
                          ? linePayload.score / 100
                          : null;
                    if (rawScore === null || rawScore <= 0) {
                      break;
                    }
                    const normalizedScore = Math.max(0, Math.min(rawScore, 1));
                    const lineNumber =
                      typeof linePayload.newLineNumber === "number"
                        ? linePayload.newLineNumber
                        : typeof linePayload.oldLineNumber === "number"
                          ? linePayload.oldLineNumber
                          : null;
                    const lineText =
                      typeof linePayload.diffLine === "string"
                        ? linePayload.diffLine
                        : typeof linePayload.codeLine === "string"
                          ? linePayload.codeLine
                          : null;
                    const normalizedText =
                      typeof lineText === "string"
                        ? lineText.replace(/\s+/g, " ").trim()
                        : null;
                    if (!normalizedText) {
                      break;
                    }

                    const reviewLine: ReviewHeatmapLine = {
                      lineNumber,
                      lineText,
                      score: normalizedScore,
                      reason:
                        typeof linePayload.shouldReviewWhy === "string"
                          ? linePayload.shouldReviewWhy
                          : null,
                      mostImportantWord:
                        typeof linePayload.mostImportantWord === "string"
                          ? linePayload.mostImportantWord
                          : null,
                    };

                    setStreamStateByFile((previous) => {
                      const next = new Map(previous);
                      const current = next.get(filePath) ?? {
                        lines: [],
                        status: "pending",
                        skipReason: null,
                        summary: null,
                      };
                      const lineKey = `${reviewLine.lineNumber ?? "unknown"}:${
                        reviewLine.lineText ?? ""
                      }`;
                      const filtered = current.lines.filter((line) => {
                        const existingKey = `${line.lineNumber ?? "unknown"}:${
                          line.lineText ?? ""
                        }`;
                        return existingKey !== lineKey;
                      });
                      const updated = [...filtered, reviewLine].sort((a, b) => {
                        const aLine = a.lineNumber ?? Number.MAX_SAFE_INTEGER;
                        const bLine = b.lineNumber ?? Number.MAX_SAFE_INTEGER;
                        if (aLine !== bLine) {
                          return aLine - bLine;
                        }
                        return (a.lineText ?? "").localeCompare(
                          b.lineText ?? ""
                        );
                      });
                      next.set(filePath, {
                        ...current,
                        lines: updated,
                      });
                      return next;
                    });
                    break;
                  }
                  case "complete":
                    if (DEBUG_LOG) {
                      console.info(
                        "[simple-review][frontend][complete]",
                        payload
                      );
                    }
                    setStreamStateByFile((previous) => {
                      let changed = false;
                      const next = new Map(previous);
                      for (const [path, state] of next.entries()) {
                        if (state.status === "pending") {
                          next.set(path, {
                            ...state,
                            status: "success",
                          });
                          changed = true;
                        }
                      }
                      return changed ? next : previous;
                    });
                    break;
                  case "error":
                    console.error("[simple-review][frontend][error]", payload);
                    break;
                  default:
                    console.info("[simple-review][frontend][event]", payload);
                }
              } catch (error) {
                console.warn(
                  "[simple-review][frontend] Failed to parse SSE data",
                  { data, error }
                );
              }
            }
          }
        }

        if (buffer.trim().length > 0) {
          console.debug("[simple-review][frontend] Remaining buffer", buffer);
        }
      } catch (error) {
        if (controller.signal.aborted) {
          return;
        }
        console.error("[simple-review][frontend] Stream failed", error);
      }
    })();

    return () => {
      controller.abort();
    };
  }, [normalizedJobType, prNumber, repoFullName, setStreamStateByFile]);

  const prQueryArgs = useMemo(
    () =>
      normalizedJobType !== "pull_request" ||
      prNumber === null ||
      prNumber === undefined
        ? ("skip" as const)
        : {
            teamSlugOrId,
            repoFullName,
            prNumber,
            ...(commitRef ? { commitRef } : {}),
            ...(baseCommitRef ? { baseCommitRef } : {}),
          },
    [
      normalizedJobType,
      teamSlugOrId,
      repoFullName,
      prNumber,
      commitRef,
      baseCommitRef,
    ]
  );

  const comparisonQueryArgs = useMemo(
    () =>
      normalizedJobType !== "comparison" || !comparisonSlug
        ? ("skip" as const)
        : {
            teamSlugOrId,
            repoFullName,
            comparisonSlug,
            ...(commitRef ? { commitRef } : {}),
            ...(baseCommitRef ? { baseCommitRef } : {}),
          },
    [
      normalizedJobType,
      teamSlugOrId,
      repoFullName,
      comparisonSlug,
      commitRef,
      baseCommitRef,
    ]
  );

  const prFileOutputs = useConvexQuery(
    api.codeReview.listFileOutputsForPr,
    prQueryArgs
  );
  const comparisonFileOutputs = useConvexQuery(
    api.codeReview.listFileOutputsForComparison,
    comparisonQueryArgs
  );

  const fileOutputs =
    normalizedJobType === "comparison" ? comparisonFileOutputs : prFileOutputs;

  const fileOutputIndex = useMemo(() => {
    if (!fileOutputs) {
      return new Map<string, FileOutput>();
    }

    const map = new Map<string, FileOutput>();
    for (const output of fileOutputs) {
      map.set(output.filePath, output);
    }
    return map;
  }, [fileOutputs]);

  const sortedFiles = useMemo(() => {
    // Sort files to match the tree structure order
    // The tree displays files depth-first, so we need to sort by path segments
    return [...files].sort((a, b) => {
      const aSegments = a.filename.split("/");
      const bSegments = b.filename.split("/");
      const minLength = Math.min(aSegments.length, bSegments.length);

      // Compare segment by segment
      for (let i = 0; i < minLength; i++) {
        const aSegment = aSegments[i]!;
        const bSegment = bSegments[i]!;

        // At the last segment for one of the paths
        const aIsLast = i === aSegments.length - 1;
        const bIsLast = i === bSegments.length - 1;

        if (aSegment === bSegment) {
          // Same segment, continue to next level
          continue;
        }

        // If one is a file and one is a directory at this level, directory comes first
        if (aIsLast && !bIsLast) return 1; // a is file, b is directory
        if (!aIsLast && bIsLast) return -1; // a is directory, b is file

        // Both are directories or both are files at this level, sort alphabetically
        return aSegment.localeCompare(bSegment);
      }

      // One path is a prefix of the other
      // Shorter path (file in parent dir) comes before longer path (file in subdir)
      return aSegments.length - bSegments.length;
    });
  }, [files]);

  const totalFileCount = sortedFiles.length;

  const processedFileCount = useMemo(() => {
    if (fileOutputs === undefined && streamStateByFile.size === 0) {
      return null;
    }

    let count = 0;
    for (const file of sortedFiles) {
      const streamState = streamStateByFile.get(file.filename);
      const isStreamComplete =
        streamState !== undefined && streamState.status !== "pending";
      const isProcessed =
        fileOutputIndex.has(file.filename) || isStreamComplete;
      if (isProcessed) {
        count += 1;
      }
    }

    return count;
  }, [fileOutputs, fileOutputIndex, sortedFiles, streamStateByFile]);

  const isLoadingFileOutputs =
    fileOutputs === undefined &&
    (streamStateByFile.size === 0 ||
      Array.from(streamStateByFile.values()).some(
        (state) => state.status === "pending"
      ));

  const pendingFileCount = useMemo(() => {
    if (processedFileCount === null) {
      return Math.max(totalFileCount, 0);
    }
    return Math.max(totalFileCount - processedFileCount, 0);
  }, [processedFileCount, totalFileCount]);

  const [heatmapThresholdInput, setHeatmapThresholdInput] = useState(0);
  const heatmapThreshold = useDeferredValue(heatmapThresholdInput);

  const [isNotificationSupported, setIsNotificationSupported] = useState(false);
  const [notificationPermission, setNotificationPermission] =
    useState<NotificationPermission | null>(null);
  const [shouldNotifyOnCompletion, setShouldNotifyOnCompletion] =
    useState(false);
  const [isRequestingNotification, setIsRequestingNotification] =
    useState(false);
  const previousPendingCountRef = useRef<number | null>(null);

  useEffect(() => {
    if (typeof window === "undefined") {
      return;
    }

    const supported = "Notification" in window;
    setIsNotificationSupported(supported);

    if (!supported) {
      return;
    }

    setNotificationPermission(Notification.permission);
  }, []);

  useEffect(() => {
    if (notificationPermission === "denied") {
      setShouldNotifyOnCompletion(false);
    }
  }, [notificationPermission]);

  useEffect(() => {
    const previousPending = previousPendingCountRef.current;
    previousPendingCountRef.current = pendingFileCount;

    if (
      !isNotificationSupported ||
      notificationPermission !== "granted" ||
      !shouldNotifyOnCompletion
    ) {
      return;
    }

    if (
      pendingFileCount === 0 &&
      (previousPending === null || previousPending > 0)
    ) {
      try {
        const completionMessage =
          totalFileCount === 1
            ? "Finished reviewing the last file."
            : "Finished reviewing all files in this review.";
        const isPullRequestReview = normalizedJobType === "pull_request";
        const sanitizedTitle =
          typeof pullRequestTitle === "string"
            ? pullRequestTitle.replace(/\s+/g, " ").trim()
            : "";
        const effectiveTitle =
          sanitizedTitle.length > 0 ? sanitizedTitle : null;
        const sanitizedUrl =
          typeof pullRequestUrl === "string" ? pullRequestUrl.trim() : "";
        const hasValidPrNumber =
          typeof prNumber === "number" && Number.isFinite(prNumber);
        const trimmedRepoFullName =
          repoFullName.trim().length > 0 ? repoFullName.trim() : null;
        const fallbackUrl =
          isPullRequestReview && hasValidPrNumber && trimmedRepoFullName
            ? `https://github.com/${trimmedRepoFullName}/pull/${prNumber}`
            : null;
        const effectiveUrl =
          sanitizedUrl.length > 0 ? sanitizedUrl : fallbackUrl;
        const repoDescriptor =
          trimmedRepoFullName && hasValidPrNumber
            ? `${trimmedRepoFullName}#${prNumber}`
            : trimmedRepoFullName;

        const detailLines: string[] = [];

        if (isPullRequestReview) {
          const descriptorParts: string[] = [];
          if (effectiveTitle) {
            descriptorParts.push(`“${effectiveTitle}”`);
          }
          if (repoDescriptor) {
            descriptorParts.push(repoDescriptor);
          }

          if (descriptorParts.length > 0) {
            detailLines.push(descriptorParts.join(" • "));
          }

          if (effectiveUrl) {
            detailLines.push(effectiveUrl);
          }
        }

        const bodyLines = [completionMessage, ...detailLines].filter(
          (line) => line && line.length > 0
        );
        const body = bodyLines.join("\n");
        const titleSubject =
          isPullRequestReview && (effectiveTitle || repoDescriptor)
            ? (effectiveTitle ?? repoDescriptor)
            : null;
        const notificationTitle =
          titleSubject && titleSubject.length > 0
            ? `Review complete • ${titleSubject}`
            : "Automated review complete";

        const notification = new Notification(notificationTitle, {
          body,
          tag: "cmux-review-complete",
        });
        notification.onclick = () => {
          window.focus();
          notification.close();
        };
      } catch {
        // Ignore notification errors (for example, blocked constructors)
      } finally {
        setShouldNotifyOnCompletion(false);
      }
    }
  }, [
    isNotificationSupported,
    notificationPermission,
    pendingFileCount,
    shouldNotifyOnCompletion,
    totalFileCount,
    normalizedJobType,
    pullRequestTitle,
    pullRequestUrl,
    repoFullName,
    prNumber,
  ]);

  const handleEnableCompletionNotification = useCallback(async () => {
    if (!isNotificationSupported) {
      return;
    }

    if (notificationPermission === "granted") {
      setShouldNotifyOnCompletion(true);
      return;
    }

    if (notificationPermission === "denied") {
      return;
    }

    setIsRequestingNotification(true);
    try {
      const permission = await Notification.requestPermission();
      setNotificationPermission(permission);
      if (permission === "granted") {
        setShouldNotifyOnCompletion(true);
      }
    } catch {
      // Ignore errors while requesting permission
    } finally {
      setIsRequestingNotification(false);
    }
  }, [isNotificationSupported, notificationPermission]);

  const hasKnownPendingFiles =
    processedFileCount !== null && pendingFileCount > 0;

  const handleDisableCompletionNotification = useCallback(() => {
    setShouldNotifyOnCompletion(false);
  }, []);

  const notificationCardState =
    useMemo<ReviewCompletionNotificationCardState | null>(() => {
      if (
        !isNotificationSupported ||
        !hasKnownPendingFiles ||
        notificationPermission === null
      ) {
        return null;
      }

      if (notificationPermission === "denied") {
        return { kind: "blocked" };
      }

      if (shouldNotifyOnCompletion) {
        return {
          kind: "enabled",
          onDisable: handleDisableCompletionNotification,
        };
      }

      return {
        kind: "prompt",
        isRequesting: isRequestingNotification,
        onEnable: handleEnableCompletionNotification,
      };
    }, [
      handleDisableCompletionNotification,
      handleEnableCompletionNotification,
      hasKnownPendingFiles,
      isNotificationSupported,
      isRequestingNotification,
      notificationPermission,
      shouldNotifyOnCompletion,
    ]);

  const parsedDiffs = useMemo<ParsedFileDiff[]>(() => {
    return sortedFiles.map((file) => {
      if (!file.patch) {
        const renameMessage =
          file.status === "renamed"
            ? buildRenameMissingDiffMessage(file)
            : null;
        return {
          file,
          anchorId: file.filename,
          diff: null,
          error: renameMessage ?? undefined,
        };
      }

      try {
        const [diff] = parseDiff(buildDiffText(file), {
          nearbySequences: "zip",
        });
        return {
          file,
          anchorId: file.filename,
          diff: diff ?? null,
        };
      } catch (error) {
        const message =
          error instanceof Error
            ? error.message
            : "Unable to parse GitHub patch payload.";
        return {
          file,
          anchorId: file.filename,
          diff: null,
          error: message,
        };
      }
    });
  }, [sortedFiles]);

  const fileEntries = useMemo<FileDiffViewModel[]>(() => {
    return parsedDiffs.map((entry) => {
      const review = fileOutputIndex.get(entry.file.filename) ?? null;
      const streamState = streamStateByFile.get(entry.file.filename) ?? null;
      const streamedHeatmap = streamState?.lines ?? [];
      const reviewHeatmapFromCodex = review
        ? parseReviewHeatmap(review.codexReviewOutput)
        : [];
      const reviewHeatmap = mergeHeatmapLines(
        streamedHeatmap,
        reviewHeatmapFromCodex
      );
      const diffHeatmapArtifacts =
        entry.diff && reviewHeatmap.length > 0
          ? prepareDiffHeatmapArtifacts(entry.diff, reviewHeatmap)
          : null;
      if (entry.diff && reviewHeatmap.length > 0 && !diffHeatmapArtifacts) {
        console.debug("[simple-review][frontend] No artifacts derived", {
          filePath: entry.file.filename,
          reviewHeatmapCount: reviewHeatmap.length,
        });
      }

      return {
        entry,
        review,
        reviewHeatmap,
        diffHeatmapArtifacts,
        changeKeyByLine: buildChangeKeyIndex(entry.diff),
        streamState,
      };
    });
  }, [parsedDiffs, fileOutputIndex, streamStateByFile]);

  const thresholdedFileEntries = useMemo(
    () =>
      fileEntries.map((fileEntry) => ({
        ...fileEntry,
        diffHeatmap: fileEntry.diffHeatmapArtifacts
          ? renderDiffHeatmapFromArtifacts(
              fileEntry.diffHeatmapArtifacts,
              heatmapThreshold
            )
          : null,
      })),
    [fileEntries, heatmapThreshold]
  );

  const errorTargets = useMemo<ReviewErrorTarget[]>(() => {
    const targets: ReviewErrorTarget[] = [];

    for (const fileEntry of thresholdedFileEntries) {
      const { entry, diffHeatmap, changeKeyByLine } = fileEntry;
      if (!diffHeatmap || diffHeatmap.totalEntries === 0) {
        continue;
      }

      const addTargets = (
        entriesMap: Map<number, ResolvedHeatmapLine>,
        side: DiffLineSide
      ) => {
        if (entriesMap.size === 0) {
          return;
        }

        const sortedEntries = Array.from(entriesMap.entries()).sort(
          (a, b) => a[0] - b[0]
        );

        for (const [lineNumber, metadata] of sortedEntries) {
          targets.push({
            id: `${entry.anchorId}:${side}:${lineNumber}`,
            anchorId: entry.anchorId,
            filePath: entry.file.filename,
            lineNumber,
            side,
            reason: metadata.reason ?? null,
            score: metadata.score ?? null,
            changeKey:
              changeKeyByLine.get(buildLineKey(side, lineNumber)) ?? null,
          });
        }
      };

      addTargets(diffHeatmap.entries, "new");
      addTargets(diffHeatmap.oldEntries, "old");
    }

    return targets;
  }, [thresholdedFileEntries]);

  const targetCount = errorTargets.length;

  const [focusedErrorIndex, setFocusedErrorIndex] = useState<number | null>(
    null
  );
  const [autoTooltipTarget, setAutoTooltipTarget] =
    useState<ActiveTooltipTarget | null>(null);
  const autoTooltipTimeoutRef = useRef<number | null>(null);
  const focusChangeOriginRef = useRef<"user" | "auto">("auto");

  const clearAutoTooltip = useCallback(() => {
    if (
      typeof window !== "undefined" &&
      autoTooltipTimeoutRef.current !== null
    ) {
      window.clearTimeout(autoTooltipTimeoutRef.current);
      autoTooltipTimeoutRef.current = null;
    }
    setAutoTooltipTarget(null);
  }, []);

  const showAutoTooltipForTarget = useCallback(
    (target: ReviewErrorTarget, options?: ShowAutoTooltipOptions) => {
      if (typeof window === "undefined") {
        return;
      }

      if (autoTooltipTimeoutRef.current !== null) {
        window.clearTimeout(autoTooltipTimeoutRef.current);
        autoTooltipTimeoutRef.current = null;
      }

      setAutoTooltipTarget({
        filePath: target.filePath,
        lineNumber: target.lineNumber,
        side: target.side,
      });

      const shouldStick = options?.sticky ?? false;

      if (!shouldStick) {
        autoTooltipTimeoutRef.current = window.setTimeout(() => {
          setAutoTooltipTarget((current) => {
            if (
              current &&
              current.filePath === target.filePath &&
              current.lineNumber === target.lineNumber &&
              current.side === target.side
            ) {
              return null;
            }
            return current;
          });
          autoTooltipTimeoutRef.current = null;
        }, 1800);
      }
    },
    []
  );

  useEffect(() => {
    if (targetCount === 0) {
      focusChangeOriginRef.current = "auto";
      setFocusedErrorIndex(null);
      return;
    }

    focusChangeOriginRef.current = "auto";
    setFocusedErrorIndex((previous) => {
      if (previous === null) {
        return previous;
      }
      if (previous >= targetCount) {
        return targetCount - 1;
      }
      return previous;
    });
  }, [targetCount]);
  useEffect(() => {
    if (targetCount === 0) {
      clearAutoTooltip();
    }
  }, [targetCount, clearAutoTooltip]);

  useEffect(() => {
    return () => {
      if (
        typeof window !== "undefined" &&
        autoTooltipTimeoutRef.current !== null
      ) {
        window.clearTimeout(autoTooltipTimeoutRef.current);
      }
    };
  }, []);

  const focusedError =
    focusedErrorIndex === null
      ? null
      : (errorTargets[focusedErrorIndex] ?? null);

  const fileTree = useMemo(() => {
    const tree = buildFileTree(sortedFiles);
    // Add loading state to file nodes
    const addLoadingState = (nodes: FileTreeNode[]): FileTreeNode[] => {
      return nodes.map((node) => {
        if (node.file) {
          // This is a file node - check if it's been processed
          const streamState = streamStateByFile.get(node.file.filename);
          const isLoading =
            !fileOutputIndex.has(node.file.filename) &&
            (!streamState || streamState.status === "pending");
          return {
            ...node,
            isLoading,
            children: addLoadingState(node.children),
          };
        }
        // This is a directory node
        return {
          ...node,
          children: addLoadingState(node.children),
        };
      });
    };
    return addLoadingState(tree);
  }, [sortedFiles, fileOutputIndex, streamStateByFile]);
  const directoryPaths = useMemo(
    () => collectDirectoryPaths(fileTree),
    [fileTree]
  );

  const hydratedInitialPath =
    typeof window !== "undefined"
      ? decodeURIComponent(window.location.hash.slice(1))
      : "";

  const firstPath = parsedDiffs[0]?.file.filename ?? "";
  const initialPath =
    hydratedInitialPath &&
    sortedFiles.some((file) => file.filename === hydratedInitialPath)
      ? hydratedInitialPath
      : firstPath;

  const sidebarPanelId = useId();
  const [sidebarWidth, setSidebarWidth] = useState<number>(
    SIDEBAR_DEFAULT_WIDTH
  );
  const [isResizingSidebar, setIsResizingSidebar] = useState(false);
  const pointerStartXRef = useRef(0);
  const pointerStartWidthRef = useRef<number>(SIDEBAR_DEFAULT_WIDTH);
  const sidebarPointerMoveHandlerRef = useRef<
    ((event: PointerEvent) => void) | null
  >(null);
  const sidebarPointerUpHandlerRef = useRef<
    ((event: PointerEvent) => void) | null
  >(null);

  const [activePath, setActivePath] = useState<string>(initialPath);
  const [activeAnchor, setActiveAnchor] = useState<string>(initialPath);

  const [expandedPaths, setExpandedPaths] = useState<Set<string>>(() => {
    const defaults = new Set<string>(directoryPaths);
    for (const parent of getParentPaths(initialPath)) {
      defaults.add(parent);
    }
    return defaults;
  });

  useEffect(() => {
    if (typeof window === "undefined") {
      return;
    }
    const storedWidth = window.localStorage.getItem(SIDEBAR_WIDTH_STORAGE_KEY);
    if (!storedWidth) {
      return;
    }
    const parsedWidth = Number.parseInt(storedWidth, 10);
    const clampedWidth = clampSidebarWidth(parsedWidth);
    setSidebarWidth((previous) =>
      previous === clampedWidth ? previous : clampedWidth
    );
  }, []);

  useEffect(() => {
    if (typeof window === "undefined") {
      return;
    }
    window.localStorage.setItem(
      SIDEBAR_WIDTH_STORAGE_KEY,
      String(Math.round(sidebarWidth))
    );
  }, [sidebarWidth]);

  useEffect(() => {
    if (typeof document === "undefined") {
      return;
    }
    if (!isResizingSidebar) {
      return;
    }
    const previousCursor = document.body.style.cursor;
    document.body.style.cursor = "col-resize";
    return () => {
      document.body.style.cursor = previousCursor;
    };
  }, [isResizingSidebar]);

  useEffect(() => {
    if (typeof window === "undefined") {
      return;
    }
    return () => {
      if (sidebarPointerMoveHandlerRef.current) {
        window.removeEventListener(
          "pointermove",
          sidebarPointerMoveHandlerRef.current
        );
        sidebarPointerMoveHandlerRef.current = null;
      }
      if (sidebarPointerUpHandlerRef.current) {
        window.removeEventListener(
          "pointerup",
          sidebarPointerUpHandlerRef.current
        );
        window.removeEventListener(
          "pointercancel",
          sidebarPointerUpHandlerRef.current
        );
        sidebarPointerUpHandlerRef.current = null;
      }
    };
  }, []);

  useEffect(() => {
    setExpandedPaths(() => {
      const defaults = new Set<string>(directoryPaths);
      for (const parent of getParentPaths(activePath)) {
        defaults.add(parent);
      }
      return defaults;
    });
  }, [directoryPaths, activePath]);

  useEffect(() => {
    const hash = decodeURIComponent(window.location.hash.slice(1));
    if (hash && sortedFiles.some((file) => file.filename === hash)) {
      setActivePath(hash);
      setActiveAnchor(hash);
    }
  }, [sortedFiles]);

  useEffect(() => {
    setExpandedPaths((previous) => {
      const next = new Set(previous);
      for (const parent of getParentPaths(activePath)) {
        next.add(parent);
      }
      return next;
    });
  }, [activePath]);

  useEffect(() => {
    if (parsedDiffs.length === 0) {
      return;
    }
    if (typeof window === "undefined") {
      return;
    }

    const observer = new IntersectionObserver(
      (entries) => {
        // Find all visible entries and sort by their position from the top
        const visible = entries
          .filter((entry) => entry.isIntersecting)
          .map((entry) => ({
            id: entry.target.id,
            top: entry.target.getBoundingClientRect().top,
          }))
          .sort((a, b) => a.top - b.top);

        // Set the active anchor to the topmost visible file
        if (visible.length > 0 && visible[0]?.id) {
          setActiveAnchor(visible[0].id);
        }
      },
      {
        // Consider a file active when it's in the top 40% of the viewport
        rootMargin: "0px 0px -60% 0px",
        threshold: 0,
      }
    );

    const elements = parsedDiffs
      .map((entry) => document.getElementById(entry.anchorId))
      .filter((element): element is HTMLElement => Boolean(element));

    elements.forEach((element) => observer.observe(element));

    return () => {
      elements.forEach((element) => observer.unobserve(element));
      observer.disconnect();
    };
  }, [parsedDiffs]);

  const handleSidebarResizePointerDown = useCallback(
    (event: React.PointerEvent<HTMLDivElement>) => {
      if (event.pointerType === "mouse" && event.button !== 0) {
        return;
      }
      if (typeof window === "undefined") {
        return;
      }
      event.preventDefault();
      const handleElement = event.currentTarget;
      const pointerId = event.pointerId;
      pointerStartXRef.current = event.clientX;
      pointerStartWidthRef.current = sidebarWidth;
      setIsResizingSidebar(true);

      try {
        handleElement.focus({ preventScroll: true });
      } catch {
        handleElement.focus();
      }

      const handlePointerMove = (moveEvent: PointerEvent) => {
        const delta = moveEvent.clientX - pointerStartXRef.current;
        const nextWidth = clampSidebarWidth(
          pointerStartWidthRef.current + delta
        );
        setSidebarWidth((previous) =>
          previous === nextWidth ? previous : nextWidth
        );
      };

      const handlePointerTerminate = (upEvent: PointerEvent) => {
        if (upEvent.pointerId !== pointerId) {
          return;
        }
        if (handleElement.hasPointerCapture?.(pointerId)) {
          try {
            handleElement.releasePointerCapture(pointerId);
          } catch {
            // Ignore release failures.
          }
        }
        setIsResizingSidebar(false);
        if (sidebarPointerMoveHandlerRef.current) {
          window.removeEventListener(
            "pointermove",
            sidebarPointerMoveHandlerRef.current
          );
          sidebarPointerMoveHandlerRef.current = null;
        }
        if (sidebarPointerUpHandlerRef.current) {
          window.removeEventListener(
            "pointerup",
            sidebarPointerUpHandlerRef.current
          );
          window.removeEventListener(
            "pointercancel",
            sidebarPointerUpHandlerRef.current
          );
          sidebarPointerUpHandlerRef.current = null;
        }
      };

      sidebarPointerMoveHandlerRef.current = handlePointerMove;
      sidebarPointerUpHandlerRef.current = handlePointerTerminate;

      window.addEventListener("pointermove", handlePointerMove);
      window.addEventListener("pointerup", handlePointerTerminate);
      window.addEventListener("pointercancel", handlePointerTerminate);

      try {
        handleElement.setPointerCapture(pointerId);
      } catch {
        // Ignore pointer capture failures (e.g., Safari).
      }
    },
    [sidebarWidth, setIsResizingSidebar, setSidebarWidth]
  );

  const handleSidebarResizeKeyDown = useCallback(
    (event: ReactKeyboardEvent<HTMLDivElement>) => {
      const key = event.key;
      if (key === "ArrowLeft" || key === "ArrowRight") {
        event.preventDefault();
        const delta = key === "ArrowLeft" ? -16 : 16;
        setSidebarWidth((previous) => clampSidebarWidth(previous + delta));
        return;
      }
      if (key === "Home") {
        event.preventDefault();
        setSidebarWidth(SIDEBAR_MIN_WIDTH);
        return;
      }
      if (key === "End") {
        event.preventDefault();
        setSidebarWidth(SIDEBAR_MAX_WIDTH);
        return;
      }
      if ((event.metaKey || event.ctrlKey) && key === "0") {
        event.preventDefault();
        setSidebarWidth(SIDEBAR_DEFAULT_WIDTH);
      }
    },
    [setSidebarWidth]
  );

  const handleSidebarResizeDoubleClick = useCallback(() => {
    setSidebarWidth(SIDEBAR_DEFAULT_WIDTH);
  }, [setSidebarWidth]);

  const handleNavigate = useCallback(
    (path: string, options?: NavigateOptions) => {
      setActivePath(path);

      const shouldUpdateAnchor = options?.updateAnchor ?? true;
      if (shouldUpdateAnchor) {
        setActiveAnchor(path);
      }

      if (typeof window === "undefined") {
        return;
      }

      const shouldUpdateHash = options?.updateHash ?? true;
      if (shouldUpdateHash) {
        window.location.hash = encodeURIComponent(path);
      }
    },
    []
  );

  const handleFocusPrevious = useCallback(
    (options?: FocusNavigateOptions) => {
      if (targetCount === 0) {
        return;
      }

      focusChangeOriginRef.current = "user";
      const isKeyboard = options?.source === "keyboard";

      setFocusedErrorIndex((previous) => {
        const nextIndex =
          previous === null
            ? targetCount - 1
            : (previous - 1 + targetCount) % targetCount;
        const target = errorTargets[nextIndex] ?? null;

        if (isKeyboard) {
          if (target) {
            showAutoTooltipForTarget(target, { sticky: true });
          } else {
            clearAutoTooltip();
          }
        } else {
          clearAutoTooltip();
        }

        return nextIndex;
      });
    },
    [targetCount, errorTargets, clearAutoTooltip, showAutoTooltipForTarget]
  );

  const handleFocusNext = useCallback(
    (options?: FocusNavigateOptions) => {
      if (targetCount === 0) {
        return;
      }

      focusChangeOriginRef.current = "user";
      const isKeyboard = options?.source === "keyboard";

      setFocusedErrorIndex((previous) => {
        const nextIndex = previous === null ? 0 : (previous + 1) % targetCount;
        const target = errorTargets[nextIndex] ?? null;

        if (isKeyboard) {
          if (target) {
            showAutoTooltipForTarget(target, { sticky: true });
          } else {
            clearAutoTooltip();
          }
        } else {
          clearAutoTooltip();
        }

        return nextIndex;
      });
    },
    [targetCount, errorTargets, clearAutoTooltip, showAutoTooltipForTarget]
  );

  const handleToggleDirectory = useCallback((path: string) => {
    setExpandedPaths((previous) => {
      const next = new Set(previous);
      if (next.has(path)) {
        next.delete(path);
      } else {
        next.add(path);
      }
      return next;
    });
  }, []);

  useEffect(() => {
    if (typeof window === "undefined") {
      return;
    }
    if (targetCount === 0) {
      return;
    }

    const handleKeydown = (event: KeyboardEvent) => {
      if (!event.shiftKey || event.metaKey || event.altKey || event.ctrlKey) {
        return;
      }

      const activeElement = document.activeElement;
      if (
        activeElement &&
        activeElement !== document.body &&
        activeElement instanceof HTMLElement &&
        (activeElement.tagName === "INPUT" ||
          activeElement.tagName === "TEXTAREA" ||
          activeElement.tagName === "SELECT" ||
          activeElement.isContentEditable)
      ) {
        return;
      }

      const key = event.key.toLowerCase();
      if (key === "j") {
        event.preventDefault();
        handleFocusNext({ source: "keyboard" });
      } else if (key === "k") {
        event.preventDefault();
        handleFocusPrevious({ source: "keyboard" });
      }
    };

    window.addEventListener("keydown", handleKeydown);

    return () => {
      window.removeEventListener("keydown", handleKeydown);
    };
  }, [handleFocusNext, handleFocusPrevious, targetCount]);

  useEffect(() => {
    if (typeof window === "undefined") {
      return;
    }

    const handleEscape = (event: KeyboardEvent) => {
      if (event.key === "Escape") {
        clearAutoTooltip();
      }
    };

    window.addEventListener("keydown", handleEscape);

    return () => {
      window.removeEventListener("keydown", handleEscape);
    };
  }, [clearAutoTooltip]);

  useEffect(() => {
    if (typeof window === "undefined") {
      return;
    }
    if (!focusedError) {
      return;
    }

    const origin = focusChangeOriginRef.current;
    focusChangeOriginRef.current = "auto";
    const isUserInitiated = origin === "user";

    handleNavigate(focusedError.filePath, {
      updateAnchor: isUserInitiated,
      updateHash: isUserInitiated,
    });

    if (!isUserInitiated) {
      return;
    }

    if (focusedError.changeKey) {
      return;
    }

    const frame = window.requestAnimationFrame(() => {
      const article = document.getElementById(focusedError.anchorId);
      if (article) {
        scrollElementToViewportCenter(article);
      }
    });

    return () => {
      window.cancelAnimationFrame(frame);
    };
  }, [focusedError, handleNavigate]);

  const kitty = useMemo(() => {
    return kitties[Math.floor(Math.random() * kitties.length)];
  }, []);

  if (totalFileCount === 0) {
    return (
      <div className="border border-neutral-200 bg-white p-8 text-sm text-neutral-600">
        This pull request does not introduce any file changes.
      </div>
    );
  }

  return (
    <div className="flex flex-col gap-3">
      <div className="flex flex-col gap-3 lg:flex-row lg:items-stretch lg:gap-0">
        <aside
          id={sidebarPanelId}
          className="relative w-full lg:sticky lg:top-2 lg:h-[calc(100vh)] lg:flex-none lg:overflow-y-auto lg:w-[var(--pr-diff-sidebar-width)] lg:min-w-[15rem] lg:max-w-[32.5rem]"
          style={
            {
              "--pr-diff-sidebar-width": `${sidebarWidth}px`,
            } as CSSProperties
          }
        >
          <div className="flex flex-col gap-3">
            <div className="lg:sticky lg:top-0 lg:z-10 lg:bg-white">
              <ReviewProgressIndicator
                totalFileCount={totalFileCount}
                processedFileCount={processedFileCount}
                isLoading={isLoadingFileOutputs}
              />
            </div>
            {notificationCardState ? (
              <ReviewCompletionNotificationCard state={notificationCardState} />
            ) : null}
            <HeatmapThresholdControl
              value={heatmapThresholdInput}
              onChange={setHeatmapThresholdInput}
            />
            <CmuxPromoCard />
            {targetCount > 0 ? (
              <div className="flex justify-center">
                <ErrorNavigator
                  totalCount={targetCount}
                  currentIndex={focusedErrorIndex}
                  onPrevious={handleFocusPrevious}
                  onNext={handleFocusNext}
                />
              </div>
            ) : null}
            <div>
              <FileTreeNavigator
                nodes={fileTree}
                activePath={activeAnchor}
                expandedPaths={expandedPaths}
                onToggleDirectory={handleToggleDirectory}
                onSelectFile={handleNavigate}
              />
            </div>
          </div>
          <div className="h-[40px]" />
        </aside>

        <div className="relative hidden lg:flex lg:flex-none lg:self-stretch lg:px-1 group/resize">
          <div
            className={cn(
              "flex h-full w-full cursor-col-resize select-none items-center justify-center touch-none rounded",
              "focus-visible:outline-2 focus-visible:outline-offset-0 focus-visible:outline-sky-500",
              isResizingSidebar
                ? "bg-sky-200/60 dark:bg-sky-900/40"
                : "bg-transparent hover:bg-sky-100/60 dark:hover:bg-sky-900/40"
            )}
            role="separator"
            aria-label="Resize file navigation panel"
            aria-orientation="vertical"
            aria-controls={sidebarPanelId}
            aria-valuenow={Math.round(sidebarWidth)}
            aria-valuemin={SIDEBAR_MIN_WIDTH}
            aria-valuemax={SIDEBAR_MAX_WIDTH}
            tabIndex={0}
            onPointerDown={handleSidebarResizePointerDown}
            onKeyDown={handleSidebarResizeKeyDown}
            onDoubleClick={handleSidebarResizeDoubleClick}
          >
            <span className="sr-only">
              Drag to adjust file navigation width
            </span>
            <div
              className={cn(
                "h-full w-[3px] rounded-full transition-opacity",
                isResizingSidebar
                  ? "bg-sky-500 dark:bg-sky-400 opacity-100"
                  : "bg-neutral-400 opacity-0 group-hover/resize:opacity-100 dark:bg-neutral-500"
              )}
              aria-hidden
            />
          </div>
        </div>

        <div className="flex-1 min-w-0 space-y-3">
          {thresholdedFileEntries.map(
            ({ entry, review, diffHeatmap, streamState }) => {
              const isFocusedFile =
                focusedError?.filePath === entry.file.filename;
              const focusedLine = isFocusedFile
                ? focusedError
                  ? {
                      side: focusedError.side,
                      lineNumber: focusedError.lineNumber,
                    }
                  : null
                : null;
              const focusedChangeKey = isFocusedFile
                ? (focusedError?.changeKey ?? null)
                : null;
              const autoTooltipLine =
                isFocusedFile &&
                autoTooltipTarget &&
                autoTooltipTarget.filePath === entry.file.filename
                  ? {
                      side: autoTooltipTarget.side,
                      lineNumber: autoTooltipTarget.lineNumber,
                    }
                  : null;

              const isLoading =
                !fileOutputIndex.has(entry.file.filename) &&
                (!streamState || streamState.status === "pending");

              return (
                <FileDiffCard
                  key={entry.anchorId}
                  entry={entry}
                  isActive={entry.anchorId === activeAnchor}
                  review={review}
                  diffHeatmap={diffHeatmap}
                  focusedLine={focusedLine}
                  focusedChangeKey={focusedChangeKey}
                  autoTooltipLine={autoTooltipLine}
                  isLoading={isLoading}
                  streamState={streamState}
                />
              );
            }
          )}
          <div className="h-[70dvh] w-full">
            <div className="px-3 py-6 text-center">
              <span className="select-none text-xs text-neutral-500">
                You&apos;ve reached the end of the diff!
              </span>
              <div className="grid place-content-center pb-4">
                <pre className="mt-2 select-none text-left text-[8px] font-mono text-neutral-500">
                  {kitty}
                </pre>
              </div>
              <a
                href="https://github.com/manaflow-ai/cmux"
                target="_blank"
                rel="noopener noreferrer"
                className="inline-flex items-center gap-1 border border-neutral-200 px-3 py-1.5 text-xs font-semibold text-neutral-500 transition hover:border-neutral-300 hover:bg-neutral-50 select-none"
              >
                <Star className="h-3.5 w-3.5" aria-hidden />
                Star on GitHub
              </a>
            </div>
          </div>
        </div>
      </div>
    </div>
  );
}

function ReviewProgressIndicator({
  totalFileCount,
  processedFileCount,
  isLoading,
}: {
  totalFileCount: number;
  processedFileCount: number | null;
  isLoading: boolean;
}) {
  const pendingFileCount =
    processedFileCount === null
      ? Math.max(totalFileCount, 0)
      : Math.max(totalFileCount - processedFileCount, 0);
  const progressPercent =
    processedFileCount === null || totalFileCount === 0
      ? 0
      : Math.min(100, (processedFileCount / totalFileCount) * 100);
  const statusText =
    processedFileCount === null
      ? "Loading file progress..."
      : pendingFileCount === 0
        ? "All files processed"
        : `${processedFileCount} processed • ${pendingFileCount} pending`;
  const processedBadgeText =
    processedFileCount === null ? "— done" : `${processedFileCount} done`;
  const pendingBadgeText =
    processedFileCount === null ? "— waiting" : `${pendingFileCount} waiting`;
  const isFullyProcessed =
    processedFileCount !== null && pendingFileCount === 0;
  const shouldPulsePending =
    processedFileCount === null || pendingFileCount > 0;

  return (
    <div
      className="border border-neutral-200 bg-white p-5 pt-4 transition"
      aria-live="polite"
    >
      <div className="flex flex-wrap items-center justify-between gap-2">
        <div>
          <p className="text-sm font-medium text-neutral-700">
            Automated review progress
          </p>
          <p className="sr-only">{statusText}</p>
        </div>
        <div className="flex items-center gap-2 text-xs font-semibold">
          {isFullyProcessed ? (
            <span
              className={cn(
                "bg-emerald-100 px-2 py-0.5 text-emerald-700",
                isLoading ? "animate-pulse" : undefined
              )}
            >
              All files processed
            </span>
          ) : (
            <>
              <span
                className={cn(
                  "bg-emerald-100 px-2 py-0.5 text-emerald-700",
                  isLoading ? "animate-pulse" : undefined
                )}
              >
                {processedBadgeText}
              </span>
              <span
                className={cn(
                  "bg-amber-100 px-2 py-0.5 text-amber-700",
                  shouldPulsePending ? "animate-pulse" : undefined
                )}
              >
                {pendingBadgeText}
              </span>
            </>
          )}
        </div>
      </div>
      <div className="mt-3 h-2 bg-neutral-200">
        <div
          className="h-full bg-sky-500 transition-[width] duration-300 ease-out"
          style={{ width: `${progressPercent}%` }}
          role="progressbar"
          aria-label="Automated review progress"
          aria-valuemin={0}
          aria-valuemax={totalFileCount}
          aria-valuenow={processedFileCount ?? 0}
        />
      </div>
    </div>
  );
}

function CmuxPromoCard() {
  return (
    <div className="border border-neutral-200 bg-white p-5 pt-4 text-sm text-neutral-700">
      <div className="flex flex-col gap-1">
        <div className="flex flex-row items-center justify-start gap-2 text-center">
          <p className="text-sm font-medium text-neutral-700 leading-relaxed font-sans">
            From the creators of
          </p>
          <a
            href="https://cmux.dev"
            target="_blank"
            rel="noopener noreferrer"
            aria-label="Visit cmux.dev"
            className="inline-flex w-fit items-center justify-start transform translate-y-[-1px] translate-x-[-6.5px]"
          >
            <CmuxLogo
              height={30}
              label="cmux.dev"
              wordmarkText="cmux.dev"
              wordmarkFill="#0f172a"
            />
          </a>
        </div>
        <div className="mb-1 translate-y-[-1.5px]">
          <p className="text-xs font-sans leading-relaxed text-neutral-500">
<<<<<<< HEAD
            We also made a Claude Code/Codex manager! Check out cmux if you want
            heatmaps for your vibe coded diffs (coming soon)!
=======
            We also made a open-source Claude Code/Codex manager! Check out cmux if you want heatmaps for your vibe coded diffs (coming soon)!
>>>>>>> bd1174cf
          </p>
        </div>
        <div className="flex flex-wrap gap-2 pt-1">
          <a
            href="https://github.com/manaflow-ai/cmux"
            target="_blank"
            rel="noopener noreferrer"
            className="font-sans inline-flex items-center gap-1 border border-neutral-200 px-3 py-1.5 text-xs font-semibold text-neutral-700 transition hover:border-neutral-300 hover:bg-neutral-50"
          >
            <Star className="h-3.5 w-3.5" aria-hidden />
            Star on GitHub
          </a>
          <a
            href="https://cmux.dev"
            target="_blank"
            rel="noopener noreferrer"
            className="font-sans inline-flex items-center gap-1 border border-neutral-200 px-3 py-1.5 text-xs font-semibold text-neutral-700 transition hover:border-neutral-300 hover:bg-neutral-50"
          >
            <Send className="h-3.5 w-3.5" aria-hidden />
            Explore cmux
          </a>
        </div>

      </div>
    </div>
  );
}

function HeatmapThresholdControl({
  value,
  onChange,
}: {
  value: number;
  onChange: (next: number) => void;
}) {
  const sliderId = useId();
  const descriptionId = `${sliderId}-description`;
  const percent = Math.round(Math.min(Math.max(value, 0), 1) * 100);

  const handleSliderChange = useCallback(
    (event: ChangeEvent<HTMLInputElement>) => {
      const numeric = Number.parseInt(event.target.value, 10);
      if (Number.isNaN(numeric)) {
        return;
      }
      const normalized = Math.min(Math.max(numeric / 100, 0), 1);
      onChange(normalized);
    },
    [onChange]
  );

  return (
    <div className="rounded border border-neutral-200 bg-white p-5 pt-4 text-sm text-neutral-700">
      <div className="flex items-center justify-between gap-3">
        <label htmlFor={sliderId} className="font-medium text-neutral-700">
          &ldquo;Should review&rdquo; threshold
        </label>
        <span className="text-xs font-semibold text-neutral-600">
          ≥ <span className="tabular-nums">{percent}%</span>
        </span>
      </div>
      <input
        id={sliderId}
        type="range"
        min={0}
        max={100}
        step={5}
        value={percent}
        onChange={handleSliderChange}
        className="mt-3 w-full accent-sky-500"
        aria-valuemin={0}
        aria-valuemax={100}
        aria-valuenow={percent}
        aria-valuetext={`"Should review" threshold ${percent} percent`}
        aria-describedby={descriptionId}
      />
      <p id={descriptionId} className="mt-2 text-xs text-neutral-500">
        Only show heatmap highlights with a score at or above this value.
      </p>
    </div>
  );
}

type ErrorNavigatorProps = {
  totalCount: number;
  currentIndex: number | null;
  onPrevious: (options?: FocusNavigateOptions) => void;
  onNext: (options?: FocusNavigateOptions) => void;
};

function ErrorNavigator({
  totalCount,
  currentIndex,
  onPrevious,
  onNext,
}: ErrorNavigatorProps) {
  if (totalCount === 0) {
    return null;
  }

  const hasSelection =
    typeof currentIndex === "number" &&
    currentIndex >= 0 &&
    currentIndex < totalCount;
  const displayIndex = hasSelection ? currentIndex + 1 : null;

  return (
    <TooltipProvider delayDuration={120} skipDelayDuration={120}>
      <div className="flex items-center gap-3 border border-sky-200 bg-white/95 px-3 py-1 text-xs font-medium text-neutral-700 backdrop-blur dark:border-sky-800/60 dark:bg-neutral-900/95 dark:text-neutral-200">
        <span aria-live="polite" className="flex items-center gap-1">
          {hasSelection && displayIndex !== null ? (
            <>
              <span>Highlight</span>
              <span className="font-mono tabular-nums">{displayIndex}</span>
              <span>of</span>
              <span className="font-mono tabular-nums">{totalCount}</span>
            </>
          ) : (
            <>
              <span className="font-mono tabular-nums">{totalCount}</span>
              <span>{totalCount === 1 ? "highlight" : "highlights"}</span>
            </>
          )}
        </span>
        <div className="flex items-center gap-1">
          <Tooltip delayDuration={120}>
            <TooltipTrigger asChild>
              <button
                type="button"
                onClick={() => onPrevious()}
                className="inline-flex h-6 w-6 items-center justify-center border border-neutral-200 bg-white text-neutral-600 transition hover:bg-neutral-100 focus-visible:outline-2 focus-visible:outline-offset-1 focus-visible:outline-sky-500 disabled:cursor-not-allowed disabled:opacity-40 dark:border-neutral-700 dark:bg-neutral-900 dark:text-neutral-300 dark:hover:bg-neutral-800"
                aria-label="Go to previous highlight (Shift+K)"
                disabled={totalCount === 0}
              >
                <ChevronLeft className="h-3.5 w-3.5" aria-hidden />
              </button>
            </TooltipTrigger>
            <TooltipContent
              side="bottom"
              align="center"
              className="flex items-center gap-2 rounded-md border border-neutral-200 bg-white px-2 py-1 text-[11px] font-medium text-neutral-700 shadow-md dark:border-neutral-700 dark:bg-neutral-900 dark:text-neutral-200"
            >
              <span>Previous highlight</span>
              <span className="rounded border border-neutral-200 bg-neutral-50 px-1 py-0.5 font-mono text-[10px] uppercase text-neutral-500 dark:border-neutral-700 dark:bg-neutral-800 dark:text-neutral-300">
                ⇧ K
              </span>
            </TooltipContent>
          </Tooltip>
          <Tooltip delayDuration={120}>
            <TooltipTrigger asChild>
              <button
                type="button"
                onClick={() => onNext()}
                className="inline-flex h-6 w-6 items-center justify-center border border-neutral-200 bg-white text-neutral-600 transition hover:bg-neutral-100 focus-visible:outline-2 focus-visible:outline-offset-1 focus-visible:outline-sky-500 disabled:cursor-not-allowed disabled:opacity-40 dark:border-neutral-700 dark:bg-neutral-900 dark:text-neutral-300 dark:hover:bg-neutral-800"
                aria-label="Go to next highlight (Shift+J)"
                disabled={totalCount === 0}
              >
                <ChevronRight className="h-3.5 w-3.5" aria-hidden />
              </button>
            </TooltipTrigger>
            <TooltipContent
              side="bottom"
              align="center"
              className="flex items-center gap-2 rounded-md border border-neutral-200 bg-white px-2 py-1 text-[11px] font-medium text-neutral-700 shadow-md dark:border-neutral-700 dark:bg-neutral-900 dark:text-neutral-200"
            >
              <span>Next highlight</span>
              <span className="rounded border border-neutral-200 bg-neutral-50 px-1 py-0.5 font-mono text-[10px] uppercase text-neutral-500 dark:border-neutral-700 dark:bg-neutral-800 dark:text-neutral-300">
                ⇧ J
              </span>
            </TooltipContent>
          </Tooltip>
        </div>
      </div>
    </TooltipProvider>
  );
}

type FileTreeNavigatorProps = {
  nodes: FileTreeNode[];
  activePath: string;
  expandedPaths: Set<string>;
  onToggleDirectory: (path: string) => void;
  onSelectFile: (path: string) => void;
  depth?: number;
};

function FileTreeNavigator({
  nodes,
  activePath,
  expandedPaths,
  onToggleDirectory,
  onSelectFile,
  depth = 0,
}: FileTreeNavigatorProps) {
  return (
    <div className="space-y-0.5">
      {nodes.map((node) => {
        const isDirectory = node.children.length > 0;
        const isExpanded = expandedPaths.has(node.path);
        const isActive = activePath === node.path;

        if (isDirectory) {
          return (
            <div key={node.path}>
              <button
                type="button"
                onClick={() => onToggleDirectory(node.path)}
                className={cn(
                  "flex w-full items-center gap-1.5 px-2.5 py-1 text-left text-sm transition hover:bg-neutral-100",
                  isExpanded ? "text-neutral-900" : "text-neutral-700"
                )}
                style={{ paddingLeft: depth * 14 + 10 }}
              >
                {isExpanded ? (
                  <ChevronDown
                    className="h-4 w-4 text-neutral-500 flex-shrink-0"
                    style={{ minWidth: "16px", minHeight: "16px" }}
                  />
                ) : (
                  <ChevronRight
                    className="h-4 w-4 text-neutral-500 flex-shrink-0"
                    style={{ minWidth: "16px", minHeight: "16px" }}
                  />
                )}
                {isExpanded ? (
                  <MaterialSymbolsFolderOpenSharp
                    className="h-4 w-4 text-neutral-500 flex-shrink-0 pr-0.5"
                    style={{ minWidth: "14px", minHeight: "14px" }}
                  />
                ) : (
                  <MaterialSymbolsFolderSharp
                    className="h-4 w-4 text-neutral-500 flex-shrink-0 pr-0.5"
                    style={{ minWidth: "14px", minHeight: "14px" }}
                  />
                )}
                <span className="truncate">{node.name}</span>
              </button>
              {isExpanded ? (
                <div className="mt-0.5">
                  <FileTreeNavigator
                    nodes={node.children}
                    activePath={activePath}
                    expandedPaths={expandedPaths}
                    onToggleDirectory={onToggleDirectory}
                    onSelectFile={onSelectFile}
                    depth={depth + 1}
                  />
                </div>
              ) : null}
            </div>
          );
        }

        return (
          <button
            key={node.path}
            type="button"
            onClick={() => onSelectFile(node.path)}
            className={cn(
              "flex w-full items-center gap-1.5 px-2.5 py-1 text-left text-sm transition hover:bg-neutral-100",
              isActive
                ? "bg-sky-100/80 text-sky-900 font-semibold"
                : "text-neutral-700"
            )}
            style={{ paddingLeft: depth * 14 + 32 }}
          >
            <span className="truncate">{node.name}</span>
            {node.isLoading ? (
              <Tooltip delayDuration={300}>
                <TooltipTrigger asChild>
                  <span className="inline-flex items-center ml-auto">
                    <Loader2 className="h-3.5 w-3.5 text-sky-500 animate-spin flex-shrink-0" />
                  </span>
                </TooltipTrigger>
                <TooltipContent
                  side="right"
                  align="center"
                  className="rounded-md border border-neutral-200 bg-white px-2.5 py-1.5 text-xs text-neutral-700 shadow-md dark:border-neutral-700 dark:bg-neutral-900 dark:text-neutral-200"
                >
                  AI review in progress...
                </TooltipContent>
              </Tooltip>
            ) : null}
          </button>
        );
      })}
    </div>
  );
}

function FileDiffCard({
  entry,
  isActive,
  review,
  diffHeatmap,
  focusedLine,
  focusedChangeKey,
  autoTooltipLine,
  isLoading,
  streamState,
}: {
  entry: ParsedFileDiff;
  isActive: boolean;
  review: FileOutput | null;
  diffHeatmap: DiffHeatmap | null;
  focusedLine: DiffLineLocation | null;
  focusedChangeKey: string | null;
  autoTooltipLine: DiffLineLocation | null;
  isLoading: boolean;
  streamState: StreamFileState | null;
}) {
  const { file, diff, anchorId, error } = entry;
  const cardRef = useRef<HTMLElement | null>(null);
  const [isCollapsed, setIsCollapsed] = useState(false);
  const language = useMemo(() => inferLanguage(file.filename), [file.filename]);
  const statusMeta = useMemo(
    () => getFileStatusMeta(file.status),
    [file.status]
  );

  useEffect(() => {
    if (isActive) {
      setIsCollapsed(false);
    }
  }, [isActive]);

  useEffect(() => {
    if (!focusedChangeKey) {
      return;
    }
    setIsCollapsed(false);
  }, [focusedChangeKey]);

  useEffect(() => {
    if (typeof window === "undefined") {
      return;
    }
    if (!focusedChangeKey) {
      return;
    }
    const currentCard = cardRef.current;
    if (!currentCard) {
      return;
    }

    const targetCell = currentCard.querySelector<HTMLElement>(
      `[data-change-key="${focusedChangeKey}"]`
    );
    if (!targetCell) {
      return;
    }

    const targetRow = targetCell.closest("tr");
    const scrollTarget =
      targetRow instanceof HTMLElement ? targetRow : targetCell;
    window.requestAnimationFrame(() => {
      scrollElementToViewportCenter(scrollTarget);
    });
  }, [focusedChangeKey]);

  const lineTooltips = useMemo<LineTooltipMap | null>(() => {
    if (!diffHeatmap) {
      return null;
    }

    const tooltipMap: LineTooltipMap = {
      new: new Map<number, HeatmapTooltipMeta>(),
      old: new Map<number, HeatmapTooltipMeta>(),
    };

    const assignTooltips = (
      source: Map<number, ResolvedHeatmapLine>,
      target: Map<number, HeatmapTooltipMeta>
    ) => {
      for (const [lineNumber, metadata] of source.entries()) {
        const score = metadata.score ?? null;
        if (score === null || score <= 0) {
          continue;
        }

        target.set(lineNumber, {
          score,
          reason: metadata.reason ?? null,
        });
      }
    };

    assignTooltips(diffHeatmap.entries, tooltipMap.new);
    assignTooltips(diffHeatmap.oldEntries, tooltipMap.old);

    if (tooltipMap.new.size === 0 && tooltipMap.old.size === 0) {
      return null;
    }

    return tooltipMap;
  }, [diffHeatmap]);

  const renderHeatmapToken = useMemo<RenderToken | undefined>(() => {
    if (!lineTooltips || lineTooltips.new.size === 0) {
      return undefined;
    }

    const renderTokenWithTooltip: RenderToken = (
      token,
      renderDefault,
      index
    ) => {
      if (token && typeof token === "object") {
        const tokenRecord = token as Record<string, unknown>;
        const className =
          typeof tokenRecord.className === "string"
            ? tokenRecord.className
            : null;
        const lineNumber =
          typeof tokenRecord.lineNumber === "number"
            ? tokenRecord.lineNumber
            : null;

        if (
          className &&
          lineNumber !== null &&
          (className.includes("cmux-heatmap-char") ||
            className.includes("cmux-heatmap-char-tier"))
        ) {
          const tooltipMeta = lineTooltips.new.get(lineNumber);
          if (tooltipMeta) {
            const rendered = renderDefault(token, index);
            return (
              <Tooltip
                key={`heatmap-char-${lineNumber}-${index}`}
                delayDuration={120}
              >
                <TooltipTrigger asChild>
                  <span className="cmux-heatmap-char-wrapper">{rendered}</span>
                </TooltipTrigger>
                <TooltipContent
                  side="bottom"
                  align="start"
                  sideOffset={0}
                  className={cn(
                    "max-w-xs space-y-1 text-left leading-relaxed border backdrop-blur",
                    getHeatmapTooltipTheme(tooltipMeta.score).contentClass
                  )}
                >
                  <HeatmapTooltipBody
                    score={tooltipMeta.score}
                    reason={tooltipMeta.reason}
                  />
                </TooltipContent>
              </Tooltip>
            );
          }
        }
      }

      return renderDefault(token, index);
    };
    return renderTokenWithTooltip;
  }, [lineTooltips]);

  const renderHeatmapGutter = useMemo<RenderGutter | undefined>(() => {
    if (!lineTooltips) {
      return undefined;
    }

    const renderGutterWithTooltip: RenderGutter = ({
      change,
      side,
      renderDefault,
      wrapInAnchor,
    }) => {
      const content = renderDefault();
      const tooltipSource =
        side === "new" ? lineTooltips.new : lineTooltips.old;

      if (tooltipSource.size === 0) {
        return wrapInAnchor(content);
      }

      const lineNumber =
        side === "new"
          ? computeNewLineNumber(change)
          : computeOldLineNumber(change);
      if (lineNumber <= 0) {
        return wrapInAnchor(content);
      }

      const tooltipMeta = tooltipSource.get(lineNumber);
      if (!tooltipMeta) {
        return wrapInAnchor(content);
      }

      const isAutoTooltipOpen =
        autoTooltipLine !== null &&
        autoTooltipLine.side === side &&
        autoTooltipLine.lineNumber === lineNumber;

      return wrapInAnchor(
        <HeatmapGutterTooltip
          key={`heatmap-gutter-${side}-${lineNumber}`}
          isAutoOpen={isAutoTooltipOpen}
          tooltipMeta={tooltipMeta}
        >
          {content}
        </HeatmapGutterTooltip>
      );
    };

    return renderGutterWithTooltip;
  }, [lineTooltips, autoTooltipLine]);

  const tokens = useMemo<HunkTokens | null>(() => {
    if (!diff) {
      return null;
    }

    const enhancers =
      diffHeatmap &&
      (diffHeatmap.newRanges.length > 0 || diffHeatmap.oldRanges.length > 0)
        ? [pickRanges(diffHeatmap.oldRanges, diffHeatmap.newRanges)]
        : undefined;

    if (language && refractor.registered(language)) {
      try {
        return tokenize(diff.hunks, {
          highlight: true,
          language,
          refractor: refractorAdapter,
          ...(enhancers ? { enhancers } : {}),
        });
      } catch {
        // Ignore highlight errors; fall back to default tokenization.
      }
    }

    return tokenize(
      diff.hunks,
      enhancers
        ? {
            enhancers,
          }
        : undefined
    );
  }, [diff, language, diffHeatmap]);

  const reviewContent = useMemo(() => {
    if (!review) {
      return null;
    }

    return JSON.stringify(review.codexReviewOutput, null, 2);
    // return extractAutomatedReviewText(review.codexReviewOutput);
  }, [review]);

  // const showReview = Boolean(reviewContent);
  const showReview = false;

  return (
    <TooltipProvider
      delayDuration={120}
      skipDelayDuration={100}
      disableHoverableContent
    >
      <article
        id={anchorId}
        ref={cardRef}
        className={cn(
          "border border-neutral-200 bg-white transition focus:outline-none",
          isActive ? "" : ""
        )}
        tabIndex={-1}
        aria-current={isActive}
      >
        <div className="flex flex-col divide-y divide-neutral-200">
          <button
            type="button"
            onClick={() => setIsCollapsed((previous) => !previous)}
            className={clsx(
              "sticky top-0 z-10 flex w-full items-center gap-0 border-neutral-200 bg-neutral-50 px-3.5 py-2.5 text-left font-sans font-medium transition hover:bg-neutral-100 focus:outline-none focus-visible:outline-none"
            )}
            aria-expanded={!isCollapsed}
          >
            <span className="flex h-5 w-5 items-center justify-center text-neutral-400">
              {isCollapsed ? (
                <ChevronRight className="h-3.5 w-3.5" />
              ) : (
                <ChevronDown className="h-3.5 w-3.5" />
              )}
            </span>

            <span
              className={cn(
                "flex h-5 w-5 items-center justify-center pl-2",
                statusMeta.colorClassName
              )}
            >
              {statusMeta.icon}
              <span className="sr-only">{statusMeta.label}</span>
            </span>

            <div className="flex min-w-0 flex-1 flex-col gap-0.5">
              <span className="pl-1.5 text-sm text-neutral-700 truncate flex items-center gap-2">
                {file.filename}
                {isLoading ? (
                  <Tooltip delayDuration={300}>
                    <TooltipTrigger asChild>
                      <span className="inline-flex items-center">
                        <Loader2 className="h-3.5 w-3.5 text-sky-500 animate-spin flex-shrink-0" />
                      </span>
                    </TooltipTrigger>
                    <TooltipContent
                      side="bottom"
                      align="start"
                      className="rounded-md border border-neutral-200 bg-white px-2.5 py-1.5 text-xs text-neutral-700 shadow-md dark:border-neutral-700 dark:bg-neutral-900 dark:text-neutral-200"
                    >
                      AI review in progress...
                    </TooltipContent>
                  </Tooltip>
                ) : streamState?.status === "skipped" ? (
                  <Tooltip delayDuration={300}>
                    <TooltipTrigger asChild>
                      <span className="inline-flex items-center text-amber-600">
                        <AlertTriangle className="h-3 w-3" aria-hidden />
                      </span>
                    </TooltipTrigger>
                    <TooltipContent
                      side="bottom"
                      align="start"
                      className="rounded-md border border-neutral-200 bg-white px-2.5 py-1.5 text-xs text-neutral-700 shadow-md dark:border-neutral-700 dark:bg-neutral-900 dark:text-neutral-200"
                    >
                      {streamState.skipReason ??
                        streamState.summary ??
                        "AI skipped this file"}
                    </TooltipContent>
                  </Tooltip>
                ) : streamState?.status === "error" ? (
                  <Tooltip delayDuration={300}>
                    <TooltipTrigger asChild>
                      <span className="inline-flex items-center text-rose-600">
                        <AlertTriangle className="h-3 w-3" aria-hidden />
                      </span>
                    </TooltipTrigger>
                    <TooltipContent
                      side="bottom"
                      align="start"
                      className="rounded-md border border-neutral-200 bg-white px-2.5 py-1.5 text-xs text-neutral-700 shadow-md dark:border-neutral-700 dark:bg-neutral-900 dark:text-neutral-200"
                    >
                      {streamState.summary ?? "AI review failed"}
                    </TooltipContent>
                  </Tooltip>
                ) : null}
              </span>
            </div>

            <div className="flex items-center gap-2 text-[13px] font-medium text-neutral-600">
              <span className="text-emerald-600">+{file.additions}</span>
              <span className="text-rose-600">-{file.deletions}</span>
            </div>
          </button>

          {showReview && reviewContent ? (
            <div className="border-b border-neutral-200 bg-sky-50 px-4 py-2">
              <div className="flex items-center justify-between">
                <div className="flex items-center gap-2 text-xs font-semibold uppercase tracking-wide text-sky-700">
                  <Sparkles className="h-4 w-4" aria-hidden />
                  Automated review
                </div>
                <CopyButton text={reviewContent} />
              </div>
              <pre className="mt-2 max-h-[9.5rem] overflow-auto whitespace-pre-wrap break-words font-sans text-sm leading-relaxed text-neutral-900">
                {reviewContent}
              </pre>
            </div>
          ) : null}

          {!isCollapsed &&
            (diff ? (
              <Diff
                diffType={diff.type}
                hunks={diff.hunks}
                viewType="split"
                optimizeSelection
                className="diff-syntax system-mono overflow-auto bg-white text-xs leading-5 text-neutral-800"
                gutterClassName="system-mono bg-white text-xs text-neutral-500"
                codeClassName="system-mono text-xs text-neutral-800"
                tokens={tokens ?? undefined}
                renderToken={renderHeatmapToken}
                renderGutter={renderHeatmapGutter}
                generateLineClassName={({ changes, defaultGenerate }) => {
                  const defaultClassName = defaultGenerate();
                  const classNames: string[] = ["system-mono text-xs py-1"];
                  const normalizedChanges = changes.filter(
                    (change): change is ChangeData => Boolean(change)
                  );
                  const hasFocus =
                    focusedLine !== null &&
                    normalizedChanges.some((change) =>
                      doesChangeMatchLine(change, focusedLine)
                    );
                  if (hasFocus) {
                    classNames.push("cmux-heatmap-focus");
                  }
                  if (
                    diffHeatmap &&
                    (diffHeatmap.lineClasses.size > 0 ||
                      diffHeatmap.oldLineClasses.size > 0)
                  ) {
                    let bestHeatmapClass: string | null = null;

                    const considerClass = (candidate: string | undefined) => {
                      if (!candidate) {
                        return;
                      }
                      if (!bestHeatmapClass) {
                        bestHeatmapClass = candidate;
                        return;
                      }
                      const currentTier = extractHeatmapTier(bestHeatmapClass);
                      const nextTier = extractHeatmapTier(candidate);
                      if (nextTier > currentTier) {
                        bestHeatmapClass = candidate;
                      }
                    };
                    for (const change of normalizedChanges) {
                      const newLineNumber = computeNewLineNumber(change);
                      if (newLineNumber > 0) {
                        considerClass(
                          diffHeatmap.lineClasses.get(newLineNumber)
                        );
                      }
                      const oldLineNumber = computeOldLineNumber(change);
                      if (oldLineNumber > 0) {
                        considerClass(
                          diffHeatmap.oldLineClasses.get(oldLineNumber)
                        );
                      }
                    }

                    if (bestHeatmapClass) {
                      classNames.push(bestHeatmapClass);
                    }
                  }

                  classNames.push("text-neutral-800");

                  return cn(defaultClassName, classNames);
                }}
              >
                {(hunks) =>
                  hunks.map((hunk) => (
                    <Fragment key={hunk.content}>
                      <Decoration>
                        <div className="bg-sky-50 px-4 py-2 text-xs font-semibold uppercase tracking-wide text-sky-700">
                          {hunk.content}
                        </div>
                      </Decoration>
                      <Hunk hunk={hunk} />
                    </Fragment>
                  ))
                }
              </Diff>
            ) : (
              <div className="bg-neutral-50 px-4 py-6 text-sm text-neutral-600">
                {error ??
                  "Diff content is unavailable for this file. It might be binary or too large to display."}
              </div>
            ))}
        </div>
      </article>
    </TooltipProvider>
  );
}

function HeatmapGutterTooltip({
  children,
  tooltipMeta,
  isAutoOpen,
}: {
  children: ReactNode;
  tooltipMeta: HeatmapTooltipMeta;
  isAutoOpen: boolean;
}) {
  const [isManuallyOpen, setIsManuallyOpen] = useState(false);
  const [isHovering, setIsHovering] = useState(false);
  const wasAutoOpenRef = useRef(isAutoOpen);

  const handleOpenChange = useCallback((nextOpen: boolean) => {
    setIsManuallyOpen(nextOpen);
  }, []);

  useEffect(() => {
    if (isAutoOpen) {
      setIsManuallyOpen(false);
    } else if (wasAutoOpenRef.current && isHovering) {
      setIsManuallyOpen(true);
    }
    wasAutoOpenRef.current = isAutoOpen;
  }, [isAutoOpen, isHovering]);

  const handlePointerEnter = useCallback(() => {
    setIsHovering(true);
  }, []);

  const handlePointerLeave = useCallback(() => {
    setIsHovering(false);
  }, []);

  const isOpen = isAutoOpen || isManuallyOpen;
  const theme = getHeatmapTooltipTheme(tooltipMeta.score);

  return (
    <Tooltip delayDuration={120} open={isOpen} onOpenChange={handleOpenChange}>
      <TooltipTrigger asChild>
        <span
          className="cmux-heatmap-gutter"
          onPointerEnter={handlePointerEnter}
          onPointerLeave={handlePointerLeave}
        >
          {children}
        </span>
      </TooltipTrigger>
      <TooltipContent
        side="left"
        align="start"
        className={cn(
          "max-w-xs space-y-1 text-left leading-relaxed border backdrop-blur",
          theme.contentClass
        )}
      >
        <HeatmapTooltipBody
          score={tooltipMeta.score}
          reason={tooltipMeta.reason}
        />
      </TooltipContent>
    </Tooltip>
  );
}

function HeatmapTooltipBody({
  score,
  reason,
}: {
  score: number;
  reason: string | null;
}) {
  const theme = getHeatmapTooltipTheme(score);
  return (
    <div className="text-left text-xs leading-relaxed">
      {reason ? (
        <p className={cn("text-xs", theme.reasonClass)}>{reason}</p>
      ) : null}
    </div>
  );
}

const HEATMAP_SCORE_TIERS = [0.2, 0.4, 0.6, 0.8] as const;

function getHeatmapTooltipTheme(score: number): HeatmapTooltipTheme {
  const tier = (() => {
    for (let index = HEATMAP_SCORE_TIERS.length - 1; index >= 0; index -= 1) {
      if (score >= HEATMAP_SCORE_TIERS[index]!) {
        return index + 1;
      }
    }
    return score > 0 ? 1 : 0;
  })();

  switch (tier) {
    case 4:
      return {
        contentClass:
          "bg-orange-100 border-orange-300 text-neutral-900 shadow-lg shadow-orange-200/70",
        titleClass: "text-neutral-900",
        reasonClass: "text-neutral-800",
      };
    case 3:
      return {
        contentClass:
          "bg-amber-100 border-amber-300 text-neutral-900 shadow-lg shadow-amber-200/70",
        titleClass: "text-neutral-900",
        reasonClass: "text-neutral-800",
      };
    case 2:
      return {
        contentClass:
          "bg-yellow-100 border-yellow-200 text-neutral-900 shadow-lg shadow-yellow-200/60",
        titleClass: "text-neutral-900",
        reasonClass: "text-neutral-800",
      };
    case 1:
      return {
        contentClass:
          "bg-yellow-50 border-yellow-200 text-neutral-900 shadow-lg shadow-yellow-200/50",
        titleClass: "text-neutral-900",
        reasonClass: "text-neutral-700",
      };
    default:
      return {
        contentClass:
          "bg-neutral-900/95 border-neutral-700/60 text-neutral-100 shadow-lg shadow-black/40",
        titleClass: "text-neutral-100",
        reasonClass: "text-neutral-300",
      };
  }
}

function extractHeatmapTier(className: string): number {
  const match = className.match(/cmux-heatmap-tier-(\d+)/);
  if (!match) {
    return 0;
  }

  const parsed = Number.parseInt(match[1] ?? "0", 10);
  return Number.isFinite(parsed) ? parsed : 0;
}

function _extractAutomatedReviewText(value: unknown): string | null {
  if (value === null || value === undefined) {
    return null;
  }

  if (typeof value === "string") {
    const trimmed = value.trim();
    return trimmed.length > 0 ? trimmed : null;
  }

  if (typeof value === "object") {
    if (
      "response" in value &&
      typeof (value as { response?: unknown }).response === "string"
    ) {
      return _extractAutomatedReviewText(
        (value as { response: string }).response
      );
    }

    if (
      "lines" in value &&
      Array.isArray((value as { lines?: unknown }).lines)
    ) {
      const formatted = formatLineReviews(
        (value as { lines: unknown[] }).lines
      );
      if (formatted) {
        return formatted;
      }
    }

    try {
      return JSON.stringify(value, null, 2);
    } catch {
      return String(value);
    }
  }

  return String(value);
}

function formatLineReviews(entries: unknown[]): string | null {
  const summaries: string[] = [];

  for (const entry of entries) {
    if (typeof entry !== "object" || entry === null) {
      continue;
    }

    const record = entry as Record<string, unknown>;
    const rawLine = typeof record.line === "string" ? record.line : null;
    const line = rawLine?.trim() ?? null;
    if (!line) {
      continue;
    }

    const reason =
      typeof record.shouldReviewWhy === "string"
        ? record.shouldReviewWhy.trim()
        : null;

    const score =
      typeof record.shouldBeReviewedScore === "number"
        ? record.shouldBeReviewedScore
        : null;

    let changeFlag: string | null = null;
    if (typeof rawLine === "string") {
      if (rawLine.startsWith("+")) {
        changeFlag = "Added";
      } else if (rawLine.startsWith("-")) {
        changeFlag = "Removed";
      }
    }

    const parts: string[] = [`Line ${line}`];
    if (changeFlag) {
      parts.push(changeFlag);
    }
    if (reason) {
      parts.push(reason);
    }
    if (typeof score === "number" && Number.isFinite(score)) {
      parts.push(`importance ${(score * 100).toFixed(0)}%`);
    }

    summaries.push(parts.join(" • "));
  }

  if (summaries.length === 0) {
    return null;
  }

  return summaries.join("\n\n");
}

function scrollElementToViewportCenter(
  element: HTMLElement,
  { behavior = "auto" }: { behavior?: ScrollBehavior } = {}
): void {
  if (typeof window === "undefined") {
    return;
  }

  const rect = element.getBoundingClientRect();
  const viewportHeight =
    window.innerHeight || document.documentElement?.clientHeight || 0;
  if (viewportHeight === 0) {
    return;
  }

  const currentScrollY =
    window.scrollY ??
    window.pageYOffset ??
    document.documentElement?.scrollTop ??
    0;
  const currentScrollX =
    window.scrollX ??
    window.pageXOffset ??
    document.documentElement?.scrollLeft ??
    0;
  const scrollHeight = document.documentElement?.scrollHeight ?? 0;

  const halfViewport = Math.max((viewportHeight - rect.height) / 2, 0);
  const rawTargetTop = rect.top + currentScrollY - halfViewport;
  const maxScrollTop = Math.max(scrollHeight - viewportHeight, 0);
  const targetTop = Math.max(0, Math.min(rawTargetTop, maxScrollTop));

  window.scrollTo({
    top: targetTop,
    left: currentScrollX,
    behavior,
  });
}

function buildChangeKeyIndex(diff: FileData | null): Map<string, string> {
  const map = new Map<string, string>();
  if (!diff) {
    return map;
  }

  for (const hunk of diff.hunks) {
    for (const change of hunk.changes) {
      const newLineNumber = computeNewLineNumber(change);
      if (newLineNumber > 0) {
        map.set(buildLineKey("new", newLineNumber), getChangeKey(change));
      }

      const oldLineNumber = computeOldLineNumber(change);
      if (oldLineNumber > 0) {
        map.set(buildLineKey("old", oldLineNumber), getChangeKey(change));
      }
    }
  }

  return map;
}

function buildLineKey(side: DiffLineSide, lineNumber: number): string {
  return `${side}:${lineNumber}`;
}

function doesChangeMatchLine(
  change: ChangeData,
  target: DiffLineLocation
): boolean {
  if (target.side === "new") {
    const newLineNumber = computeNewLineNumber(change);
    return newLineNumber > 0 && newLineNumber === target.lineNumber;
  }

  const oldLineNumber = computeOldLineNumber(change);
  return oldLineNumber > 0 && oldLineNumber === target.lineNumber;
}

function buildDiffText(file: GithubFileChange): string {
  const oldPath =
    file.status === "added"
      ? "/dev/null"
      : (file.previous_filename ?? file.filename);
  const newPath = file.status === "removed" ? "/dev/null" : file.filename;

  const gitOldLabel = `a/${file.previous_filename ?? file.filename}`;
  const gitNewLabel = `b/${file.filename}`;
  const oldLabel = oldPath === "/dev/null" ? "/dev/null" : gitOldLabel;
  const newLabel = newPath === "/dev/null" ? "/dev/null" : gitNewLabel;

  return [
    `diff --git ${gitOldLabel} ${gitNewLabel}`,
    `--- ${oldLabel}`,
    `+++ ${newLabel}`,
    file.patch,
    "",
  ].join("\n");
}

function buildFileTree(files: GithubFileChange[]): FileTreeNode[] {
  const root: FileTreeNode = {
    name: "",
    path: "",
    children: [],
  };

  for (const file of files) {
    const segments = file.filename.split("/");
    let current = root;

    segments.forEach((segment, index) => {
      const path =
        index === 0
          ? segment
          : `${current.path ? `${current.path}/` : ""}${segment}`;

      let child = current.children.find((node) => node.name === segment);

      if (!child) {
        child = {
          name: segment,
          path,
          children: [],
        };
        current.children.push(child);
      }

      if (index === segments.length - 1) {
        child.file = file;
      }

      current = child;
    });
  }

  const sortNodes = (nodes: FileTreeNode[]) => {
    nodes.sort((a, b) => {
      const aIsDir = a.children.length > 0;
      const bIsDir = b.children.length > 0;
      if (aIsDir && !bIsDir) return -1;
      if (!aIsDir && bIsDir) return 1;
      return a.name.localeCompare(b.name);
    });
    nodes.forEach((node) => {
      if (node.children.length > 0) {
        sortNodes(node.children);
      }
    });
  };

  sortNodes(root.children);

  const collapseNode = (node: FileTreeNode): FileTreeNode => {
    if (node.children.length === 0) {
      return node;
    }

    let current = node;

    while (
      current.file === undefined &&
      current.children.length === 1 &&
      current.children[0].file === undefined
    ) {
      const child = current.children[0];
      current = {
        name: current.name ? `${current.name}/${child.name}` : child.name,
        path: child.path,
        children: child.children,
        file: child.file,
      };
    }

    return {
      ...current,
      children: current.children.map((child) => collapseNode(child)),
    };
  };

  const collapsedChildren = root.children.map((child) => collapseNode(child));

  return collapsedChildren;
}

function collectDirectoryPaths(nodes: FileTreeNode[]): string[] {
  const directories: string[] = [];
  const stack = [...nodes];

  while (stack.length > 0) {
    const node = stack.pop();
    if (!node) {
      continue;
    }

    if (node.children.length === 0) {
      continue;
    }

    if (node.path) {
      directories.push(node.path);
    }

    stack.push(...node.children);
  }

  return directories;
}

function getParentPaths(path: string): string[] {
  if (!path) return [];
  const segments = path.split("/");
  const parents: string[] = [];
  for (let index = 1; index < segments.length; index += 1) {
    parents.push(segments.slice(0, index).join("/"));
  }
  return parents;
}

function buildRenameMissingDiffMessage(file: GithubFileChange): string {
  const previousPath = file.previous_filename;
  if (previousPath) {
    return `File renamed from ${previousPath} to ${file.filename}.`;
  }
  return "File renamed without diff details.";
}<|MERGE_RESOLUTION|>--- conflicted
+++ resolved
@@ -2186,7 +2186,7 @@
             target="_blank"
             rel="noopener noreferrer"
             aria-label="Visit cmux.dev"
-            className="inline-flex w-fit items-center justify-start transform translate-y-[-1px] translate-x-[-6.5px]"
+            className="inline-flex w-fit items-center justify-start transform translate-y-[-1px] translate-x-[-4.8px]"
           >
             <CmuxLogo
               height={30}
@@ -2198,12 +2198,8 @@
         </div>
         <div className="mb-1 translate-y-[-1.5px]">
           <p className="text-xs font-sans leading-relaxed text-neutral-500">
-<<<<<<< HEAD
-            We also made a Claude Code/Codex manager! Check out cmux if you want
-            heatmaps for your vibe coded diffs (coming soon)!
-=======
-            We also made a open-source Claude Code/Codex manager! Check out cmux if you want heatmaps for your vibe coded diffs (coming soon)!
->>>>>>> bd1174cf
+            We also made an open-source Claude Code/Codex manager! Check out
+            cmux if you want heatmaps for your vibe coded diffs (coming soon)!
           </p>
         </div>
         <div className="flex flex-wrap gap-2 pt-1">
@@ -2226,7 +2222,6 @@
             Explore cmux
           </a>
         </div>
-
       </div>
     </div>
   );
