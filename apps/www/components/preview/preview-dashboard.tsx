"use client";

import { useCallback, useEffect, useMemo, useRef, useState } from "react";
import {
  ArrowLeft,
  Camera,
  CheckCircle2,
  ExternalLink,
  Github,
  Link2,
  Loader2,
  Pencil,
  Search,
  Server,
  Star,
  Trash2,
} from "lucide-react";
import Image from "next/image";
import Link from "next/link";
import clsx from "clsx";
import { QueryClient, QueryClientProvider, useQuery } from "@tanstack/react-query";
import { Button } from "@/components/ui/button";
import CmuxLogo from "@/components/logo/cmux-logo";
import {
  Tooltip,
  TooltipContent,
  TooltipProvider,
  TooltipTrigger,
} from "@/components/ui/tooltip-base";
import {
  AlertDialog,
  AlertDialogAction,
  AlertDialogCancel,
  AlertDialogContent,
  AlertDialogDescription,
  AlertDialogFooter,
  AlertDialogHeader,
  AlertDialogTitle,
} from "@/components/ui/alert-dialog";
import { LucideIcon } from "lucide-react";
import { useOAuthPopup } from "@/hooks/use-oauth-popup";

type ProviderConnection = {
  id: string;
  installationId: number;
  accountLogin: string | null;
  accountType: string | null;
  isActive: boolean;
};

type RepoSearchResult = {
  name: string;
  full_name: string;
  private: boolean;
  updated_at?: string | null;
  pushed_at?: string | null;
};

type PreviewConfigStatus = "active" | "paused" | "disabled";

type PreviewConfigListItem = {
  id: string;
  repoFullName: string;
  environmentId: string | null;
  repoInstallationId: number | null;
  repoDefaultBranch: string | null;
  status: PreviewConfigStatus;
  lastRunAt: number | null;
  teamSlugOrId: string;
  teamName: string;
};

type TeamOption = {
  slugOrId: string;
  displayName: string;
};

type PreviewDashboardProps = {
  selectedTeamSlugOrId: string;
  teamOptions: TeamOption[];
  providerConnectionsByTeam: Record<string, ProviderConnection[]>;
  isAuthenticated: boolean;
  previewConfigs: PreviewConfigListItem[];
  popupComplete?: boolean;
};

const ADD_INSTALLATION_VALUE = "__add_github_account__";

type FeatureCardProps = {
  icon: LucideIcon;
  iconBgColor: string;
  iconColor: string;
  title: string;
  description: string;
};

function GrainOverlay({ opacity = 0.08 }: { opacity?: number }) {
  return (
    <div
      className="pointer-events-none absolute inset-0 mix-blend-overlay"
      style={{
        opacity,
        backgroundImage: `url("data:image/svg+xml,%3Csvg viewBox='0 0 200 200' xmlns='http://www.w3.org/2000/svg'%3E%3Cfilter id='noise'%3E%3CfeTurbulence type='fractalNoise' baseFrequency='0.85' numOctaves='4' stitchTiles='stitch'/%3E%3C/filter%3E%3Crect width='100%25' height='100%25' filter='url(%23noise)'/%3E%3C/svg%3E")`,
      }}
    />
  );
}

function FeatureCard({
  icon: _Icon,
  iconBgColor: _iconBgColor,
  iconColor: _iconColor,
  title,
  description,
}: FeatureCardProps) {
  return (
    <div className="relative flex items-start rounded-lg border border-white/5 bg-white/[0.01] backdrop-blur-sm p-4 overflow-hidden">
      <GrainOverlay />
      <div className="relative">
        <h4 className="text-sm font-medium text-white pb-1">{title}</h4>
        <p className="text-[13px] text-neutral-300/90 leading-tight">
          {description}
        </p>
      </div>
    </div>
  );
}

type SectionProps = {
  title: string;
  headerContent?: React.ReactNode;
  children: React.ReactNode;
  className?: string;
  inlineHeader?: boolean;
};

function Section({
  title,
  headerContent,
  children,
  className,
  inlineHeader,
}: SectionProps) {
  return (
    <div className={`flex flex-col h-full ${className ?? ""}`}>
      <div
        className={`flex flex-col sm:flex-row sm:items-center ${inlineHeader ? "gap-2" : "justify-between gap-2"} h-auto sm:h-[34px] shrink-0 ${inlineHeader ? "pb-2" : "pb-3"}`}
      >
        <h2 className="text-base font-medium text-white">{title}</h2>
        {headerContent}
      </div>
      <div className="flex flex-col flex-1 min-h-0">{children}</div>
    </div>
  );
}

type MockScreenshot = {
  id: string;
  caption: string;
  imageUrl: string;
};

const MOCK_SCREENSHOTS: MockScreenshot[] = [
  {
    id: "1",
    caption: "Full page view of the initial setup screen showing framework preset selector, maintenance/dev scripts, and environment variables sections all expanded",
    imageUrl: "https://famous-camel-162.convex.cloud/api/storage/330d59e9-de98-463e-a6d4-a1d571497b4e",
  },
  {
    id: "2",
    caption: "Header section showing 'Configure workspace' title",
    imageUrl: "https://famous-camel-162.convex.cloud/api/storage/8733e153-847b-4700-9c85-859a09bfcf76",
  },
  {
    id: "3",
    caption: "Framework preset selector showing 'Vite' selected with autofill hint",
    imageUrl: "https://famous-camel-162.convex.cloud/api/storage/2c878414-07a2-46ad-816a-ba3eeb61d48a",
  },
  {
    id: "4",
    caption: "Full page view of workspace configuration showing sidebar with step-by-step wizard (step 3 active) and VS Code iframe embedded on the right",
    imageUrl: "https://famous-camel-162.convex.cloud/api/storage/e6517fb1-194c-4128-9dc8-b0a7ed1ca67d",
  },
  {
    id: "5",
    caption: "Step 3 (Run scripts in VS Code terminal) expanded showing instructions and command block",
    imageUrl: "https://famous-camel-162.convex.cloud/api/storage/9bc44cf5-bd16-4f37-9312-62963d10311d",
  },
];

function MockGitHubPRBrowser() {
  const [expandedImage, setExpandedImage] = useState<string | null>(null);

  return (
    <div className="pt-12">
      <Section title="See it in action">
        {/* Browser window frame */}
        <div className="rounded-lg border border-[#30363d] bg-[#0d1117] overflow-hidden shadow-2xl">
          {/* Browser chrome - macOS style */}
          <div className="flex items-center gap-2 px-4 h-10 bg-[#161b22] border-b border-[#30363d]">
            {/* Traffic lights */}
            <div className="flex items-center gap-2">
              <div className="w-3 h-3 rounded-full bg-[#ff5f57]" />
              <div className="w-3 h-3 rounded-full bg-[#febc2e]" />
              <div className="w-3 h-3 rounded-full bg-[#28c840]" />
            </div>
            {/* URL bar */}
            <div className="flex-1 flex justify-center">
              <div className="flex items-center gap-2 px-3 py-1 rounded-md bg-[#0d1117] border border-[#30363d] max-w-md w-full">
                <svg className="h-3 w-3 text-[#7d8590]" viewBox="0 0 24 24" fill="none" stroke="currentColor" strokeWidth="2">
                  <rect x="3" y="11" width="18" height="11" rx="2" ry="2" />
                  <path d="M7 11V7a5 5 0 0 1 10 0v4" />
                </svg>
                <span className="text-xs text-[#e6edf3] truncate">github.com/manaflow-ai/cmux/pull/1124</span>
              </div>
            </div>
            <div className="w-[52px]" />
          </div>

          {/* GitHub header */}
          <div className="bg-[#010409] border-b border-[#30363d] px-4 py-3">
            <div className="flex items-center gap-2 text-sm">
              <svg className="h-4 w-4 text-[#7d8590]" viewBox="0 0 16 16" fill="currentColor">
                <path d="M8 0c4.42 0 8 3.58 8 8a8.013 8.013 0 0 1-5.45 7.59c-.4.08-.55-.17-.55-.38 0-.27.01-1.13.01-2.2 0-.75-.25-1.23-.54-1.48 1.78-.2 3.65-.88 3.65-3.95 0-.88-.31-1.59-.82-2.15.08-.2.36-1.02-.08-2.12 0 0-.67-.22-2.2.82-.64-.18-1.32-.27-2-.27-.68 0-1.36.09-2 .27-1.53-1.03-2.2-.82-2.2-.82-.44 1.1-.16 1.92-.08 2.12-.51.56-.82 1.28-.82 2.15 0 3.06 1.86 3.75 3.64 3.95-.23.2-.44.55-.51 1.07-.46.21-1.61.55-2.33-.66-.15-.24-.6-.83-1.23-.82-.67.01-.27.38.01.53.34.19.73.9.82 1.13.16.45.68 1.31 2.69.94 0 .67.01 1.3.01 1.49 0 .21-.15.45-.55.38A7.995 7.995 0 0 1 0 8c0-4.42 3.58-8 8-8Z" />
              </svg>
              <span className="text-[#e6edf3] font-semibold">manaflow-ai</span>
              <span className="text-[#7d8590]">/</span>
              <span className="text-[#2f81f7] font-semibold hover:underline cursor-pointer">cmux</span>
            </div>
          </div>

          {/* PR header */}
          <div className="bg-[#0d1117] border-b border-[#30363d] px-6 py-4">
            <div className="flex items-start gap-2">
              <h1 className="text-xl font-semibold text-[#e6edf3]">
                reuse preview config component for step by step re 6k4tq
                <span className="text-[#7d8590] font-normal ml-2">#1124</span>
              </h1>
            </div>
            <div className="flex items-center gap-2 mt-2">
              <span className="inline-flex items-center gap-1 px-2 py-0.5 rounded-full text-xs font-medium bg-[#238636] text-white">
                <svg className="h-3 w-3" viewBox="0 0 16 16" fill="currentColor">
                  <path d="M1.5 3.25a2.25 2.25 0 1 1 3 2.122v5.256a2.251 2.251 0 1 1-1.5 0V5.372A2.25 2.25 0 0 1 1.5 3.25Zm5.677-.177L9.573.677A.25.25 0 0 1 10 .854V2.5h1A2.5 2.5 0 0 1 13.5 5v5.628a2.251 2.251 0 1 1-1.5 0V5a1 1 0 0 0-1-1h-1v1.646a.25.25 0 0 1-.427.177L7.177 3.427a.25.25 0 0 1 0-.354ZM3.75 2.5a.75.75 0 1 0 0 1.5.75.75 0 0 0 0-1.5Zm0 9.5a.75.75 0 1 0 0 1.5.75.75 0 0 0 0-1.5Zm8.25.75a.75.75 0 1 0 1.5 0 .75.75 0 0 0-1.5 0Z" />
                </svg>
                Merged
              </span>
              <span className="text-sm text-[#7d8590]">
                <span className="text-[#e6edf3] font-medium hover:text-[#2f81f7] cursor-pointer">austinywang</span>
                {" merged 14 commits into "}
                <span className="px-1.5 py-0.5 rounded-md bg-[#388bfd26] text-[#2f81f7] text-xs font-mono">main</span>
                {" from "}
                <span className="px-1.5 py-0.5 rounded-md bg-[#388bfd26] text-[#2f81f7] text-xs font-mono">cmux/reuse-preview...</span>
              </span>
            </div>
          </div>

          {/* PR tabs */}
          <div className="bg-[#0d1117] border-b border-[#30363d] px-6">
            <nav className="flex gap-4">
              <button className="flex items-center gap-2 px-2 py-3 text-sm font-medium text-[#e6edf3] border-b-2 border-[#f78166] -mb-px">
                <svg className="h-4 w-4" viewBox="0 0 16 16" fill="currentColor">
                  <path d="M1.5 2.75a.25.25 0 0 1 .25-.25h8.5a.25.25 0 0 1 .25.25v5.5a.25.25 0 0 1-.25.25h-3.5a.75.75 0 0 0-.53.22L3.5 11.44V9.25a.75.75 0 0 0-.75-.75h-1a.25.25 0 0 1-.25-.25Zm-1.5 0a1.75 1.75 0 0 1 1.75-1.75h8.5A1.75 1.75 0 0 1 12 2.75v5.5A1.75 1.75 0 0 1 10.25 10H7.061l-2.574 2.573A1.458 1.458 0 0 1 2 11.543V10h-.25A1.75 1.75 0 0 1 0 8.25Zm14.5 2a.25.25 0 0 0-.25-.25h-.5a.75.75 0 0 1 0-1.5h.5A1.75 1.75 0 0 1 16 4.75v5.5A1.75 1.75 0 0 1 14.25 12H14v1.543a1.458 1.458 0 0 1-2.487 1.03L9.22 12.28a.749.749 0 0 1 .326-1.275.749.749 0 0 1 .734.215l2.22 2.22v-2.19a.75.75 0 0 1 .75-.75h1a.25.25 0 0 0 .25-.25Z" />
                </svg>
                Conversation
                <span className="px-1.5 py-0.5 rounded-full bg-[#30363d] text-xs text-[#e6edf3]">3</span>
              </button>
              <button className="flex items-center gap-2 px-2 py-3 text-sm text-[#7d8590] hover:text-[#e6edf3]">
                <svg className="h-4 w-4" viewBox="0 0 16 16" fill="currentColor">
                  <path d="M11.93 8.5a4.002 4.002 0 0 1-7.86 0H.75a.75.75 0 0 1 0-1.5h3.32a4.002 4.002 0 0 1 7.86 0h3.32a.75.75 0 0 1 0 1.5Zm-1.43-.75a2.5 2.5 0 1 0-5 0 2.5 2.5 0 0 0 5 0Z" />
                </svg>
                Commits
                <span className="px-1.5 py-0.5 rounded-full bg-[#30363d] text-xs text-[#e6edf3]">14</span>
              </button>
              <button className="flex items-center gap-2 px-2 py-3 text-sm text-[#7d8590] hover:text-[#e6edf3]">
                <svg className="h-4 w-4" viewBox="0 0 16 16" fill="currentColor">
                  <path d="M1 7.775V2.75C1 1.784 1.784 1 2.75 1h5.025c.464 0 .91.184 1.238.513l6.25 6.25a1.75 1.75 0 0 1 0 2.474l-5.026 5.026a1.75 1.75 0 0 1-2.474 0l-6.25-6.25A1.752 1.752 0 0 1 1 7.775Zm1.5 0c0 .066.026.13.073.177l6.25 6.25a.25.25 0 0 0 .354 0l5.025-5.025a.25.25 0 0 0 0-.354l-6.25-6.25a.25.25 0 0 0-.177-.073H2.75a.25.25 0 0 0-.25.25ZM6 5a1 1 0 1 1 0 2 1 1 0 0 1 0-2Z" />
                </svg>
                Checks
                <span className="px-1.5 py-0.5 rounded-full bg-[#30363d] text-xs text-[#e6edf3]">4</span>
              </button>
              <button className="flex items-center gap-2 px-2 py-3 text-sm text-[#7d8590] hover:text-[#e6edf3]">
                <svg className="h-4 w-4" viewBox="0 0 16 16" fill="currentColor">
                  <path d="M2 1.75C2 .784 2.784 0 3.75 0h6.586c.464 0 .909.184 1.237.513l2.914 2.914c.329.328.513.773.513 1.237v9.586A1.75 1.75 0 0 1 13.25 16h-9.5A1.75 1.75 0 0 1 2 14.25Zm1.75-.25a.25.25 0 0 0-.25.25v12.5c0 .138.112.25.25.25h9.5a.25.25 0 0 0 .25-.25V6h-2.75A1.75 1.75 0 0 1 9 4.25V1.5Zm6.75.062V4.25c0 .138.112.25.25.25h2.688l-.011-.013-2.914-2.914-.013-.011Z" />
                </svg>
                Files changed
                <span className="px-1.5 py-0.5 rounded-full bg-[#30363d] text-xs text-[#e6edf3]">2</span>
              </button>
            </nav>
          </div>

          {/* GitHub PR content - scrollable */}
          <div className="bg-[#0d1117] max-h-[550px] overflow-y-auto" style={{ scrollbarWidth: "thin", scrollbarColor: "#30363d #0d1117" }}>
            <div className="px-6 py-4 space-y-4">
              {/* Timeline: User opened PR */}
              <div className="flex items-center gap-3 text-sm">
                <div className="w-8 flex justify-center">
                  <div className="w-8 h-8 rounded-full overflow-hidden">
                    <Image
                      src="https://avatars.githubusercontent.com/u/38676809?v=4"
                      alt="austinywang"
                      width={32}
                      height={32}
                      unoptimized
                    />
                  </div>
                </div>
                <div className="flex-1">
                  <span className="font-semibold text-[#e6edf3] hover:text-[#2f81f7] cursor-pointer">austinywang</span>
                  <span className="text-[#7d8590]"> opened this pull request </span>
                  <span className="text-[#7d8590]">yesterday</span>
                </div>
              </div>

              {/* Timeline connector */}
              <div className="flex">
                <div className="w-8 flex justify-center">
                  <div className="w-0.5 h-4 bg-[#30363d]" />
                </div>
              </div>

              {/* User's PR description comment */}
              <div className="flex gap-3">
                <div className="shrink-0 relative">
                  <Image
                    src="https://avatars.githubusercontent.com/u/38676809?v=4"
                    alt="austinywang"
                    width={40}
                    height={40}
                    className="rounded-full"
                    unoptimized
                  />
                  {/* Timeline connector line */}
                  <div className="absolute top-10 left-1/2 -translate-x-1/2 w-0.5 h-[calc(100%+16px)] bg-[#30363d]" />
                </div>
                <div className="flex-1 min-w-0">
                  <div className="rounded-md border border-[#30363d] overflow-hidden">
                    <div className="flex items-center gap-2 px-4 py-2 bg-[#161b22] border-b border-[#30363d]">
                      <span className="font-semibold text-sm text-[#e6edf3] hover:text-[#2f81f7] cursor-pointer">austinywang</span>
                      <span className="text-sm text-[#7d8590]">commented yesterday</span>
                      <span className="ml-auto px-1.5 py-0.5 rounded-md text-xs font-medium bg-[#388bfd26] text-[#2f81f7] border border-[#388bfd66]">
                        Author
                      </span>
                    </div>
                    <div className="p-4 bg-[#0d1117]">
                      <h3 className="text-base font-semibold text-[#e6edf3] mb-2">Summary</h3>
                      <p className="text-sm text-[#e6edf3] mb-3">
                        This PR refactors the preview config component to be reusable in the step-by-step wizard flow. The same form components are now shared between the initial setup page and the sidebar wizard.
                      </p>
                      <h3 className="text-base font-semibold text-[#e6edf3] mb-2">Changes</h3>
                      <ul className="text-sm text-[#e6edf3] list-disc list-inside space-y-1">
                        <li>Extract shared form components</li>
                        <li>Add collapsible sections for wizard steps</li>
                        <li>Sync state between views</li>
                      </ul>
                    </div>
                  </div>
                </div>
              </div>

              {/* Timeline: Commit */}
              <div className="flex items-start gap-3 text-sm pt-2">
                <div className="w-8 flex justify-center pt-0.5">
                  <div className="w-6 h-6 rounded-full bg-[#21262d] border border-[#30363d] flex items-center justify-center">
                    <svg className="h-3 w-3 text-[#7d8590]" viewBox="0 0 16 16" fill="currentColor">
                      <path d="M11.93 8.5a4.002 4.002 0 0 1-7.86 0H.75a.75.75 0 0 1 0-1.5h3.32a4.002 4.002 0 0 1 7.86 0h3.32a.75.75 0 0 1 0 1.5Zm-1.43-.75a2.5 2.5 0 1 0-5 0 2.5 2.5 0 0 0 5 0Z" />
                    </svg>
                  </div>
                </div>
                <div className="flex-1 pt-0.5">
                  <span className="font-semibold text-[#e6edf3] hover:text-[#2f81f7] cursor-pointer">austinywang</span>
                  <span className="text-[#7d8590]"> pushed a commit that referenced this pull request </span>
                  <code className="px-1.5 py-0.5 rounded-md bg-[#6e768166] text-[#e6edf3] font-mono text-xs hover:text-[#2f81f7] cursor-pointer">
                    ee59b00
                  </code>
                </div>
              </div>

              {/* Timeline connector */}
              <div className="flex">
                <div className="w-8 flex justify-center">
                  <div className="w-0.5 h-4 bg-[#30363d]" />
                </div>
              </div>

              {/* Bot comment */}
              <div className="flex gap-3">
                <div className="shrink-0">
                  <Image
                    src="https://avatars.githubusercontent.com/u/171392238?v=4"
                    alt="cmux-agent avatar"
                    width={40}
                    height={40}
                    className="rounded-full"
                    unoptimized
                  />
                </div>

                <div className="flex-1 min-w-0">
                  <div className="rounded-md border border-[#30363d] overflow-hidden">
                    <div className="flex items-center gap-2 px-4 py-2 bg-[#161b22] border-b border-[#30363d]">
                      <span className="font-semibold text-sm text-[#e6edf3] hover:text-[#2f81f7] cursor-pointer">cmux-agent</span>
                      <span className="px-1.5 py-0.5 rounded-md text-xs font-medium bg-[#6e40c926] text-[#a371f7] border border-[#6e40c966]">
                        bot
                      </span>
                      <span className="text-sm text-[#7d8590]">commented yesterday</span>
                    </div>

                    <div className="p-4 bg-[#0d1117]">
                      <h2 className="text-xl font-semibold text-[#e6edf3] pb-4 border-b border-[#30363d] mb-4">
                        Preview Screenshots
                      </h2>

                      <p className="text-sm text-[#e6edf3] mb-4">
                        <span className="text-[#2f81f7] hover:underline cursor-pointer">Open Workspace (1 hr expiry)</span>
                        <span className="text-[#7d8590]"> · </span>
                        <span className="text-[#2f81f7] hover:underline cursor-pointer">Open Dev Browser (1 hr expiry)</span>
                        <span className="text-[#7d8590]"> · </span>
                        <span className="text-[#2f81f7] hover:underline cursor-pointer">Open Diff Heatmap</span>
                      </p>

                      <p className="text-sm text-[#e6edf3] mb-6">
                        Captured {MOCK_SCREENSHOTS.length} screenshots for commit{" "}
                        <code className="px-1.5 py-0.5 rounded-md bg-[#6e768166] text-[#e6edf3] font-mono text-xs">
                          ee59b00
                        </code>{" "}
                        (2025-12-03 06:56:40.263 UTC).
                      </p>

                      <div className="space-y-6">
                        {MOCK_SCREENSHOTS.map((screenshot) => (
                          <div key={screenshot.id}>
                            <p className="text-sm text-[#e6edf3] mb-2">
                              <strong>{screenshot.caption}</strong>
                            </p>
                            <button
                              onClick={() => setExpandedImage(expandedImage === screenshot.id ? null : screenshot.id)}
                              className="block rounded-md border border-[#30363d] overflow-hidden hover:border-[#8b949e] transition-colors"
                            >
                              <div className={clsx(
                                "relative overflow-hidden transition-all duration-300",
                                expandedImage === screenshot.id ? "max-h-[600px]" : "max-h-[300px]"
                              )}>
                                <Image
                                  src={screenshot.imageUrl}
                                  alt={screenshot.caption}
                                  width={800}
                                  height={450}
                                  unoptimized
                                  className="w-full h-auto"
                                />
                              </div>
                            </button>
                          </div>
                        ))}
                      </div>

                      <hr className="border-[#30363d] my-6" />

                      <p className="text-sm text-[#7d8590] italic">
                        Generated by{" "}
                        <span className="text-[#2f81f7] hover:underline cursor-pointer">cmux</span>{" "}
                        preview system
                      </p>
                    </div>
                  </div>

                  <div className="flex items-center gap-1 mt-2">
                    <button className="inline-flex items-center gap-1 px-2 py-0.5 rounded-full border border-[#30363d] bg-[#21262d] text-xs hover:bg-[#30363d] transition-colors">
                      <span>+1</span>
                      <span className="text-[#7d8590]">2</span>
                    </button>
                    <button className="inline-flex items-center gap-1 px-2 py-0.5 rounded-full border border-[#30363d] bg-[#21262d] text-xs hover:bg-[#30363d] transition-colors">
                      <span>rocket</span>
                      <span className="text-[#7d8590]">1</span>
                    </button>
                    <button className="p-1 rounded text-[#7d8590] hover:text-[#e6edf3] hover:bg-[#21262d]">
                      <svg className="h-4 w-4" viewBox="0 0 16 16" fill="currentColor">
                        <path d="M8 0a8 8 0 1 1 0 16A8 8 0 0 1 8 0ZM1.5 8a6.5 6.5 0 1 0 13 0 6.5 6.5 0 0 0-13 0Zm3.82 1.636a.75.75 0 0 1 1.038.175l.007.009c.103.118.22.222.35.31.264.178.683.37 1.285.37.602 0 1.02-.192 1.285-.371.13-.088.247-.192.35-.31l.007-.008a.75.75 0 0 1 1.222.87l-.022.03c-.2.252-.44.47-.714.647-.554.358-1.28.582-2.128.582-.848 0-1.574-.224-2.128-.582a2.7 2.7 0 0 1-.714-.647l-.022-.03a.75.75 0 0 1 .175-1.045ZM6.25 6.5c-.457 0-.75.378-.75.75 0 .37.293.75.75.75.457 0 .75-.378.75-.75 0-.37-.293-.75-.75-.75Zm4.25.75c0-.372-.293-.75-.75-.75s-.75.378-.75.75c0 .37.293.75.75.75s.75-.378.75-.75Z" />
                      </svg>
                    </button>
                  </div>
                </div>
              </div>
            </div>
          </div>
        </div>
      </Section>
    </div>
  );
}

/**
 * Shown in popup after GitHub App installation completes.
 * Sends message to opener and auto-closes after delay.
 */
function PopupCompleteView() {
  const [canClose, setCanClose] = useState(true);

  useEffect(() => {
    if (window.opener) {
      try {
        window.opener.postMessage(
          { type: "github_app_installed" },
          window.location.origin
        );
      } catch (error) {
        console.error("[PopupComplete] Failed to post message", error);
      }

      const timer = setTimeout(() => {
        try {
          window.close();
        } catch (error) {
          console.error("[PopupComplete] Failed to close popup", error);
          setCanClose(false);
        }
      }, 1500);

      return () => clearTimeout(timer);
    } else {
      window.location.href = "/preview";
    }
  }, []);

  return (
    <div className="min-h-dvh text-white flex items-center justify-center px-6">
      <div className="text-center max-w-md">
        <div className="mx-auto mb-6 grid place-items-center">
          <div className="h-14 w-14 rounded-full bg-emerald-500/10 ring-8 ring-emerald-500/5 grid place-items-center">
            <CheckCircle2 className="h-7 w-7 text-emerald-500" />
          </div>
        </div>
        <h1 className="text-2xl font-semibold">Installation Complete</h1>
        <p className="mt-2 text-sm text-neutral-400">
          {canClose
            ? "Closing this window..."
            : "You can close this window and return to the previous page."}
        </p>
        {!canClose && (
          <button
            type="button"
            onClick={() => window.close()}
            className="mt-6 inline-flex items-center justify-center gap-2 rounded-lg bg-white px-6 py-3 text-base font-medium text-black transition-colors hover:bg-neutral-200"
          >
            Close Window
          </button>
        )}
      </div>
    </div>
  );
}

/** Opens a centered popup window */
function openCenteredPopup(
  url: string,
  name: string,
  width: number,
  height: number
) {
  const screenLeft = window.screenLeft ?? window.screenX;
  const screenTop = window.screenTop ?? window.screenY;
  const screenWidth = window.innerWidth;
  const screenHeight = window.innerHeight;

  const left = screenLeft + (screenWidth - width) / 2;
  const top = screenTop + (screenHeight - height) / 2;

  const features = `width=${width},height=${height},left=${left},top=${top},resizable=yes,scrollbars=yes`;
  return window.open(url, name, features);
}

// Create a stable QueryClient instance for the preview dashboard
const queryClient = new QueryClient({
  defaultOptions: {
    queries: {
      staleTime: 30_000,
      refetchOnWindowFocus: false,
    },
  },
});

export function PreviewDashboard(props: PreviewDashboardProps) {
  return (
    <QueryClientProvider client={queryClient}>
      <PreviewDashboardInner {...props} />
    </QueryClientProvider>
  );
}

function PreviewDashboardInner({
  selectedTeamSlugOrId,
  teamOptions,
  providerConnectionsByTeam,
  isAuthenticated,
  previewConfigs,
  popupComplete,
}: PreviewDashboardProps) {
  const [selectedTeamSlugOrIdState, setSelectedTeamSlugOrIdState] = useState(
    () => selectedTeamSlugOrId || teamOptions[0]?.slugOrId || ""
  );
  const [isInstallingApp, setIsInstallingApp] = useState(false);
  const [errorMessage, setErrorMessage] = useState<string | null>(null);
  const [configError, setConfigError] = useState<string | null>(null);

  // Repository selection state
  const [selectedInstallationId, setSelectedInstallationId] = useState<
    number | null
  >(null);
  const [repoSearch, setRepoSearch] = useState("");
  const [debouncedRepoSearch, setDebouncedRepoSearch] = useState("");
  const [navigatingRepo, setNavigatingRepo] = useState<string | null>(null);
  const [configs, setConfigs] =
    useState<PreviewConfigListItem[]>(previewConfigs);
  const [updatingConfigId, setUpdatingConfigId] = useState<string | null>(null);
  const [openingConfigId, setOpeningConfigId] = useState<string | null>(null);
  const [configPendingDelete, setConfigPendingDelete] =
    useState<PreviewConfigListItem | null>(null);

  // OAuth sign-in with popup
  const { signInWithPopup, signingInProvider } = useOAuthPopup();

  // Public URL input state
  const [repoUrlInput, setRepoUrlInput] = useState("");

  const currentProviderConnections = useMemo(
    () => providerConnectionsByTeam[selectedTeamSlugOrIdState] ?? [],
    [providerConnectionsByTeam, selectedTeamSlugOrIdState]
  );
  const activeConnections = useMemo(
    () =>
      currentProviderConnections.filter((connection) => connection.isActive),
    [currentProviderConnections]
  );
  const previousTeamRef = useRef(selectedTeamSlugOrIdState);
  const hasGithubAppInstallation = activeConnections.length > 0;
  const canSearchRepos =
    isAuthenticated &&
    Boolean(selectedTeamSlugOrIdState) &&
    hasGithubAppInstallation;

  // Debounce search input
  useEffect(() => {
    const timeoutId = setTimeout(() => {
      setDebouncedRepoSearch(repoSearch.trim());
    }, 300);
    return () => clearTimeout(timeoutId);
  }, [repoSearch]);

  // Fetch repos using TanStack Query
  const reposQuery = useQuery({
    queryKey: [
      "github-repos",
      selectedTeamSlugOrIdState,
      selectedInstallationId,
      debouncedRepoSearch,
    ],
    queryFn: async ({ signal }) => {
      const params = new URLSearchParams({
        team: selectedTeamSlugOrIdState,
        installationId: String(selectedInstallationId),
      });
      if (debouncedRepoSearch) {
        params.set("search", debouncedRepoSearch);
      }
      const response = await fetch(
        `/api/integrations/github/repos?${params.toString()}`,
        { signal }
      );
      if (!response.ok) {
        throw new Error(await response.text());
      }
      return response.json() as Promise<{ repos: RepoSearchResult[] }>;
    },
    enabled: canSearchRepos && selectedInstallationId !== null,
    staleTime: 30_000,
  });

  const repos: RepoSearchResult[] = useMemo(() => {
    if (!reposQuery.data?.repos) return [];
    // When no search, limit to 5 results
    return debouncedRepoSearch ? reposQuery.data.repos : reposQuery.data.repos.slice(0, 5);
  }, [reposQuery.data?.repos, debouncedRepoSearch]);

  const isLoadingRepos = reposQuery.isLoading || reposQuery.isFetching;

  useEffect(() => {
    setConfigs(previewConfigs);
  }, [previewConfigs]);

  // Parse GitHub URL to extract owner/repo
  const parseGithubUrl = useCallback((input: string): string | null => {
    const trimmed = input.trim();
    // Try to parse as URL
    try {
      const url = new URL(trimmed);
      if (url.hostname === "github.com" || url.hostname === "www.github.com") {
        const parts = url.pathname.split("/").filter(Boolean);
        if (parts.length >= 2) {
          return `${parts[0]}/${parts[1]}`;
        }
      }
    } catch {
      // Not a valid URL, check if it's owner/repo format
      const ownerRepoMatch = trimmed.match(
        /^([a-zA-Z0-9_.-]+)\/([a-zA-Z0-9_.-]+)$/
      );
      if (ownerRepoMatch) {
        return trimmed;
      }
    }
    return null;
  }, []);

  const handleOpenConfig = useCallback((config: PreviewConfigListItem) => {
    setOpeningConfigId(config.id);
    const params = new URLSearchParams({
      repo: config.repoFullName,
      team: config.teamSlugOrId,
    });
    if (config.repoInstallationId !== null) {
      params.set("installationId", String(config.repoInstallationId));
    }
    if (config.environmentId) {
      params.set("environmentId", config.environmentId);
    }
    window.location.href = `/preview/configure?${params.toString()}`;
  }, []);

  const handleRequestDelete = useCallback((config: PreviewConfigListItem) => {
    setConfigError(null);
    setConfigPendingDelete(config);
  }, []);

  const handleDeleteConfig = useCallback(async () => {
    if (!configPendingDelete) return;
    setUpdatingConfigId(configPendingDelete.id);
    setConfigError(null);
    try {
      const params = new URLSearchParams({
        teamSlugOrId: configPendingDelete.teamSlugOrId,
      });
      const response = await fetch(
        `/api/preview/configs/${configPendingDelete.id}?${params.toString()}`,
        {
          method: "DELETE",
          headers: { "Content-Type": "application/json" },
        }
      );
      if (!response.ok) {
        throw new Error(await response.text());
      }
      setConfigs((previous) =>
        previous.filter((item) => item.id !== configPendingDelete.id)
      );
      setConfigPendingDelete(null);
    } catch (error) {
      const message =
        error instanceof Error
          ? error.message
          : "Failed to delete preview configuration";
      console.error(
        "[PreviewDashboard] Failed to delete preview configuration",
        error
      );
      setConfigError(message);
    } finally {
      setUpdatingConfigId(null);
    }
  }, [configPendingDelete]);

  const handleCancelDelete = useCallback(() => {
    setConfigPendingDelete(null);
  }, []);

  const handleTeamChange = useCallback((nextTeam: string) => {
    setSelectedTeamSlugOrIdState(nextTeam);
    setSelectedInstallationId(null);
    setRepoSearch("");
    setErrorMessage(null);
  }, []);

  const handleStartPreview = useCallback(async () => {
    const repoName = parseGithubUrl(repoUrlInput);
    if (!repoName) {
      setErrorMessage("Please enter a valid GitHub URL or owner/repo");
      return;
    }

    // For unauthenticated users, redirect to sign-in without requiring team selection
    if (!isAuthenticated) {
      const params = new URLSearchParams({ repo: repoName });
      // Include team if available, otherwise the configure page will handle it after sign-in
      if (selectedTeamSlugOrIdState) {
        params.set("team", selectedTeamSlugOrIdState);
      }
      const configurePath = `/preview/configure?${params.toString()}`;
      setErrorMessage(null);
      setNavigatingRepo("__url_input__");
      window.location.href = `/handler/sign-in?after_auth_return_to=${encodeURIComponent(configurePath)}`;
      return;
    }

    if (!selectedTeamSlugOrIdState) {
      setErrorMessage("Select a team before continuing.");
      return;
    }

    const params = new URLSearchParams({ repo: repoName });
    params.set("team", selectedTeamSlugOrIdState);
    const configurePath = `/preview/configure?${params.toString()}`;

    if (!hasGithubAppInstallation) {
      setErrorMessage(null);
      setIsInstallingApp(true);
      setNavigatingRepo("__url_input__");

      try {
        const response = await fetch("/api/integrations/github/install-state", {
          method: "POST",
          headers: { "Content-Type": "application/json" },
          body: JSON.stringify({
            teamSlugOrId: selectedTeamSlugOrIdState,
            returnUrl: new URL(
              configurePath,
              window.location.origin
            ).toString(),
          }),
        });

        if (!response.ok) {
          throw new Error(await response.text());
        }

        const payload = (await response.json()) as { state: string };
        const githubAppSlug = process.env.NEXT_PUBLIC_GITHUB_APP_SLUG;
        if (!githubAppSlug) {
          throw new Error("GitHub App slug is not configured");
        }

        const url = new URL(
          `https://github.com/apps/${githubAppSlug}/installations/new`
        );
        url.searchParams.set("state", payload.state);
        window.location.href = url.toString();
        return;
      } catch (error) {
        const message =
          error instanceof Error
            ? error.message
            : "Failed to start GitHub App install";
        console.error(
          "[PreviewDashboard] Failed to start GitHub App install",
          error
        );
        setErrorMessage(message);
        setIsInstallingApp(false);
        setNavigatingRepo(null);
        return;
      }
    }

    setErrorMessage(null);
    setNavigatingRepo("__url_input__");
    window.location.href = configurePath;
  }, [
    repoUrlInput,
    parseGithubUrl,
    selectedTeamSlugOrIdState,
    hasGithubAppInstallation,
    isAuthenticated,
  ]);

  // Auto-select first connection for the team, but keep user choice if still valid
  useEffect(() => {
    const fallbackInstallationId = activeConnections[0]?.installationId ?? null;
    const teamChanged = previousTeamRef.current !== selectedTeamSlugOrIdState;
    const hasSelectedConnection = activeConnections.some(
      (connection) => connection.installationId === selectedInstallationId
    );

    if (activeConnections.length === 0) {
      if (selectedInstallationId !== null) {
        setSelectedInstallationId(null);
      }
    } else if (teamChanged || !hasSelectedConnection) {
      if (selectedInstallationId !== fallbackInstallationId) {
        setSelectedInstallationId(fallbackInstallationId);
      }
    }

    previousTeamRef.current = selectedTeamSlugOrIdState;
  }, [activeConnections, selectedInstallationId, selectedTeamSlugOrIdState]);

  // Popup ref and listener for GitHub App installation
  const installPopupRef = useRef<Window | null>(null);

  // Listen for GitHub App installation completion
  useEffect(() => {
    const handleMessage = (event: MessageEvent) => {
      if (event.origin !== window.location.origin) return;
      if (event.data?.type === "github_app_installed") {
        setIsInstallingApp(false);
        // Reload to get the new installation
        window.location.reload();
      }
    };

    const handleFocus = () => {
      // Check if popup was closed when we regain focus
      if (installPopupRef.current && isInstallingApp) {
        setTimeout(() => {
          try {
            if (installPopupRef.current?.closed) {
              setIsInstallingApp(false);
              installPopupRef.current = null;
            }
          } catch {
            // Ignore cross-origin errors
          }
        }, 500);
      }
    };

    window.addEventListener("message", handleMessage);
    window.addEventListener("focus", handleFocus);

    return () => {
      window.removeEventListener("message", handleMessage);
      window.removeEventListener("focus", handleFocus);
    };
  }, [isInstallingApp]);

  const handleInstallGithubApp = async () => {
    if (!selectedTeamSlugOrIdState) {
      setErrorMessage("Select a team first");
      return;
    }

    setIsInstallingApp(true);
    setErrorMessage(null);
    try {
      // Use popup_complete query param as returnUrl so it can signal the parent window and close
      const popupCompleteUrl = new URL(
        "/preview?popup_complete=true",
        window.location.origin
      ).toString();

      const response = await fetch("/api/integrations/github/install-state", {
        method: "POST",
        headers: { "Content-Type": "application/json" },
        body: JSON.stringify({
          teamSlugOrId: selectedTeamSlugOrIdState,
          returnUrl: popupCompleteUrl,
        }),
      });
      if (!response.ok) {
        throw new Error(await response.text());
      }
      const payload = (await response.json()) as { installUrl: string };

      // Open centered popup for GitHub App installation
      const popup = openCenteredPopup(
        payload.installUrl,
        "github-app-install",
        1000,
        700
      );

      if (!popup) {
        // Popup was blocked - fall back to redirect
        console.warn(
          "[PreviewDashboard] Popup blocked, falling back to redirect"
        );
        window.location.href = payload.installUrl;
        return;
      }

      installPopupRef.current = popup;
      popup.focus();
    } catch (error) {
      const message =
        error instanceof Error
          ? error.message
          : "Failed to start GitHub App install";
      console.error(
        "[PreviewDashboard] Failed to start GitHub App install",
        error
      );
      setErrorMessage(message);
      setIsInstallingApp(false);
    }
  };

  const handleContinue = useCallback((repoName: string) => {
    if (!repoName.trim()) return;
    setNavigatingRepo(repoName);
    const params = new URLSearchParams({
      repo: repoName,
      installationId: String(selectedInstallationId ?? ""),
      team: selectedTeamSlugOrIdState,
    });
    window.location.href = `/preview/configure?${params.toString()}`;
  }, [selectedInstallationId, selectedTeamSlugOrIdState]);

  useEffect(() => {
    if (!selectedTeamSlugOrIdState && teamOptions[0]) {
      setSelectedTeamSlugOrIdState(teamOptions[0].slugOrId);
    }
  }, [selectedTeamSlugOrIdState, teamOptions]);

  // Repo selection box - only this part, not configured repos
  const repoSelectionBox = !isAuthenticated ? (
    <div className="relative flex flex-1 flex-col items-center justify-center rounded-lg border border-white/5 bg-white/[0.02] backdrop-blur-sm px-4 py-10 overflow-hidden">
      <GrainOverlay opacity={0.02} />
      <p className="text-sm text-neutral-300/85 pb-6 max-w-xs text-center">
        Select a Git provider to import a Git Repository
      </p>
      <div className="flex flex-col gap-3 w-full max-w-xs">
        <Button
          onClick={() => signInWithPopup("github")}
          disabled={signingInProvider !== null}
          className="w-full h-10 bg-[#24292f] text-white hover:bg-[#32383f] inline-flex items-center justify-center gap-2 disabled:opacity-50"
        >
          {signingInProvider === "github" ? (
            <Loader2 className="h-[18px] w-[18px] animate-spin" />
          ) : (
            <svg
              className="h-[18px] w-[18px] shrink-0"
              viewBox="0 0 24 24"
              fill="currentColor"
            >
              <path d="M12 0C5.374 0 0 5.373 0 12c0 5.302 3.438 9.8 8.207 11.387.599.111.793-.261.793-.577v-2.234c-3.338.726-4.033-1.416-4.033-1.416-.546-1.387-1.333-1.756-1.333-1.756-1.089-.745.083-.729.083-.729 1.205.084 1.839 1.237 1.839 1.237 1.07 1.834 2.807 1.304 3.492.997.107-.775.418-1.305.762-1.604-2.665-.305-5.467-1.334-5.467-5.931 0-1.311.469-2.381 1.236-3.221-.124-.303-.535-1.524.117-3.176 0 0 1.008-.322 3.301 1.23A11.509 11.509 0 0112 5.803c1.02.005 2.047.138 3.006.404 2.291-1.552 3.297-1.23 3.297-1.23.653 1.653.242 2.874.118 3.176.77.84 1.235 1.911 1.235 3.221 0 4.609-2.807 5.624-5.479 5.921.43.372.823 1.102.823 2.222v3.293c0 .319.192.694.801.576C20.566 21.797 24 17.3 24 12c0-6.627-5.373-12-12-12z" />
            </svg>
          )}
          Continue with GitHub
        </Button>
        <Button
          onClick={() => signInWithPopup("gitlab")}
          disabled={signingInProvider !== null}
          className="w-full h-10 bg-[#fc6d26] text-white hover:bg-[#ff8245] inline-flex items-center justify-center gap-2 disabled:opacity-50"
        >
          {signingInProvider === "gitlab" ? (
            <Loader2 className="h-4 w-4 animate-spin" />
          ) : (
            <svg
              className="h-4 w-4 shrink-0"
              viewBox="90 90 200 175"
              fill="currentColor"
            >
              <path d="M282.83,170.73l-.27-.69-26.14-68.22a6.81,6.81,0,0,0-2.69-3.24,7,7,0,0,0-8,.43,7,7,0,0,0-2.32,3.52l-17.65,54H154.29l-17.65-54A6.86,6.86,0,0,0,134.32,99a7,7,0,0,0-8-.43,6.87,6.87,0,0,0-2.69,3.24L97.44,170l-.26.69a48.54,48.54,0,0,0,16.1,56.1l.09.07.24.17,39.82,29.82,19.7,14.91,12,9.06a8.07,8.07,0,0,0,9.76,0l12-9.06,19.7-14.91,40.06-30,.1-.08A48.56,48.56,0,0,0,282.83,170.73Z" />
            </svg>
          )}
          Continue with GitLab
        </Button>
        <Button
          onClick={() => signInWithPopup("bitbucket")}
          disabled={signingInProvider !== null}
          className="w-full h-10 bg-[#0052cc] text-white hover:bg-[#006cf2] inline-flex items-center justify-center gap-2 disabled:opacity-50"
        >
          {signingInProvider === "bitbucket" ? (
            <Loader2 className="h-4 w-4 animate-spin" />
          ) : (
            <svg className="h-4 w-4 shrink-0" viewBox="-2 -2 65 59">
              <defs>
                <linearGradient
                  id="bitbucket-grad"
                  x1="104.953%"
                  x2="46.569%"
                  y1="21.921%"
                  y2="75.234%"
                >
                  <stop
                    offset="7%"
                    stopColor="currentColor"
                    stopOpacity="0.4"
                  />
                  <stop offset="100%" stopColor="currentColor" />
                </linearGradient>
              </defs>
              <path
                d="M59.696 18.86h-18.77l-3.15 18.39h-13L9.426 55.47a2.71 2.71 0 001.75.66h40.74a2 2 0 002-1.68l5.78-35.59z"
                fill="url(#bitbucket-grad)"
                fillRule="nonzero"
                transform="translate(-.026 .82)"
              />
              <path
                d="M2 .82a2 2 0 00-2 2.32l8.49 51.54a2.7 2.7 0 00.91 1.61 2.71 2.71 0 001.75.66l15.76-18.88H24.7l-3.47-18.39h38.44l2.7-16.53a2 2 0 00-2-2.32L2 .82z"
                fill="currentColor"
                fillRule="nonzero"
              />
            </svg>
          )}
          Continue with Bitbucket
        </Button>
      </div>
    </div>
  ) : !hasGithubAppInstallation ? (
    <div className="relative flex flex-1 flex-col items-center justify-center rounded-lg border border-white/5 bg-white/[0.02] backdrop-blur-sm overflow-hidden py-16 sm:py-10">
      <GrainOverlay opacity={0.02} />
      <h3 className="text-base font-medium text-white pb-5">
        No connected repositories
      </h3>
      <Button
        onClick={handleInstallGithubApp}
        disabled={isInstallingApp}
        className="inline-flex items-center gap-2 bg-white text-black hover:bg-neutral-200"
      >
        {isInstallingApp ? (
          <Loader2 className="h-4 w-4 animate-spin" />
        ) : (
          <svg className="h-4 w-4" viewBox="0 0 24 24" fill="currentColor">
            <path d="M12 0C5.374 0 0 5.373 0 12c0 5.302 3.438 9.8 8.207 11.387.599.111.793-.261.793-.577v-2.234c-3.338.726-4.033-1.416-4.033-1.416-.546-1.387-1.333-1.756-1.333-1.756-1.089-.745.083-.729.083-.729 1.205.084 1.839 1.237 1.839 1.237 1.07 1.834 2.807 1.304 3.492.997.107-.775.418-1.305.762-1.604-2.665-.305-5.467-1.334-5.467-5.931 0-1.311.469-2.381 1.236-3.221-.124-.303-.535-1.524.117-3.176 0 0 1.008-.322 3.301 1.23A11.509 11.509 0 0112 5.803c1.02.005 2.047.138 3.006.404 2.291-1.552 3.297-1.23 3.297-1.23.653 1.653.242 2.874.118 3.176.77.84 1.235 1.911 1.235 3.221 0 4.609-2.807 5.624-5.479 5.921.43.372.823 1.102.823 2.222v3.293c0 .319.192.694.801.576C20.566 21.797 24 17.3 24 12c0-6.627-5.373-12-12-12z" />
          </svg>
        )}
        Add repositories
      </Button>
      {errorMessage && (
        <p className="pt-4 text-sm text-red-400">{errorMessage}</p>
      )}
    </div>
  ) : (
    <div className="flex flex-1 flex-col overflow-hidden rounded-lg border border-white/10">
      <div className="flex border-b border-white/10 shrink-0">
        <div className="relative border-r border-white/10">
          {isInstallingApp ? (
            <Loader2 className="pointer-events-none absolute left-4 top-1/2 -translate-y-1/2 h-4 w-4 animate-spin text-white" />
          ) : (
            <svg
              className="pointer-events-none absolute left-4 top-1/2 -translate-y-1/2 h-4 w-4"
              viewBox="0 0 24 24"
              fill="white"
            >
              <path d="M12 0C5.374 0 0 5.373 0 12c0 5.302 3.438 9.8 8.207 11.387.599.111.793-.261.793-.577v-2.234c-3.338.726-4.033-1.416-4.033-1.416-.546-1.387-1.333-1.756-1.333-1.756-1.089-.745.083-.729.083-.729 1.205.084 1.839 1.237 1.839 1.237 1.07 1.834 2.807 1.304 3.492.997.107-.775.418-1.305.762-1.604-2.665-.305-5.467-1.334-5.467-5.931 0-1.311.469-2.381 1.236-3.221-.124-.303-.535-1.524.117-3.176 0 0 1.008-.322 3.301 1.23A11.509 11.509 0 0112 5.803c1.02.005 2.047.138 3.006.404 2.291-1.552 3.297-1.23 3.297-1.23.653 1.653.242 2.874.118 3.176.77.84 1.235 1.911 1.235 3.221 0 4.609-2.807 5.624-5.479 5.921.43.372.823 1.102.823 2.222v3.293c0 .319.192.694.801.576C20.566 21.797 24 17.3 24 12c0-6.627-5.373-12-12-12z" />
            </svg>
          )}
          <select
            value={selectedInstallationId ?? ""}
            onChange={(e) => {
              const value = e.target.value;
              if (value === ADD_INSTALLATION_VALUE) {
                void handleInstallGithubApp();
                return;
              }
              setSelectedInstallationId(Number(value));
            }}
            disabled={isInstallingApp}
            className="h-10 appearance-none bg-transparent py-2 pl-11 pr-8 text-sm text-white focus:outline-none disabled:cursor-not-allowed disabled:opacity-50"
          >
            {activeConnections.map((conn) => (
              <option key={conn.id} value={conn.installationId}>
                {conn.accountLogin || `ID: ${conn.installationId}`}
              </option>
            ))}
            <option value={ADD_INSTALLATION_VALUE}>Add account</option>
          </select>
          <div className="pointer-events-none absolute right-2.5 top-1/2 -translate-y-1/2">
            <svg
              className="h-4 w-4 text-neutral-500"
              fill="none"
              viewBox="0 0 24 24"
              stroke="currentColor"
            >
              <path
                strokeLinecap="round"
                strokeLinejoin="round"
                strokeWidth={2}
                d="M19 9l-7 7-7-7"
              />
            </svg>
          </div>
        </div>

        <div className="relative flex-1">
          <Search className="absolute left-4 top-1/2 -translate-y-1/2 h-4 w-4 text-neutral-500" />
          <input
            type="text"
            value={repoSearch}
            onChange={(e) => setRepoSearch(e.target.value)}
            placeholder="Search..."
            disabled={!canSearchRepos}
            className="h-10 w-full bg-transparent py-2 pl-11 pr-4 text-sm text-white placeholder:text-neutral-500 focus:outline-none disabled:cursor-not-allowed disabled:opacity-50"
          />
        </div>
      </div>

      <div
        className="flex-1 divide-y divide-white/5"
        style={{
          scrollbarWidth: "thin",
          scrollbarColor: "rgba(255,255,255,0.2) transparent",
        }}
      >
        {!canSearchRepos ? (
          <div className="flex items-center justify-center h-full text-sm text-neutral-500">
            Select a team and install the GitHub App to search.
          </div>
        ) : isLoadingRepos ? (
          <div className="flex items-center justify-center h-full min-h-[225px]">
            <Loader2 className="h-5 w-5 animate-spin text-neutral-500" />
          </div>
        ) : repos.length > 0 ? (
          repos.slice(0, 5).map((repo) => (
            <div
              key={repo.full_name}
              className="flex items-center justify-between px-4 py-2.5"
            >
              <div className="flex items-center gap-2.5 min-w-0">
                <svg
                  className="h-4 w-4 shrink-0"
                  viewBox="0 0 24 24"
                  fill="white"
                >
                  <path d="M12 0C5.374 0 0 5.373 0 12c0 5.302 3.438 9.8 8.207 11.387.599.111.793-.261.793-.577v-2.234c-3.338.726-4.033-1.416-4.033-1.416-.546-1.387-1.333-1.756-1.333-1.756-1.089-.745.083-.729.083-.729 1.205.084 1.839 1.237 1.839 1.237 1.07 1.834 2.807 1.304 3.492.997.107-.775.418-1.305.762-1.604-2.665-.305-5.467-1.334-5.467-5.931 0-1.311.469-2.381 1.236-3.221-.124-.303-.535-1.524.117-3.176 0 0 1.008-.322 3.301 1.23A11.509 11.509 0 0112 5.803c1.02.005 2.047.138 3.006.404 2.291-1.552 3.297-1.23 3.297-1.23.653 1.653.242 2.874.118 3.176.77.84 1.235 1.911 1.235 3.221 0 4.609-2.807 5.624-5.479 5.921.43.372.823 1.102.823 2.222v3.293c0 .319.192.694.801.576C20.566 21.797 24 17.3 24 12c0-6.627-5.373-12-12-12z" />
                </svg>
                <span className="text-sm text-white truncate">
                  {repo.full_name}
                </span>
              </div>
              <Button
                onClick={() => handleContinue(repo.full_name)}
                disabled={navigatingRepo !== null || !selectedInstallationId}
                size="sm"
                className="h-6 px-3 text-xs bg-white text-black hover:bg-neutral-200 min-w-[55px] cursor-pointer"
              >
                {navigatingRepo === repo.full_name ? (
                  <Loader2 className="h-3.5 w-3.5 animate-spin" />
                ) : (
                  "Import"
                )}
              </Button>
            </div>
          ))
        ) : (
          <div className="flex flex-col items-center justify-center h-full text-sm text-neutral-500">
            <p>No repositories found</p>
          </div>
        )}
      </div>
    </div>
  );

  // Render popup complete UI if in popup mode
  if (popupComplete) {
    return <PopupCompleteView />;
  }

  return (
    <div className="w-full max-w-5xl px-6 py-10 font-sans">
      {/* Header */}
      <div className="pb-10">
        <Link
          href="https://cmux.dev"
          className="inline-flex items-center gap-2 text-sm text-neutral-400 transition hover:text-white pb-5"
        >
          <ArrowLeft className="h-4 w-4" />
          <span>Back to cmux</span>
        </Link>

        <h1 className="text-3xl font-semibold tracking-tight text-white pb-2">
          Screenshot previews for GitHub PRs
        </h1>
        <p className="text-lg text-neutral-300/85 max-w-2xl">
          Code review agent that takes screenshots of code diffs involving UI
          changes
        </p>
      </div>

      {/* Quick Setup Input */}
      <div id="setup-preview" className="pb-10">
        <div className="flex rounded-lg border border-white/10 overflow-hidden">
          <div className="relative flex-1 flex items-center bg-white/5 backdrop-blur-sm">
            <Link2 className="absolute left-4 h-5 w-5 text-neutral-500 z-10" />
            <input
              type="text"
              value={repoUrlInput}
              onChange={(e) => setRepoUrlInput(e.target.value)}
              onKeyDown={(e) => e.key === "Enter" && void handleStartPreview()}
              placeholder="Enter a Git repository URL to setup screenshot previews..."
              className="w-full h-10 bg-transparent pl-11 pr-4 text-sm text-white placeholder:text-neutral-500 focus:outline-none"
            />
          </div>
          <Button
            onClick={() => void handleStartPreview()}
            disabled={
              !repoUrlInput.trim() ||
              navigatingRepo !== null ||
              (isAuthenticated && !selectedTeamSlugOrIdState)
            }
            className="h-10 px-4 rounded-none bg-white/90 backdrop-blur-sm text-black hover:bg-white text-sm font-medium"
          >
            {navigatingRepo === "__url_input__" ? (
              <Loader2 className="h-4 w-4 animate-spin" />
            ) : (
              "Continue"
            )}
          </Button>
        </div>
        {errorMessage && (
          <p className="text-xs text-red-400 pt-2">{errorMessage}</p>
        )}
      </div>

      {/* Main content grid */}
      <div className="grid gap-6 lg:grid-cols-[minmax(0,1.35fr)_minmax(0,1fr)]">
        {/* Left Column: Choose a repository */}
        <Section
          title="Choose a repository"
          headerContent={
            isAuthenticated && teamOptions.length > 0 ? (
              <div className="flex items-center gap-2.5">
                <label className="text-sm text-neutral-500">Team</label>
                <div className="relative">
                  <select
                    value={selectedTeamSlugOrIdState}
                    onChange={(e) => handleTeamChange(e.target.value)}
                    className="appearance-none rounded-md border border-white/10 bg-white/5 pl-3 pr-8 py-1.5 text-sm text-white focus:border-white/20 focus:outline-none"
                  >
                    {teamOptions.map((team) => (
                      <option key={team.slugOrId} value={team.slugOrId}>
                        {team.displayName}
                      </option>
                    ))}
                  </select>
                  <div className="pointer-events-none absolute right-2.5 top-2">
                    <svg
                      className="h-4 w-4 text-neutral-500"
                      fill="none"
                      viewBox="0 0 24 24"
                      stroke="currentColor"
                    >
                      <path
                        strokeLinecap="round"
                        strokeLinejoin="round"
                        strokeWidth={2}
                        d="M19 9l-7 7-7-7"
                      />
                    </svg>
                  </div>
                </div>
              </div>
            ) : undefined
          }
        >
          {repoSelectionBox}
        </Section>

        {/* Right Column: What is preview.new? */}
        <Section title="What is preview.new?">
          <div className="space-y-3">
            <FeatureCard
              icon={Camera}
              iconBgColor="bg-sky-500/10"
              iconColor="text-sky-400"
              title="Computer use agent"
              description="An agent boots your dev server and captures screenshots of your UI on every PR."
            />
            <FeatureCard
              icon={Github}
              iconBgColor="bg-emerald-500/10"
              iconColor="text-emerald-400"
              title="GitHub comments"
              description="Screenshots are posted directly to your PR as comments for easy review."
            />
            <FeatureCard
              icon={Server}
              iconBgColor="bg-purple-500/10"
              iconColor="text-purple-400"
              title="Isolated dev servers"
              description="Each PR runs in a dedicated VM with your exact dev environment."
            />
          </div>
        </Section>

        {/* Configured repositories and From creators */}
        <div className="pt-4 lg:col-span-2 grid gap-6 lg:grid-cols-[minmax(0,1.35fr)_minmax(0,1fr)]">
          {/* Left: Configured repositories */}
          <Section
            title="Configured repositories"
            headerContent={
              configError ? (
                <span className="text-sm text-red-400">{configError}</span>
              ) : undefined
            }
          >
            {configs.length === 0 ? (
              <p className="text-sm text-neutral-400">
                No preview configs yet.{" "}
                {isAuthenticated && hasGithubAppInstallation
                  ? "Choose a repository above to create one."
                  : "Connect GitHub and import a repository to get started."}
              </p>
            ) : (
              <TooltipProvider>
                <div className="space-y-1.5">
                  {configs.map((config) => (
                    <div
                      key={config.id}
                      className="flex items-center justify-between pl-0 pr-3 py-1"
                    >
                      <div className="flex items-center gap-2.5 min-w-0">
                        <svg
                          className="h-4 w-4 shrink-0"
                          viewBox="0 0 24 24"
                          fill="white"
                        >
                          <path d="M12 0C5.374 0 0 5.373 0 12c0 5.302 3.438 9.8 8.207 11.387.599.111.793-.261.793-.577v-2.234c-3.338.726-4.033-1.416-4.033-1.416-.546-1.387-1.333-1.756-1.333-1.756-1.089-.745.083-.729.083-.729 1.205.084 1.839 1.237 1.839 1.237 1.07 1.834 2.807 1.304 3.492.997.107-.775.418-1.305.762-1.604-2.665-.305-5.467-1.334-5.467-5.931 0-1.311.469-2.381 1.236-3.221-.124-.303-.535-1.524.117-3.176 0 0 1.008-.322 3.301 1.23A11.509 11.509 0 0112 5.803c1.02.005 2.047.138 3.006.404 2.291-1.552 3.297-1.23 3.297-1.23.653 1.653.242 2.874.118 3.176.77.84 1.235 1.911 1.235 3.221 0 4.609-2.807 5.624-5.479 5.921.43.372.823 1.102.823 2.222v3.293c0 .319.192.694.801.576C20.566 21.797 24 17.3 24 12c0-6.627-5.373-12-12-12z" />
                        </svg>
                        <span className="text-sm text-white truncate">
                          {config.repoFullName}
                        </span>
                        <div className="flex items-center gap-2.5 translate-y-[0.5px]">
                          <span className="text-xs text-neutral-600">
                            {config.teamName}
                          </span>
                          <span
                            className={clsx(
                              "text-xs px-2 py-0.5 rounded",
                              config.status === "active"
                                ? "bg-emerald-500/10 text-emerald-400"
                                : config.status === "paused"
                                  ? "bg-amber-500/10 text-amber-400"
                                  : "bg-neutral-500/10 text-neutral-400"
                            )}
                          >
                            {config.status}
                          </span>
                        </div>
                      </div>
                      <div className="flex items-center gap-1.5">
                        <Tooltip>
                          <TooltipTrigger asChild delayDuration={0}>
                            <button
                              type="button"
                              onClick={() => handleOpenConfig(config)}
                              disabled={openingConfigId === config.id}
                              className="p-1.5 text-neutral-500 disabled:opacity-50"
                            >
                              {openingConfigId === config.id ? (
                                <Loader2 className="h-4 w-4 animate-spin" />
                              ) : (
                                <Pencil className="h-4 w-4" />
                              )}
                            </button>
                          </TooltipTrigger>
                          <TooltipContent side="top" className="text-xs">
                            Edit configuration
                          </TooltipContent>
                        </Tooltip>
                        <Tooltip>
                          <TooltipTrigger asChild delayDuration={0}>
                            <button
                              type="button"
                              onClick={() => handleRequestDelete(config)}
                              disabled={updatingConfigId === config.id}
                              className="p-1.5 text-red-400 disabled:opacity-50"
                            >
                              {updatingConfigId === config.id ? (
                                <Loader2 className="h-4 w-4 animate-spin" />
                              ) : (
                                <Trash2 className="h-4 w-4" />
                              )}
                            </button>
                          </TooltipTrigger>
                          <TooltipContent side="top" className="text-xs">
                            Delete configuration
                          </TooltipContent>
                        </Tooltip>
                      </div>
                    </div>
                  ))}
                </div>
              </TooltipProvider>
            )}
          </Section>

          {/* Right: From creators section */}
          <Section
            title="From the creators of"
            inlineHeader={true}
            headerContent={
              <Link
                href="https://cmux.dev"
                className="inline-flex items-center hover:opacity-80 transition-opacity"
                style={{ transform: "translate(-2.5px, -0.5px)" }}
              >
                <CmuxLogo
                  height="2em"
                  wordmarkText="cmux.dev"
                  wordmarkFill="#fff"
                />
              </Link>
            }
          >
            <p className="text-sm text-neutral-400 pb-2">
              Want UI screenshots for your code reviews? Check out cmux - an
              open-source Claude Code/Codex manager with visual diffs!
            </p>
            <div className="flex items-center gap-3 pt-2">
              <Link
                href="https://github.com/manaflow-ai/cmux"
                className="inline-flex items-center gap-1.5 rounded-md border border-white/10 bg-white/5 px-3 py-1.5 text-xs text-white"
              >
                <Star className="h-3.5 w-3.5" />
                Star on GitHub
              </Link>
              <Link
                href="https://cmux.dev"
                className="inline-flex items-center gap-1.5 rounded-md border border-white/10 bg-white/5 px-3 py-1.5 text-xs text-white"
              >
                <ExternalLink className="h-3.5 w-3.5" />
                Explore cmux
              </Link>
            </div>
          </Section>
        </div>
      </div>

<<<<<<< HEAD
      {/* Mock GitHub PR browser demo */}
      <MockGitHubPRBrowser />

      {configPendingDelete && (
        <div
          className="fixed inset-0 z-50 flex items-center justify-center bg-black/60 backdrop-blur-sm px-4 py-6"
          onClick={() => {
            if (updatingConfigId === configPendingDelete.id) return;
=======
      <AlertDialog
        open={configPendingDelete !== null}
        onOpenChange={(open) => {
          if (!open && updatingConfigId !== configPendingDelete?.id) {
>>>>>>> 88c97370
            handleCancelDelete();
          }
        }}
      >
        <AlertDialogContent>
          <AlertDialogHeader>
            <div className="rounded-full bg-red-500/10 p-2 text-red-400">
              <Trash2 className="h-5 w-5" />
            </div>
            <div className="flex-1">
              <AlertDialogTitle>Delete configuration?</AlertDialogTitle>
              <AlertDialogDescription>
                Are you sure you want to remove{" "}
                <span className="text-white">
                  {configPendingDelete?.repoFullName}
                </span>{" "}
                from preview.new? This stops screenshot previews for this
                repository.
              </AlertDialogDescription>
            </div>
          </AlertDialogHeader>
          {configError && (
            <p className="pt-3 text-sm text-red-400">{configError}</p>
          )}
          <AlertDialogFooter>
            <AlertDialogCancel asChild>
              <Button
                disabled={updatingConfigId === configPendingDelete?.id}
                variant="secondary"
              >
                Cancel
              </Button>
            </AlertDialogCancel>
            <AlertDialogAction asChild>
              <Button
                onClick={() => void handleDeleteConfig()}
                disabled={updatingConfigId === configPendingDelete?.id}
                variant="destructive"
              >
                {updatingConfigId === configPendingDelete?.id ? (
                  <Loader2 className="pr-2 h-4 w-4 animate-spin" />
                ) : (
                  "Delete"
                )}
              </Button>
            </AlertDialogAction>
          </AlertDialogFooter>
        </AlertDialogContent>
      </AlertDialog>
    </div>
  );
}<|MERGE_RESOLUTION|>--- conflicted
+++ resolved
@@ -1515,21 +1515,13 @@
         </div>
       </div>
 
-<<<<<<< HEAD
       {/* Mock GitHub PR browser demo */}
       <MockGitHubPRBrowser />
 
-      {configPendingDelete && (
-        <div
-          className="fixed inset-0 z-50 flex items-center justify-center bg-black/60 backdrop-blur-sm px-4 py-6"
-          onClick={() => {
-            if (updatingConfigId === configPendingDelete.id) return;
-=======
       <AlertDialog
         open={configPendingDelete !== null}
         onOpenChange={(open) => {
           if (!open && updatingConfigId !== configPendingDelete?.id) {
->>>>>>> 88c97370
             handleCancelDelete();
           }
         }}
