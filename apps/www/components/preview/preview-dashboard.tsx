"use client";

import { useCallback, useEffect, useMemo, useRef, useState } from "react";
import {
  ArrowLeft,
  Camera,
  CheckCircle2,
  ExternalLink,
  Github,
  Link2,
  Loader2,
  Pencil,
  Search,
  Server,
  Star,
  Trash2,
} from "lucide-react";
import Link from "next/link";
import clsx from "clsx";
import { QueryClient, QueryClientProvider, useQuery } from "@tanstack/react-query";
import { Button } from "@/components/ui/button";
import CmuxLogo from "@/components/logo/cmux-logo";
import {
  Tooltip,
  TooltipContent,
  TooltipProvider,
  TooltipTrigger,
} from "@/components/ui/tooltip-base";
import { LucideIcon } from "lucide-react";
import { useOAuthPopup } from "@/hooks/use-oauth-popup";

type ProviderConnection = {
  installationId: number;
  accountLogin: string | null;
  accountType: string | null;
  isActive: boolean;
};

type RepoSearchResult = {
  name: string;
  full_name: string;
  private: boolean;
  updated_at?: string | null;
  pushed_at?: string | null;
};

type PreviewConfigStatus = "active" | "paused" | "disabled";

type PreviewConfigListItem = {
  id: string;
  repoFullName: string;
  environmentId: string | null;
  repoInstallationId: number | null;
  repoDefaultBranch: string | null;
  status: PreviewConfigStatus;
  lastRunAt: number | null;
  teamSlugOrId: string;
  teamName: string;
};

type TeamOption = {
  slugOrId: string;
  displayName: string;
};

type PreviewDashboardProps = {
  selectedTeamSlugOrId: string;
  teamOptions: TeamOption[];
  providerConnectionsByTeam: Record<string, ProviderConnection[]>;
  isAuthenticated: boolean;
  previewConfigs: PreviewConfigListItem[];
  popupComplete?: boolean;
};

const ADD_INSTALLATION_VALUE = "__add_github_account__";

<<<<<<< HEAD
// Create a stable QueryClient instance for the preview dashboard
const queryClient = new QueryClient({
  defaultOptions: {
    queries: {
      staleTime: 30_000,
      refetchOnWindowFocus: false,
    },
  },
});

export function PreviewDashboard(props: PreviewDashboardProps) {
  return (
    <QueryClientProvider client={queryClient}>
      <PreviewDashboardInner {...props} />
    </QueryClientProvider>
  );
}

function PreviewDashboardInner({
=======
type FeatureCardProps = {
  icon: LucideIcon;
  iconBgColor: string;
  iconColor: string;
  title: string;
  description: string;
};

function GrainOverlay({ opacity = 0.08 }: { opacity?: number }) {
  return (
    <div
      className="pointer-events-none absolute inset-0 mix-blend-overlay"
      style={{
        opacity,
        backgroundImage: `url("data:image/svg+xml,%3Csvg viewBox='0 0 200 200' xmlns='http://www.w3.org/2000/svg'%3E%3Cfilter id='noise'%3E%3CfeTurbulence type='fractalNoise' baseFrequency='0.85' numOctaves='4' stitchTiles='stitch'/%3E%3C/filter%3E%3Crect width='100%25' height='100%25' filter='url(%23noise)'/%3E%3C/svg%3E")`,
      }}
    />
  );
}

function FeatureCard({
  icon: _Icon,
  iconBgColor: _iconBgColor,
  iconColor: _iconColor,
  title,
  description,
}: FeatureCardProps) {
  return (
    <div className="relative flex items-start rounded-lg border border-white/5 bg-white/[0.01] backdrop-blur-sm p-4 overflow-hidden">
      <GrainOverlay />
      <div className="relative">
        <h4 className="text-sm font-medium text-white pb-1">{title}</h4>
        <p className="text-[13px] text-neutral-300/90 leading-tight">
          {description}
        </p>
      </div>
    </div>
  );
}

type SectionProps = {
  title: string;
  headerContent?: React.ReactNode;
  children: React.ReactNode;
  className?: string;
  inlineHeader?: boolean;
};

function Section({
  title,
  headerContent,
  children,
  className,
  inlineHeader,
}: SectionProps) {
  return (
    <div className={`flex flex-col h-full ${className ?? ""}`}>
      <div
        className={`flex flex-col sm:flex-row sm:items-center ${inlineHeader ? "gap-2" : "justify-between gap-2"} h-auto sm:h-[34px] shrink-0 ${inlineHeader ? "pb-2" : "pb-3"}`}
      >
        <h2 className="text-base font-medium text-white">{title}</h2>
        {headerContent}
      </div>
      <div className="flex flex-col flex-1 min-h-0">{children}</div>
    </div>
  );
}

/**
 * Shown in popup after GitHub App installation completes.
 * Sends message to opener and auto-closes after delay.
 */
function PopupCompleteView() {
  const [canClose, setCanClose] = useState(true);

  useEffect(() => {
    if (window.opener) {
      try {
        window.opener.postMessage(
          { type: "github_app_installed" },
          window.location.origin
        );
      } catch (error) {
        console.error("[PopupComplete] Failed to post message", error);
      }

      const timer = setTimeout(() => {
        try {
          window.close();
        } catch (error) {
          console.error("[PopupComplete] Failed to close popup", error);
          setCanClose(false);
        }
      }, 1500);

      return () => clearTimeout(timer);
    } else {
      window.location.href = "/preview";
    }
  }, []);

  return (
    <div className="min-h-dvh text-white flex items-center justify-center px-6">
      <div className="text-center max-w-md">
        <div className="mx-auto mb-6 grid place-items-center">
          <div className="h-14 w-14 rounded-full bg-emerald-500/10 ring-8 ring-emerald-500/5 grid place-items-center">
            <CheckCircle2 className="h-7 w-7 text-emerald-500" />
          </div>
        </div>
        <h1 className="text-2xl font-semibold">Installation Complete</h1>
        <p className="mt-2 text-sm text-neutral-400">
          {canClose
            ? "Closing this window..."
            : "You can close this window and return to the previous page."}
        </p>
        {!canClose && (
          <button
            type="button"
            onClick={() => window.close()}
            className="mt-6 inline-flex items-center justify-center gap-2 rounded-lg bg-white px-6 py-3 text-base font-medium text-black transition-colors hover:bg-neutral-200"
          >
            Close Window
          </button>
        )}
      </div>
    </div>
  );
}

/** Opens a centered popup window */
function openCenteredPopup(
  url: string,
  name: string,
  width: number,
  height: number
) {
  const screenLeft = window.screenLeft ?? window.screenX;
  const screenTop = window.screenTop ?? window.screenY;
  const screenWidth = window.innerWidth;
  const screenHeight = window.innerHeight;

  const left = screenLeft + (screenWidth - width) / 2;
  const top = screenTop + (screenHeight - height) / 2;

  const features = `width=${width},height=${height},left=${left},top=${top},resizable=yes,scrollbars=yes`;
  return window.open(url, name, features);
}

export function PreviewDashboard({
>>>>>>> f865673c
  selectedTeamSlugOrId,
  teamOptions,
  providerConnectionsByTeam,
  isAuthenticated,
  previewConfigs,
  popupComplete,
}: PreviewDashboardProps) {
  const [selectedTeamSlugOrIdState, setSelectedTeamSlugOrIdState] = useState(
    () => selectedTeamSlugOrId || teamOptions[0]?.slugOrId || ""
  );
  const [isInstallingApp, setIsInstallingApp] = useState(false);
  const [errorMessage, setErrorMessage] = useState<string | null>(null);
  const [configError, setConfigError] = useState<string | null>(null);

  // Repository selection state
  const [selectedInstallationId, setSelectedInstallationId] = useState<
    number | null
  >(null);
  const [repoSearch, setRepoSearch] = useState("");
  const [debouncedRepoSearch, setDebouncedRepoSearch] = useState("");
  const [navigatingRepo, setNavigatingRepo] = useState<string | null>(null);
  const [configs, setConfigs] =
    useState<PreviewConfigListItem[]>(previewConfigs);
  const [updatingConfigId, setUpdatingConfigId] = useState<string | null>(null);
  const [openingConfigId, setOpeningConfigId] = useState<string | null>(null);
  const [configPendingDelete, setConfigPendingDelete] =
    useState<PreviewConfigListItem | null>(null);

  // OAuth sign-in with popup
  const { signInWithPopup, signingInProvider } = useOAuthPopup();

  // Public URL input state
  const [repoUrlInput, setRepoUrlInput] = useState("");

  const currentProviderConnections = useMemo(
    () => providerConnectionsByTeam[selectedTeamSlugOrIdState] ?? [],
    [providerConnectionsByTeam, selectedTeamSlugOrIdState]
  );
  const activeConnections = useMemo(
    () =>
      currentProviderConnections.filter((connection) => connection.isActive),
    [currentProviderConnections]
  );
  const previousTeamRef = useRef(selectedTeamSlugOrIdState);
  const hasGithubAppInstallation = activeConnections.length > 0;
  const canSearchRepos =
    isAuthenticated &&
    Boolean(selectedTeamSlugOrIdState) &&
    hasGithubAppInstallation;

  // Debounce search input
  useEffect(() => {
    const timeoutId = setTimeout(() => {
      setDebouncedRepoSearch(repoSearch.trim());
    }, 300);
    return () => clearTimeout(timeoutId);
  }, [repoSearch]);

  // Fetch repos using TanStack Query
  const reposQuery = useQuery({
    queryKey: [
      "github-repos",
      selectedTeamSlugOrIdState,
      selectedInstallationId,
      debouncedRepoSearch,
    ],
    queryFn: async ({ signal }) => {
      const params = new URLSearchParams({
        team: selectedTeamSlugOrIdState,
        installationId: String(selectedInstallationId),
      });
      if (debouncedRepoSearch) {
        params.set("search", debouncedRepoSearch);
      }
      const response = await fetch(
        `/api/integrations/github/repos?${params.toString()}`,
        { signal }
      );
      if (!response.ok) {
        throw new Error(await response.text());
      }
      return response.json() as Promise<{ repos: RepoSearchResult[] }>;
    },
    enabled: canSearchRepos && selectedInstallationId !== null,
    staleTime: 30_000,
  });

  const repos: RepoSearchResult[] = useMemo(() => {
    if (!reposQuery.data?.repos) return [];
    // When no search, limit to 5 results
    return debouncedRepoSearch ? reposQuery.data.repos : reposQuery.data.repos.slice(0, 5);
  }, [reposQuery.data?.repos, debouncedRepoSearch]);

  const isLoadingRepos = reposQuery.isLoading || reposQuery.isFetching;

  useEffect(() => {
    setConfigs(previewConfigs);
  }, [previewConfigs]);

  // Parse GitHub URL to extract owner/repo
  const parseGithubUrl = useCallback((input: string): string | null => {
    const trimmed = input.trim();
    // Try to parse as URL
    try {
      const url = new URL(trimmed);
      if (url.hostname === "github.com" || url.hostname === "www.github.com") {
        const parts = url.pathname.split("/").filter(Boolean);
        if (parts.length >= 2) {
          return `${parts[0]}/${parts[1]}`;
        }
      }
    } catch {
      // Not a valid URL, check if it's owner/repo format
      const ownerRepoMatch = trimmed.match(
        /^([a-zA-Z0-9_.-]+)\/([a-zA-Z0-9_.-]+)$/
      );
      if (ownerRepoMatch) {
        return trimmed;
      }
    }
    return null;
  }, []);

  const handleOpenConfig = useCallback((config: PreviewConfigListItem) => {
    setOpeningConfigId(config.id);
    const params = new URLSearchParams({
      repo: config.repoFullName,
      team: config.teamSlugOrId,
    });
    if (config.repoInstallationId !== null) {
      params.set("installationId", String(config.repoInstallationId));
    }
    if (config.environmentId) {
      params.set("environmentId", config.environmentId);
    }
    window.location.href = `/preview/configure?${params.toString()}`;
  }, []);

  const handleRequestDelete = useCallback((config: PreviewConfigListItem) => {
    setConfigError(null);
    setConfigPendingDelete(config);
  }, []);

  const handleDeleteConfig = useCallback(async () => {
    if (!configPendingDelete) return;
    setUpdatingConfigId(configPendingDelete.id);
    setConfigError(null);
    try {
      const params = new URLSearchParams({
        teamSlugOrId: configPendingDelete.teamSlugOrId,
      });
      const response = await fetch(
        `/api/preview/configs/${configPendingDelete.id}?${params.toString()}`,
        {
          method: "DELETE",
          headers: { "Content-Type": "application/json" },
        }
      );
      if (!response.ok) {
        throw new Error(await response.text());
      }
      setConfigs((previous) =>
        previous.filter((item) => item.id !== configPendingDelete.id)
      );
      setConfigPendingDelete(null);
    } catch (error) {
      const message =
        error instanceof Error
          ? error.message
          : "Failed to delete preview configuration";
      console.error(
        "[PreviewDashboard] Failed to delete preview configuration",
        error
      );
      setConfigError(message);
    } finally {
      setUpdatingConfigId(null);
    }
  }, [configPendingDelete]);

  const handleCancelDelete = useCallback(() => {
    setConfigPendingDelete(null);
  }, []);

  const handleTeamChange = useCallback((nextTeam: string) => {
    setSelectedTeamSlugOrIdState(nextTeam);
    setSelectedInstallationId(null);
    setRepoSearch("");
    setErrorMessage(null);
  }, []);

  const handleStartPreview = useCallback(async () => {
    const repoName = parseGithubUrl(repoUrlInput);
    if (!repoName) {
      setErrorMessage("Please enter a valid GitHub URL or owner/repo");
      return;
    }

    // For unauthenticated users, redirect to sign-in without requiring team selection
    if (!isAuthenticated) {
      const params = new URLSearchParams({ repo: repoName });
      // Include team if available, otherwise the configure page will handle it after sign-in
      if (selectedTeamSlugOrIdState) {
        params.set("team", selectedTeamSlugOrIdState);
      }
      const configurePath = `/preview/configure?${params.toString()}`;
      setErrorMessage(null);
      setNavigatingRepo("__url_input__");
      window.location.href = `/handler/sign-in?after_auth_return_to=${encodeURIComponent(configurePath)}`;
      return;
    }

    if (!selectedTeamSlugOrIdState) {
      setErrorMessage("Select a team before continuing.");
      return;
    }

    const params = new URLSearchParams({ repo: repoName });
    params.set("team", selectedTeamSlugOrIdState);
    const configurePath = `/preview/configure?${params.toString()}`;

    if (!hasGithubAppInstallation) {
      setErrorMessage(null);
      setIsInstallingApp(true);
      setNavigatingRepo("__url_input__");

      try {
        const response = await fetch("/api/integrations/github/install-state", {
          method: "POST",
          headers: { "Content-Type": "application/json" },
          body: JSON.stringify({
            teamSlugOrId: selectedTeamSlugOrIdState,
            returnUrl: new URL(
              configurePath,
              window.location.origin
            ).toString(),
          }),
        });

        if (!response.ok) {
          throw new Error(await response.text());
        }

        const payload = (await response.json()) as { state: string };
        const githubAppSlug = process.env.NEXT_PUBLIC_GITHUB_APP_SLUG;
        if (!githubAppSlug) {
          throw new Error("GitHub App slug is not configured");
        }

        const url = new URL(
          `https://github.com/apps/${githubAppSlug}/installations/new`
        );
        url.searchParams.set("state", payload.state);
        window.location.href = url.toString();
        return;
      } catch (error) {
        const message =
          error instanceof Error
            ? error.message
            : "Failed to start GitHub App install";
        console.error(
          "[PreviewDashboard] Failed to start GitHub App install",
          error
        );
        setErrorMessage(message);
        setIsInstallingApp(false);
        setNavigatingRepo(null);
        return;
      }
    }

    setErrorMessage(null);
    setNavigatingRepo("__url_input__");
    window.location.href = configurePath;
  }, [
    repoUrlInput,
    parseGithubUrl,
    selectedTeamSlugOrIdState,
    hasGithubAppInstallation,
    isAuthenticated,
  ]);

  // Auto-select first connection for the team, but keep user choice if still valid
  useEffect(() => {
    const fallbackInstallationId = activeConnections[0]?.installationId ?? null;
    const teamChanged = previousTeamRef.current !== selectedTeamSlugOrIdState;
    const hasSelectedConnection = activeConnections.some(
      (connection) => connection.installationId === selectedInstallationId
    );

    if (activeConnections.length === 0) {
      if (selectedInstallationId !== null) {
        setSelectedInstallationId(null);
      }
    } else if (teamChanged || !hasSelectedConnection) {
      if (selectedInstallationId !== fallbackInstallationId) {
        setSelectedInstallationId(fallbackInstallationId);
      }
    }

    previousTeamRef.current = selectedTeamSlugOrIdState;
  }, [activeConnections, selectedInstallationId, selectedTeamSlugOrIdState]);

  // Popup ref and listener for GitHub App installation
  const installPopupRef = useRef<Window | null>(null);

  // Listen for GitHub App installation completion
  useEffect(() => {
    const handleMessage = (event: MessageEvent) => {
      if (event.origin !== window.location.origin) return;
      if (event.data?.type === "github_app_installed") {
        setIsInstallingApp(false);
        // Reload to get the new installation
        window.location.reload();
      }
    };

    const handleFocus = () => {
      // Check if popup was closed when we regain focus
      if (installPopupRef.current && isInstallingApp) {
        setTimeout(() => {
          try {
            if (installPopupRef.current?.closed) {
              setIsInstallingApp(false);
              installPopupRef.current = null;
            }
          } catch {
            // Ignore cross-origin errors
          }
        }, 500);
      }
    };

    window.addEventListener("message", handleMessage);
    window.addEventListener("focus", handleFocus);

    return () => {
      window.removeEventListener("message", handleMessage);
      window.removeEventListener("focus", handleFocus);
    };
  }, [isInstallingApp]);

  const handleInstallGithubApp = async () => {
    if (!selectedTeamSlugOrIdState) {
      setErrorMessage("Select a team first");
      return;
    }

    setIsInstallingApp(true);
    setErrorMessage(null);
    try {
      // Use popup_complete query param as returnUrl so it can signal the parent window and close
      const popupCompleteUrl = new URL(
        "/preview?popup_complete=true",
        window.location.origin
      ).toString();

      const response = await fetch("/api/integrations/github/install-state", {
        method: "POST",
        headers: { "Content-Type": "application/json" },
        body: JSON.stringify({
          teamSlugOrId: selectedTeamSlugOrIdState,
          returnUrl: popupCompleteUrl,
        }),
      });
      if (!response.ok) {
        throw new Error(await response.text());
      }
      const payload = (await response.json()) as { installUrl: string };

      // Open centered popup for GitHub App installation
      const popup = openCenteredPopup(
        payload.installUrl,
        "github-app-install",
        1000,
        700
      );

      if (!popup) {
        // Popup was blocked - fall back to redirect
        console.warn(
          "[PreviewDashboard] Popup blocked, falling back to redirect"
        );
        window.location.href = payload.installUrl;
        return;
      }

      installPopupRef.current = popup;
      popup.focus();
    } catch (error) {
      const message =
        error instanceof Error
          ? error.message
          : "Failed to start GitHub App install";
      console.error(
        "[PreviewDashboard] Failed to start GitHub App install",
        error
      );
      setErrorMessage(message);
      setIsInstallingApp(false);
    }
  };

<<<<<<< HEAD
  const handleContinue = useCallback((repoName: string) => {
    if (!repoName.trim()) return;
    setNavigatingRepo(repoName);
    const params = new URLSearchParams({
      repo: repoName,
      installationId: String(selectedInstallationId ?? ""),
      team: selectedTeamSlugOrIdState,
    });
    window.location.href = `/preview/configure?${params.toString()}`;
  }, [selectedInstallationId, selectedTeamSlugOrIdState]);
=======
  const fetchRepos = useCallback(
    async (searchTerm: string, signal?: AbortSignal) => {
      if (!canSearchRepos || selectedInstallationId === null) {
        setRepos([]);
        return;
      }
      setIsLoadingRepos(true);
      setErrorMessage(null);
      try {
        const params = new URLSearchParams({
          team: selectedTeamSlugOrIdState,
          installationId: String(selectedInstallationId),
        });
        const trimmed = searchTerm.trim();
        if (trimmed) {
          params.set("search", trimmed);
        }
        const response = await fetch(
          `/api/integrations/github/repos?${params.toString()}`,
          {
            signal,
          }
        );
        if (!response.ok) {
          throw new Error(await response.text());
        }
        const payload = (await response.json()) as {
          repos: RepoSearchResult[];
        };
        setRepos(trimmed ? payload.repos : payload.repos.slice(0, 5));
        setIsLoadingRepos(false);
      } catch (err) {
        if (err instanceof Error && err.name === "AbortError") {
          // Request was cancelled, don't update any state
          return;
        }
        const message =
          err instanceof Error ? err.message : "Failed to load repositories";
        console.error("[PreviewDashboard] Failed to load repositories", err);
        setErrorMessage(message);
        setIsLoadingRepos(false);
      }
    },
    [canSearchRepos, selectedInstallationId, selectedTeamSlugOrIdState]
  );

  // Debounced search effect with abort controller
  useEffect(() => {
    if (!canSearchRepos || selectedInstallationId === null) {
      setRepos([]);
      return;
    }

    const abortController = new AbortController();
    const timeoutId = setTimeout(() => {
      void fetchRepos(repoSearch, abortController.signal);
    }, 300);

    return () => {
      clearTimeout(timeoutId);
      abortController.abort();
    };
  }, [repoSearch, canSearchRepos, selectedInstallationId, fetchRepos]);

  const handleContinue = useCallback(
    (repoName: string) => {
      if (!repoName.trim()) return;
      setNavigatingRepo(repoName);
      const params = new URLSearchParams({
        repo: repoName,
        installationId: String(selectedInstallationId ?? ""),
        team: selectedTeamSlugOrIdState,
      });
      window.location.href = `/preview/configure?${params.toString()}`;
    },
    [selectedInstallationId, selectedTeamSlugOrIdState]
  );
>>>>>>> f865673c

  useEffect(() => {
    if (!selectedTeamSlugOrIdState && teamOptions[0]) {
      setSelectedTeamSlugOrIdState(teamOptions[0].slugOrId);
    }
  }, [selectedTeamSlugOrIdState, teamOptions]);

  // Repo selection box - only this part, not configured repos
  const repoSelectionBox = !isAuthenticated ? (
    <div className="relative flex flex-1 flex-col items-center justify-center rounded-lg border border-white/5 bg-white/[0.02] backdrop-blur-sm px-4 py-10 overflow-hidden">
      <GrainOverlay opacity={0.02} />
      <p className="text-sm text-neutral-300/85 pb-6 max-w-xs text-center">
        Select a Git provider to import a Git Repository
      </p>
      <div className="flex flex-col gap-3 w-full max-w-xs">
        <Button
          onClick={() => signInWithPopup("github")}
          disabled={signingInProvider !== null}
          className="w-full h-10 bg-[#24292f] text-white hover:bg-[#32383f] inline-flex items-center justify-center gap-2 disabled:opacity-50"
        >
          {signingInProvider === "github" ? (
            <Loader2 className="h-[18px] w-[18px] animate-spin" />
          ) : (
            <svg
              className="h-[18px] w-[18px] shrink-0"
              viewBox="0 0 24 24"
              fill="currentColor"
            >
              <path d="M12 0C5.374 0 0 5.373 0 12c0 5.302 3.438 9.8 8.207 11.387.599.111.793-.261.793-.577v-2.234c-3.338.726-4.033-1.416-4.033-1.416-.546-1.387-1.333-1.756-1.333-1.756-1.089-.745.083-.729.083-.729 1.205.084 1.839 1.237 1.839 1.237 1.07 1.834 2.807 1.304 3.492.997.107-.775.418-1.305.762-1.604-2.665-.305-5.467-1.334-5.467-5.931 0-1.311.469-2.381 1.236-3.221-.124-.303-.535-1.524.117-3.176 0 0 1.008-.322 3.301 1.23A11.509 11.509 0 0112 5.803c1.02.005 2.047.138 3.006.404 2.291-1.552 3.297-1.23 3.297-1.23.653 1.653.242 2.874.118 3.176.77.84 1.235 1.911 1.235 3.221 0 4.609-2.807 5.624-5.479 5.921.43.372.823 1.102.823 2.222v3.293c0 .319.192.694.801.576C20.566 21.797 24 17.3 24 12c0-6.627-5.373-12-12-12z" />
            </svg>
          )}
          Continue with GitHub
        </Button>
        <Button
          onClick={() => signInWithPopup("gitlab")}
          disabled={signingInProvider !== null}
          className="w-full h-10 bg-[#fc6d26] text-white hover:bg-[#ff8245] inline-flex items-center justify-center gap-2 disabled:opacity-50"
        >
          {signingInProvider === "gitlab" ? (
            <Loader2 className="h-4 w-4 animate-spin" />
          ) : (
            <svg
              className="h-4 w-4 shrink-0"
              viewBox="90 90 200 175"
              fill="currentColor"
            >
              <path d="M282.83,170.73l-.27-.69-26.14-68.22a6.81,6.81,0,0,0-2.69-3.24,7,7,0,0,0-8,.43,7,7,0,0,0-2.32,3.52l-17.65,54H154.29l-17.65-54A6.86,6.86,0,0,0,134.32,99a7,7,0,0,0-8-.43,6.87,6.87,0,0,0-2.69,3.24L97.44,170l-.26.69a48.54,48.54,0,0,0,16.1,56.1l.09.07.24.17,39.82,29.82,19.7,14.91,12,9.06a8.07,8.07,0,0,0,9.76,0l12-9.06,19.7-14.91,40.06-30,.1-.08A48.56,48.56,0,0,0,282.83,170.73Z" />
            </svg>
          )}
          Continue with GitLab
        </Button>
        <Button
          onClick={() => signInWithPopup("bitbucket")}
          disabled={signingInProvider !== null}
          className="w-full h-10 bg-[#0052cc] text-white hover:bg-[#006cf2] inline-flex items-center justify-center gap-2 disabled:opacity-50"
        >
          {signingInProvider === "bitbucket" ? (
            <Loader2 className="h-4 w-4 animate-spin" />
          ) : (
            <svg className="h-4 w-4 shrink-0" viewBox="-2 -2 65 59">
              <defs>
                <linearGradient
                  id="bitbucket-grad"
                  x1="104.953%"
                  x2="46.569%"
                  y1="21.921%"
                  y2="75.234%"
                >
                  <stop
                    offset="7%"
                    stopColor="currentColor"
                    stopOpacity="0.4"
                  />
                  <stop offset="100%" stopColor="currentColor" />
                </linearGradient>
              </defs>
              <path
                d="M59.696 18.86h-18.77l-3.15 18.39h-13L9.426 55.47a2.71 2.71 0 001.75.66h40.74a2 2 0 002-1.68l5.78-35.59z"
                fill="url(#bitbucket-grad)"
                fillRule="nonzero"
                transform="translate(-.026 .82)"
              />
              <path
                d="M2 .82a2 2 0 00-2 2.32l8.49 51.54a2.7 2.7 0 00.91 1.61 2.71 2.71 0 001.75.66l15.76-18.88H24.7l-3.47-18.39h38.44l2.7-16.53a2 2 0 00-2-2.32L2 .82z"
                fill="currentColor"
                fillRule="nonzero"
              />
            </svg>
          )}
          Continue with Bitbucket
        </Button>
      </div>
    </div>
  ) : !hasGithubAppInstallation ? (
    <div className="relative flex flex-1 flex-col items-center justify-center rounded-lg border border-white/5 bg-white/[0.02] backdrop-blur-sm overflow-hidden py-16 sm:py-10">
      <GrainOverlay opacity={0.02} />
      <h3 className="text-base font-medium text-white pb-5">
        No connected repositories
      </h3>
      <Button
        onClick={handleInstallGithubApp}
        disabled={isInstallingApp}
        className="inline-flex items-center gap-2 bg-white text-black hover:bg-neutral-200"
      >
        {isInstallingApp ? (
          <Loader2 className="h-4 w-4 animate-spin" />
        ) : (
          <svg className="h-4 w-4" viewBox="0 0 24 24" fill="currentColor">
            <path d="M12 0C5.374 0 0 5.373 0 12c0 5.302 3.438 9.8 8.207 11.387.599.111.793-.261.793-.577v-2.234c-3.338.726-4.033-1.416-4.033-1.416-.546-1.387-1.333-1.756-1.333-1.756-1.089-.745.083-.729.083-.729 1.205.084 1.839 1.237 1.839 1.237 1.07 1.834 2.807 1.304 3.492.997.107-.775.418-1.305.762-1.604-2.665-.305-5.467-1.334-5.467-5.931 0-1.311.469-2.381 1.236-3.221-.124-.303-.535-1.524.117-3.176 0 0 1.008-.322 3.301 1.23A11.509 11.509 0 0112 5.803c1.02.005 2.047.138 3.006.404 2.291-1.552 3.297-1.23 3.297-1.23.653 1.653.242 2.874.118 3.176.77.84 1.235 1.911 1.235 3.221 0 4.609-2.807 5.624-5.479 5.921.43.372.823 1.102.823 2.222v3.293c0 .319.192.694.801.576C20.566 21.797 24 17.3 24 12c0-6.627-5.373-12-12-12z" />
          </svg>
        )}
        Add repositories
      </Button>
      {errorMessage && (
        <p className="pt-4 text-sm text-red-400">{errorMessage}</p>
      )}
    </div>
  ) : (
    <div className="flex flex-1 flex-col overflow-hidden rounded-lg border border-white/10">
      <div className="flex border-b border-white/10 shrink-0">
        <div className="relative border-r border-white/10">
          <svg
            className="pointer-events-none absolute left-4 top-1/2 -translate-y-1/2 h-4 w-4"
            viewBox="0 0 24 24"
            fill="white"
          >
            <path d="M12 0C5.374 0 0 5.373 0 12c0 5.302 3.438 9.8 8.207 11.387.599.111.793-.261.793-.577v-2.234c-3.338.726-4.033-1.416-4.033-1.416-.546-1.387-1.333-1.756-1.333-1.756-1.089-.745.083-.729.083-.729 1.205.084 1.839 1.237 1.839 1.237 1.07 1.834 2.807 1.304 3.492.997.107-.775.418-1.305.762-1.604-2.665-.305-5.467-1.334-5.467-5.931 0-1.311.469-2.381 1.236-3.221-.124-.303-.535-1.524.117-3.176 0 0 1.008-.322 3.301 1.23A11.509 11.509 0 0112 5.803c1.02.005 2.047.138 3.006.404 2.291-1.552 3.297-1.23 3.297-1.23.653 1.653.242 2.874.118 3.176.77.84 1.235 1.911 1.235 3.221 0 4.609-2.807 5.624-5.479 5.921.43.372.823 1.102.823 2.222v3.293c0 .319.192.694.801.576C20.566 21.797 24 17.3 24 12c0-6.627-5.373-12-12-12z" />
          </svg>
          <select
            value={selectedInstallationId ?? ""}
            onChange={(e) => {
              const value = e.target.value;
              if (value === ADD_INSTALLATION_VALUE) {
                void handleInstallGithubApp();
                return;
              }
              setSelectedInstallationId(Number(value));
            }}
            className="h-10 appearance-none bg-transparent py-2 pl-11 pr-8 text-sm text-white focus:outline-none"
          >
            {activeConnections.map((conn) => (
              <option key={conn.installationId} value={conn.installationId}>
                {conn.accountLogin || `ID: ${conn.installationId}`}
              </option>
            ))}
            <option value={ADD_INSTALLATION_VALUE}>Add account</option>
          </select>
          <div className="pointer-events-none absolute right-2.5 top-1/2 -translate-y-1/2">
            <svg
              className="h-4 w-4 text-neutral-500"
              fill="none"
              viewBox="0 0 24 24"
              stroke="currentColor"
            >
              <path
                strokeLinecap="round"
                strokeLinejoin="round"
                strokeWidth={2}
                d="M19 9l-7 7-7-7"
              />
            </svg>
          </div>
        </div>

        <div className="relative flex-1">
          <Search className="absolute left-4 top-1/2 -translate-y-1/2 h-4 w-4 text-neutral-500" />
          <input
            type="text"
            value={repoSearch}
            onChange={(e) => setRepoSearch(e.target.value)}
            placeholder="Search..."
            disabled={!canSearchRepos}
            className="h-10 w-full bg-transparent py-2 pl-11 pr-4 text-sm text-white placeholder:text-neutral-500 focus:outline-none disabled:cursor-not-allowed disabled:opacity-50"
          />
        </div>
      </div>

      <div
        className="flex-1 divide-y divide-white/5"
        style={{
          scrollbarWidth: "thin",
          scrollbarColor: "rgba(255,255,255,0.2) transparent",
        }}
      >
        {!canSearchRepos ? (
          <div className="flex items-center justify-center h-full text-sm text-neutral-500">
            Select a team and install the GitHub App to search.
          </div>
        ) : isLoadingRepos ? (
          <div className="flex items-center justify-center h-full min-h-[225px]">
            <Loader2 className="h-5 w-5 animate-spin text-neutral-500" />
          </div>
        ) : repos.length > 0 ? (
          repos.slice(0, 5).map((repo) => (
            <div
              key={repo.full_name}
              className="flex items-center justify-between px-4 py-2.5"
            >
              <div className="flex items-center gap-2.5 min-w-0">
                <svg
                  className="h-4 w-4 shrink-0"
                  viewBox="0 0 24 24"
                  fill="white"
                >
                  <path d="M12 0C5.374 0 0 5.373 0 12c0 5.302 3.438 9.8 8.207 11.387.599.111.793-.261.793-.577v-2.234c-3.338.726-4.033-1.416-4.033-1.416-.546-1.387-1.333-1.756-1.333-1.756-1.089-.745.083-.729.083-.729 1.205.084 1.839 1.237 1.839 1.237 1.07 1.834 2.807 1.304 3.492.997.107-.775.418-1.305.762-1.604-2.665-.305-5.467-1.334-5.467-5.931 0-1.311.469-2.381 1.236-3.221-.124-.303-.535-1.524.117-3.176 0 0 1.008-.322 3.301 1.23A11.509 11.509 0 0112 5.803c1.02.005 2.047.138 3.006.404 2.291-1.552 3.297-1.23 3.297-1.23.653 1.653.242 2.874.118 3.176.77.84 1.235 1.911 1.235 3.221 0 4.609-2.807 5.624-5.479 5.921.43.372.823 1.102.823 2.222v3.293c0 .319.192.694.801.576C20.566 21.797 24 17.3 24 12c0-6.627-5.373-12-12-12z" />
                </svg>
                <span className="text-sm text-white truncate">
                  {repo.full_name}
                </span>
              </div>
              <Button
                onClick={() => handleContinue(repo.full_name)}
                disabled={navigatingRepo !== null || !selectedInstallationId}
                size="sm"
                className="h-6 px-3 text-xs bg-white text-black hover:bg-neutral-200 min-w-[55px] cursor-pointer"
              >
                {navigatingRepo === repo.full_name ? (
                  <Loader2 className="h-3.5 w-3.5 animate-spin" />
                ) : (
                  "Import"
                )}
              </Button>
            </div>
          ))
        ) : (
          <div className="flex flex-col items-center justify-center h-full text-sm text-neutral-500">
            <p>No repositories found</p>
          </div>
        )}
      </div>
    </div>
  );

  // Render popup complete UI if in popup mode
  if (popupComplete) {
    return <PopupCompleteView />;
  }

  return (
    <div className="w-full max-w-5xl px-6 py-10 font-sans">
      {/* Header */}
      <div className="pb-10">
        <Link
          href="https://cmux.dev"
          className="inline-flex items-center gap-2 text-sm text-neutral-400 transition hover:text-white pb-5"
        >
          <ArrowLeft className="h-4 w-4" />
          <span>Back to cmux</span>
        </Link>

        <h1 className="text-3xl font-semibold tracking-tight text-white pb-2">
          Screenshot previews for GitHub PRs
        </h1>
        <p className="text-lg text-neutral-300/85 max-w-2xl">
          Code review agent that takes screenshots of code diffs involving UI
          changes
        </p>
      </div>

      {/* Quick Setup Input */}
      <div id="setup-preview" className="pb-10">
        <div className="flex rounded-lg border border-white/10 overflow-hidden">
          <div className="relative flex-1 flex items-center bg-white/5 backdrop-blur-sm">
            <Link2 className="absolute left-4 h-5 w-5 text-neutral-500 z-10" />
            <input
              type="text"
              value={repoUrlInput}
              onChange={(e) => setRepoUrlInput(e.target.value)}
              onKeyDown={(e) => e.key === "Enter" && void handleStartPreview()}
              placeholder="Enter a Git repository URL to setup screenshot previews..."
              className="w-full h-10 bg-transparent pl-11 pr-4 text-sm text-white placeholder:text-neutral-500 focus:outline-none"
            />
          </div>
          <Button
            onClick={() => void handleStartPreview()}
            disabled={
              !repoUrlInput.trim() ||
              navigatingRepo !== null ||
              (isAuthenticated && !selectedTeamSlugOrIdState)
            }
            className="h-10 px-4 rounded-none bg-white/90 backdrop-blur-sm text-black hover:bg-white text-sm font-medium"
          >
            {navigatingRepo === "__url_input__" ? (
              <Loader2 className="h-4 w-4 animate-spin" />
            ) : (
              "Continue"
            )}
          </Button>
        </div>
        {errorMessage && (
          <p className="text-xs text-red-400 pt-2">{errorMessage}</p>
        )}
      </div>

      {/* Main content grid */}
      <div className="grid gap-6 lg:grid-cols-[minmax(0,1.35fr)_minmax(0,1fr)]">
        {/* Left Column: Choose a repository */}
        <Section
          title="Choose a repository"
          headerContent={
            isAuthenticated && teamOptions.length > 0 ? (
              <div className="flex items-center gap-2.5">
                <label className="text-sm text-neutral-500">Team</label>
                <div className="relative">
                  <select
                    value={selectedTeamSlugOrIdState}
                    onChange={(e) => handleTeamChange(e.target.value)}
                    className="appearance-none rounded-md border border-white/10 bg-white/5 pl-3 pr-8 py-1.5 text-sm text-white focus:border-white/20 focus:outline-none"
                  >
                    {teamOptions.map((team) => (
                      <option key={team.slugOrId} value={team.slugOrId}>
                        {team.displayName}
                      </option>
                    ))}
                  </select>
                  <div className="pointer-events-none absolute right-2.5 top-2">
                    <svg
                      className="h-4 w-4 text-neutral-500"
                      fill="none"
                      viewBox="0 0 24 24"
                      stroke="currentColor"
                    >
                      <path
                        strokeLinecap="round"
                        strokeLinejoin="round"
                        strokeWidth={2}
                        d="M19 9l-7 7-7-7"
                      />
                    </svg>
                  </div>
                </div>
              </div>
            ) : undefined
          }
        >
          {repoSelectionBox}
        </Section>

        {/* Right Column: What is preview.new? */}
        <Section title="What is preview.new?">
          <div className="space-y-3">
            <FeatureCard
              icon={Camera}
              iconBgColor="bg-sky-500/10"
              iconColor="text-sky-400"
              title="Computer use agent"
              description="An agent boots your dev server and captures screenshots of your UI on every PR."
            />
            <FeatureCard
              icon={Github}
              iconBgColor="bg-emerald-500/10"
              iconColor="text-emerald-400"
              title="GitHub comments"
              description="Screenshots are posted directly to your PR as comments for easy review."
            />
            <FeatureCard
              icon={Server}
              iconBgColor="bg-purple-500/10"
              iconColor="text-purple-400"
              title="Isolated dev servers"
              description="Each PR runs in a dedicated VM with your exact dev environment."
            />
          </div>
        </Section>

        {/* Configured repositories and From creators */}
        <div className="pt-4 lg:col-span-2 grid gap-6 lg:grid-cols-[minmax(0,1.35fr)_minmax(0,1fr)]">
          {/* Left: Configured repositories */}
          <Section
            title="Configured repositories"
            headerContent={
              configError ? (
                <span className="text-sm text-red-400">{configError}</span>
              ) : undefined
            }
          >
            {configs.length === 0 ? (
              <p className="text-sm text-neutral-400">
                No preview configs yet.{" "}
                {isAuthenticated && hasGithubAppInstallation
                  ? "Choose a repository above to create one."
                  : "Connect GitHub and import a repository to get started."}
              </p>
            ) : (
              <TooltipProvider>
                <div className="space-y-1.5">
                  {configs.map((config) => (
                    <div
                      key={config.id}
                      className="flex items-center justify-between pl-0 pr-3 py-1"
                    >
                      <div className="flex items-center gap-2.5 min-w-0">
                        <svg
                          className="h-4 w-4 shrink-0"
                          viewBox="0 0 24 24"
                          fill="white"
                        >
                          <path d="M12 0C5.374 0 0 5.373 0 12c0 5.302 3.438 9.8 8.207 11.387.599.111.793-.261.793-.577v-2.234c-3.338.726-4.033-1.416-4.033-1.416-.546-1.387-1.333-1.756-1.333-1.756-1.089-.745.083-.729.083-.729 1.205.084 1.839 1.237 1.839 1.237 1.07 1.834 2.807 1.304 3.492.997.107-.775.418-1.305.762-1.604-2.665-.305-5.467-1.334-5.467-5.931 0-1.311.469-2.381 1.236-3.221-.124-.303-.535-1.524.117-3.176 0 0 1.008-.322 3.301 1.23A11.509 11.509 0 0112 5.803c1.02.005 2.047.138 3.006.404 2.291-1.552 3.297-1.23 3.297-1.23.653 1.653.242 2.874.118 3.176.77.84 1.235 1.911 1.235 3.221 0 4.609-2.807 5.624-5.479 5.921.43.372.823 1.102.823 2.222v3.293c0 .319.192.694.801.576C20.566 21.797 24 17.3 24 12c0-6.627-5.373-12-12-12z" />
                        </svg>
                        <span className="text-sm text-white truncate">
                          {config.repoFullName}
                        </span>
                        <div className="flex items-center gap-2.5 translate-y-[0.5px]">
                          <span className="text-xs text-neutral-600">
                            {config.teamName}
                          </span>
                          <span
                            className={clsx(
                              "text-xs px-2 py-0.5 rounded",
                              config.status === "active"
                                ? "bg-emerald-500/10 text-emerald-400"
                                : config.status === "paused"
                                  ? "bg-amber-500/10 text-amber-400"
                                  : "bg-neutral-500/10 text-neutral-400"
                            )}
                          >
                            {config.status}
                          </span>
                        </div>
                      </div>
                      <div className="flex items-center gap-1.5">
                        <Tooltip>
                          <TooltipTrigger asChild delayDuration={0}>
                            <button
                              type="button"
                              onClick={() => handleOpenConfig(config)}
                              disabled={openingConfigId === config.id}
                              className="p-1.5 text-neutral-500 disabled:opacity-50"
                            >
                              {openingConfigId === config.id ? (
                                <Loader2 className="h-4 w-4 animate-spin" />
                              ) : (
                                <Pencil className="h-4 w-4" />
                              )}
                            </button>
                          </TooltipTrigger>
                          <TooltipContent side="top" className="text-xs">
                            Edit configuration
                          </TooltipContent>
                        </Tooltip>
                        <Tooltip>
                          <TooltipTrigger asChild delayDuration={0}>
                            <button
                              type="button"
                              onClick={() => handleRequestDelete(config)}
                              disabled={updatingConfigId === config.id}
                              className="p-1.5 text-red-400 disabled:opacity-50"
                            >
                              {updatingConfigId === config.id ? (
                                <Loader2 className="h-4 w-4 animate-spin" />
                              ) : (
                                <Trash2 className="h-4 w-4" />
                              )}
                            </button>
                          </TooltipTrigger>
                          <TooltipContent side="top" className="text-xs">
                            Delete configuration
                          </TooltipContent>
                        </Tooltip>
                      </div>
                    </div>
                  ))}
                </div>
              </TooltipProvider>
            )}
          </Section>

          {/* Right: From creators section */}
          <Section
            title="From the creators of"
            inlineHeader={true}
            headerContent={
              <Link
                href="https://cmux.dev"
                className="inline-flex items-center hover:opacity-80 transition-opacity"
                style={{ transform: "translate(-2.5px, -0.5px)" }}
              >
                <CmuxLogo
                  height="2em"
                  wordmarkText="cmux.dev"
                  wordmarkFill="#fff"
                />
              </Link>
            }
          >
            <p className="text-sm text-neutral-400 pb-2">
              Want UI screenshots for your code reviews? Check out cmux - an
              open-source Claude Code/Codex manager with visual diffs!
            </p>
            <div className="flex items-center gap-3 pt-2">
              <Link
                href="https://github.com/manaflow-ai/cmux"
                className="inline-flex items-center gap-1.5 rounded-md border border-white/10 bg-white/5 px-3 py-1.5 text-xs text-white"
              >
                <Star className="h-3.5 w-3.5" />
                Star on GitHub
              </Link>
              <Link
                href="https://cmux.dev"
                className="inline-flex items-center gap-1.5 rounded-md border border-white/10 bg-white/5 px-3 py-1.5 text-xs text-white"
              >
                <ExternalLink className="h-3.5 w-3.5" />
                Explore cmux
              </Link>
            </div>
          </Section>
        </div>
      </div>

      {configPendingDelete && (
        <div
          className="fixed inset-0 z-50 flex items-center justify-center bg-black/60 backdrop-blur-sm px-4 py-6"
          onClick={() => {
            if (updatingConfigId === configPendingDelete.id) return;
            handleCancelDelete();
          }}
        >
          <div
            className="w-full max-w-md rounded-lg border border-white/10 bg-neutral-900 px-6 py-5 shadow-2xl"
            onClick={(event) => event.stopPropagation()}
          >
            <div className="flex items-start gap-3">
              <div className="rounded-full bg-red-500/10 p-2 text-red-400">
                <Trash2 className="h-5 w-5" />
              </div>
              <div className="flex-1">
                <h3 className="text-lg font-semibold text-white">
                  Delete configuration?
                </h3>
                <p className="pt-1 text-sm text-neutral-400">
                  Are you sure you want to remove{" "}
                  <span className="text-white">
                    {configPendingDelete.repoFullName}
                  </span>{" "}
                  from preview.new? This stops screenshot previews for this
                  repository.
                </p>
              </div>
            </div>
            {configError && (
              <p className="pt-3 text-sm text-red-400">{configError}</p>
            )}
            <div className="pt-5 flex justify-end gap-3">
              <Button
                onClick={handleCancelDelete}
                disabled={updatingConfigId === configPendingDelete.id}
                variant="secondary"
              >
                Cancel
              </Button>
              <Button
                onClick={() => void handleDeleteConfig()}
                disabled={updatingConfigId === configPendingDelete.id}
                variant="destructive"
              >
                {updatingConfigId === configPendingDelete.id ? (
                  <Loader2 className="pr-2 h-4 w-4 animate-spin" />
                ) : (
                  "Delete"
                )}
              </Button>
            </div>
          </div>
        </div>
      )}
    </div>
  );
}<|MERGE_RESOLUTION|>--- conflicted
+++ resolved
@@ -74,27 +74,6 @@
 
 const ADD_INSTALLATION_VALUE = "__add_github_account__";
 
-<<<<<<< HEAD
-// Create a stable QueryClient instance for the preview dashboard
-const queryClient = new QueryClient({
-  defaultOptions: {
-    queries: {
-      staleTime: 30_000,
-      refetchOnWindowFocus: false,
-    },
-  },
-});
-
-export function PreviewDashboard(props: PreviewDashboardProps) {
-  return (
-    <QueryClientProvider client={queryClient}>
-      <PreviewDashboardInner {...props} />
-    </QueryClientProvider>
-  );
-}
-
-function PreviewDashboardInner({
-=======
 type FeatureCardProps = {
   icon: LucideIcon;
   iconBgColor: string;
@@ -243,8 +222,25 @@
   return window.open(url, name, features);
 }
 
-export function PreviewDashboard({
->>>>>>> f865673c
+// Create a stable QueryClient instance for the preview dashboard
+const queryClient = new QueryClient({
+  defaultOptions: {
+    queries: {
+      staleTime: 30_000,
+      refetchOnWindowFocus: false,
+    },
+  },
+});
+
+export function PreviewDashboard(props: PreviewDashboardProps) {
+  return (
+    <QueryClientProvider client={queryClient}>
+      <PreviewDashboardInner {...props} />
+    </QueryClientProvider>
+  );
+}
+
+function PreviewDashboardInner({
   selectedTeamSlugOrId,
   teamOptions,
   providerConnectionsByTeam,
@@ -648,7 +644,6 @@
     }
   };
 
-<<<<<<< HEAD
   const handleContinue = useCallback((repoName: string) => {
     if (!repoName.trim()) return;
     setNavigatingRepo(repoName);
@@ -659,85 +654,6 @@
     });
     window.location.href = `/preview/configure?${params.toString()}`;
   }, [selectedInstallationId, selectedTeamSlugOrIdState]);
-=======
-  const fetchRepos = useCallback(
-    async (searchTerm: string, signal?: AbortSignal) => {
-      if (!canSearchRepos || selectedInstallationId === null) {
-        setRepos([]);
-        return;
-      }
-      setIsLoadingRepos(true);
-      setErrorMessage(null);
-      try {
-        const params = new URLSearchParams({
-          team: selectedTeamSlugOrIdState,
-          installationId: String(selectedInstallationId),
-        });
-        const trimmed = searchTerm.trim();
-        if (trimmed) {
-          params.set("search", trimmed);
-        }
-        const response = await fetch(
-          `/api/integrations/github/repos?${params.toString()}`,
-          {
-            signal,
-          }
-        );
-        if (!response.ok) {
-          throw new Error(await response.text());
-        }
-        const payload = (await response.json()) as {
-          repos: RepoSearchResult[];
-        };
-        setRepos(trimmed ? payload.repos : payload.repos.slice(0, 5));
-        setIsLoadingRepos(false);
-      } catch (err) {
-        if (err instanceof Error && err.name === "AbortError") {
-          // Request was cancelled, don't update any state
-          return;
-        }
-        const message =
-          err instanceof Error ? err.message : "Failed to load repositories";
-        console.error("[PreviewDashboard] Failed to load repositories", err);
-        setErrorMessage(message);
-        setIsLoadingRepos(false);
-      }
-    },
-    [canSearchRepos, selectedInstallationId, selectedTeamSlugOrIdState]
-  );
-
-  // Debounced search effect with abort controller
-  useEffect(() => {
-    if (!canSearchRepos || selectedInstallationId === null) {
-      setRepos([]);
-      return;
-    }
-
-    const abortController = new AbortController();
-    const timeoutId = setTimeout(() => {
-      void fetchRepos(repoSearch, abortController.signal);
-    }, 300);
-
-    return () => {
-      clearTimeout(timeoutId);
-      abortController.abort();
-    };
-  }, [repoSearch, canSearchRepos, selectedInstallationId, fetchRepos]);
-
-  const handleContinue = useCallback(
-    (repoName: string) => {
-      if (!repoName.trim()) return;
-      setNavigatingRepo(repoName);
-      const params = new URLSearchParams({
-        repo: repoName,
-        installationId: String(selectedInstallationId ?? ""),
-        team: selectedTeamSlugOrIdState,
-      });
-      window.location.href = `/preview/configure?${params.toString()}`;
-    },
-    [selectedInstallationId, selectedTeamSlugOrIdState]
-  );
->>>>>>> f865673c
 
   useEffect(() => {
     if (!selectedTeamSlugOrIdState && teamOptions[0]) {
