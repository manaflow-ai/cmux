"use client";

import {
  useCallback,
  useEffect,
  useMemo,
  useRef,
  useState,
  useId,
} from "react";
import {
  Camera,
  CheckCircle2,
  ChevronDown,
  ChevronRight,
  ExternalLink,
  FileText,
  Folder,
  GitBranch,
  GitCompare as GitCompareIcon,
  Github,
  Home,
  Link2,
  Loader2,
  Monitor,
  MoreVertical,
  Pencil,
  Plus,
  Search,
  Server,
  Settings,
  Star,
  TerminalSquare,
  Trash2,
  X,
} from "lucide-react";
import Image from "next/image";
import Link from "next/link";
import clsx from "clsx";
import {
  QueryClient,
  QueryClientProvider,
  useQuery,
} from "@tanstack/react-query";
import { Button } from "@/components/ui/button";
import CmuxLogo from "@/components/logo/cmux-logo";
import {
  Tooltip,
  TooltipContent,
  TooltipProvider,
  TooltipTrigger,
} from "@/components/ui/tooltip-base";
import {
  AlertDialog,
  AlertDialogAction,
  AlertDialogCancel,
  AlertDialogContent,
  AlertDialogDescription,
  AlertDialogFooter,
  AlertDialogHeader,
  AlertDialogTitle,
} from "@/components/ui/alert-dialog";
import { LucideIcon } from "lucide-react";
import { useOAuthPopup } from "@/hooks/use-oauth-popup";
import { PreviewItemButton } from "./preview-item-button";
import { BlinkingCursor } from "./blinking-cursor";

type ProviderConnection = {
  id: string;
  installationId: number;
  accountLogin: string | null;
  accountType: string | null;
  isActive: boolean;
};

type RepoSearchResult = {
  name: string;
  full_name: string;
  private: boolean;
  updated_at?: string | null;
  pushed_at?: string | null;
};

type PreviewConfigStatus = "active" | "paused" | "disabled";

type PreviewConfigListItem = {
  id: string;
  repoFullName: string;
  environmentId: string | null;
  repoInstallationId: number | null;
  repoDefaultBranch: string | null;
  status: PreviewConfigStatus;
  lastRunAt: number | null;
  teamSlugOrId: string;
  teamName: string;
};

type TeamOption = {
  slugOrId: string;
  displayName: string;
};

type PreviewDashboardProps = {
  selectedTeamSlugOrId: string;
  teamOptions: TeamOption[];
  providerConnectionsByTeam: Record<string, ProviderConnection[]>;
  isAuthenticated: boolean;
  previewConfigs: PreviewConfigListItem[];
  popupComplete?: boolean;
};

const ADD_INSTALLATION_VALUE = "__add_github_account__";

function VSCodeIcon({ className }: { className?: string }) {
  return (
    <svg className={className} viewBox="0 0 100 100" fill="none">
      <mask
        id="mask0"
        // @ts-expect-error maskType is valid SVG attribute
        maskType="alpha"
        maskUnits="userSpaceOnUse"
        x="0"
        y="0"
        width="100"
        height="100"
      >
        <path
          fillRule="evenodd"
          clipRule="evenodd"
          d="M70.9119 99.3171C72.4869 99.9307 74.2828 99.8914 75.8725 99.1264L96.4608 89.2197C98.6242 88.1787 100 85.9892 100 83.5872V16.4133C100 14.0113 98.6243 11.8218 96.4609 10.7808L75.8725 0.873756C73.7862 -0.130129 71.3446 0.11576 69.5135 1.44695C69.252 1.63711 69.0028 1.84943 68.769 2.08341L29.3551 38.0415L12.1872 25.0096C10.589 23.7965 8.35363 23.8959 6.86933 25.2461L1.36303 30.2549C-0.452552 31.9064 -0.454633 34.7627 1.35853 36.417L16.2471 50.0001L1.35853 63.5832C-0.454633 65.2374 -0.452552 68.0938 1.36303 69.7453L6.86933 74.7541C8.35363 76.1043 10.589 76.2037 12.1872 74.9905L29.3551 61.9587L68.769 97.9167C69.3925 98.5406 70.1246 99.0104 70.9119 99.3171ZM75.0152 27.2989L45.1091 50.0001L75.0152 72.7012V27.2989Z"
          fill="currentColor"
        />
      </mask>
      <g mask="url(#mask0)">
        <path
          d="M96.4614 10.7962L75.8569 0.875542C73.4719 -0.272773 70.6217 0.211611 68.75 2.08333L1.29858 63.5832C-0.515693 65.2373 -0.513607 68.0937 1.30308 69.7452L6.81272 74.754C8.29793 76.1042 10.5347 76.2036 12.1338 74.9905L93.3609 13.3699C96.086 11.3026 100 13.2462 100 16.6667V16.4433C100 14.0412 98.6246 11.8214 96.4614 10.7962Z"
          fill="#0065A9"
        />
        <g filter="url(#filter0_d)">
          <path
            d="M96.4614 89.2038L75.8569 99.1245C73.4719 100.273 70.6217 99.7884 68.75 97.9167L1.29858 36.4169C-0.515693 34.7627 -0.513607 31.9063 1.30308 30.2548L6.81272 25.246C8.29793 23.8958 10.5347 23.7964 12.1338 25.0095L93.3609 86.6301C96.086 88.6974 100 86.7538 100 83.3334V83.5567C100 85.9588 98.6246 88.1786 96.4614 89.2038Z"
            fill="#007ACC"
          />
        </g>
        <g filter="url(#filter1_d)">
          <path
            d="M75.8578 99.1263C73.4721 100.274 70.6219 99.7885 68.75 97.9166C71.0564 100.223 75 98.5895 75 95.3278V4.67213C75 1.41039 71.0564 -0.223106 68.75 2.08329C70.6219 0.211402 73.4721 -0.273666 75.8578 0.873633L96.4587 10.7807C98.6234 11.8217 100 14.0112 100 16.4132V83.5871C100 85.9891 98.6234 88.1786 96.4586 89.2196L75.8578 99.1263Z"
            fill="#1F9CF0"
          />
        </g>
        <g style={{ mixBlendMode: "overlay" }} opacity="0.25">
          <path
            fillRule="evenodd"
            clipRule="evenodd"
            d="M70.8511 99.3171C72.4261 99.9306 74.2221 99.8913 75.8117 99.1264L96.4 89.2197C98.5634 88.1787 99.9392 85.9892 99.9392 83.5871V16.4133C99.9392 14.0112 98.5635 11.8217 96.4001 10.7807L75.8117 0.873695C73.7255 -0.13019 71.2838 0.115699 69.4527 1.44688C69.1912 1.63705 68.942 1.84937 68.7082 2.08335L29.2943 38.0414L12.1264 25.0096C10.5283 23.7964 8.29285 23.8959 6.80855 25.246L1.30225 30.2548C-0.513334 31.9064 -0.515415 34.7627 1.29775 36.4169L16.1863 50L1.29775 63.5832C-0.515415 65.2374 -0.513334 68.0937 1.30225 69.7452L6.80855 74.754C8.29285 76.1042 10.5283 76.2036 12.1264 74.9905L29.2943 61.9586L68.7082 97.9167C69.3317 98.5405 70.0638 99.0104 70.8511 99.3171ZM74.9544 27.2989L45.0483 50L74.9544 72.7012V27.2989Z"
            fill="url(#paint0_linear)"
          />
        </g>
      </g>
      <defs>
        <filter
          id="filter0_d"
          x="-8.39411"
          y="15.8291"
          width="116.727"
          height="92.2456"
          filterUnits="userSpaceOnUse"
          colorInterpolationFilters="sRGB"
        >
          <feFlood floodOpacity="0" result="BackgroundImageFix" />
          <feColorMatrix
            in="SourceAlpha"
            type="matrix"
            values="0 0 0 0 0 0 0 0 0 0 0 0 0 0 0 0 0 0 127 0"
          />
          <feOffset />
          <feGaussianBlur stdDeviation="4.16667" />
          <feColorMatrix
            type="matrix"
            values="0 0 0 0 0 0 0 0 0 0 0 0 0 0 0 0 0 0 0.25 0"
          />
          <feBlend
            mode="normal"
            in2="BackgroundImageFix"
            result="effect1_dropShadow"
          />
          <feBlend
            mode="normal"
            in="SourceGraphic"
            in2="effect1_dropShadow"
            result="shape"
          />
        </filter>
        <filter
          id="filter1_d"
          x="66.6666"
          y="-8.33333"
          width="41.6667"
          height="116.667"
          filterUnits="userSpaceOnUse"
          colorInterpolationFilters="sRGB"
        >
          <feFlood floodOpacity="0" result="BackgroundImageFix" />
          <feColorMatrix
            in="SourceAlpha"
            type="matrix"
            values="0 0 0 0 0 0 0 0 0 0 0 0 0 0 0 0 0 0 0.25 0"
          />
          <feBlend
            mode="normal"
            in2="BackgroundImageFix"
            result="effect1_dropShadow"
          />
          <feBlend
            mode="normal"
            in="SourceGraphic"
            in2="effect1_dropShadow"
            result="shape"
          />
        </filter>
        <linearGradient
          id="paint0_linear"
          x1="6.82062"
          y1="0.874534"
          x2="45.5753"
          y2="38.2241"
          gradientUnits="userSpaceOnUse"
        >
          <stop stopColor="white" />
          <stop offset="1" stopColor="white" stopOpacity="0" />
        </linearGradient>
      </defs>
    </svg>
  );
}

type FeatureCardProps = {
  icon: LucideIcon;
  iconBgColor: string;
  iconColor: string;
  title: string;
  description: string;
};

function GrainOverlay({ opacity = 0.08 }: { opacity?: number }) {
  return (
    <div
      className="pointer-events-none absolute inset-0 mix-blend-overlay"
      style={{
        opacity,
        backgroundImage: `url("data:image/svg+xml,%3Csvg viewBox='0 0 200 200' xmlns='http://www.w3.org/2000/svg'%3E%3Cfilter id='noise'%3E%3CfeTurbulence type='fractalNoise' baseFrequency='0.85' numOctaves='4' stitchTiles='stitch'/%3E%3C/filter%3E%3Crect width='100%25' height='100%25' filter='url(%23noise)'/%3E%3C/svg%3E")`,
      }}
    />
  );
}

function CmuxMarkIcon({
  size = 16,
  className,
  color,
}: {
  size?: number;
  className?: string;
  /** Solid color override. When set, disables gradient and uses this color. Use "currentColor" to inherit from parent. */
  color?: string;
}) {
  const id = useId();
  const gradId = `cmuxMarkGradient-${id}`;
  const glowId = `cmuxMarkGlow-${id}`;
  const fillValue = color ?? `url(#${gradId})`;

  return (
    <svg
      width={size}
      height={size}
      viewBox="0 0 517 667"
      className={className}
      role="img"
      aria-hidden
    >
      <defs>
        <linearGradient id={gradId} x1="0%" y1="0%" x2="100%" y2="0%">
          <stop offset="0%" stopColor="#00D4FF" />
          <stop offset="100%" stopColor="#7C3AED" />
        </linearGradient>
        <filter
          id={glowId}
          x="0"
          y="0"
          width="517"
          height="667"
          filterUnits="userSpaceOnUse"
          colorInterpolationFilters="sRGB"
        >
          <feFlood floodOpacity="0" result="BackgroundImageFix" />
          <feColorMatrix
            in="SourceAlpha"
            type="matrix"
            values="0 0 0 0 0 0 0 0 0 0 0 0 0 0 0 0 0 0 127 0"
            result="hardAlpha"
          />
          <feOffset />
          <feGaussianBlur stdDeviation="32" />
          <feComposite in2="hardAlpha" operator="out" />
          <feColorMatrix
            type="matrix"
            values="0 0 0 0 0.14902 0 0 0 0 0.65098 0 0 0 0 0.980392 0 0 0 0.3 0"
          />
          <feBlend
            mode="normal"
            in2="BackgroundImageFix"
            result="effect1_dropShadow"
          />
          <feColorMatrix
            in="SourceAlpha"
            type="matrix"
            values="0 0 0 0 0 0 0 0 0 0 0 0 0 0 0 0 0 0 127 0"
            result="hardAlpha2"
          />
          <feOffset dy="4" />
          <feGaussianBlur stdDeviation="8" />
          <feComposite in2="hardAlpha2" operator="out" />
          <feColorMatrix
            type="matrix"
            values="0 0 0 0 0.14902 0 0 0 0 0.65098 0 0 0 0 0.980392 0 0 0 0.4 0"
          />
          <feBlend
            mode="normal"
            in2="effect1_dropShadow"
            result="effect2_dropShadow"
          />
          <feBlend
            mode="normal"
            in="SourceGraphic"
            in2="effect2_dropShadow"
            result="shape"
          />
        </filter>
      </defs>

      <g filter={`url(#${glowId})`}>
        <path
          d="M64 64L453 333.5L64 603V483.222L273.462 333.5L64 183.778V64Z"
          fill={fillValue}
        />
      </g>
    </svg>
  );
}

function FeatureCard({
  icon: _Icon,
  iconBgColor: _iconBgColor,
  iconColor: _iconColor,
  title,
  description,
}: FeatureCardProps) {
  return (
    <div className="relative flex items-start rounded-lg border border-white/5 bg-white/[0.01] backdrop-blur-sm p-4 overflow-hidden">
      <GrainOverlay />
      <div className="relative">
        <h4 className="text-sm font-medium text-white pb-1">{title}</h4>
        <p className="text-[13px] text-neutral-300/90 leading-tight">
          {description}
        </p>
      </div>
    </div>
  );
}

type SectionProps = {
  title: string;
  headerContent?: React.ReactNode;
  children: React.ReactNode;
  className?: string;
  inlineHeader?: boolean;
};

function TabFavicon({ className }: { className?: string }) {
  return (
    <span
      className={clsx(
        "flex items-center justify-center leading-none shrink-0",
        className
      )}
    >
      <CmuxMarkIcon size={16} />
    </span>
  );
}

type ChromeTabProps = {
  icon: React.ReactNode;
  label: string;
  isActive: boolean;
  onClick: () => void;
  onClose?: () => void;
};

function ChromeTab({
  icon,
  label,
  isActive,
  onClick,
  onClose,
}: ChromeTabProps) {
  return (
    <button
      onMouseDown={onClick}
      onClick={onClick}
      className={clsx(
        "group relative flex items-center gap-2 pl-3 pr-2 pb-0.5 text-xs font-medium w-[240px] h-[33px]",
        isActive ? "bg-[#35363A] text-[#E8EAED] rounded-t-lg" : "text-[#9AA0A6]"
      )}
    >
      {/* Active tab curved corners connectors */}
      {isActive && (
        <>
          <div className="absolute bottom-0 -left-3 size-3 pointer-events-none shadow-[3px_3px_0_0_#35363A] rounded-br-full" />
          <div className="absolute bottom-0 -right-3 size-3 pointer-events-none shadow-[-3px_3px_0_0_#35363A] rounded-bl-full" />
        </>
      )}
      {/* Hover pill for inactive tab */}
      {!isActive && (
        <div className="absolute inset-x-0 top-0 bottom-[3px] rounded-[9px] bg-transparent group-hover:bg-[#35363A]/70 transition-colors" />
      )}

      <span className="shrink-0 relative z-10">{icon}</span>
      <span className="truncate flex-1 text-left relative z-10">{label}</span>
      <span
        className="p-0.5 rounded-full hover:bg-white/20 transition-all relative z-10 active:bg-white/20"
        onClick={(e) => {
          e.stopPropagation();
          onClose?.();
        }}
      >
        <svg
          className="h-3 w-3 shrink-0"
          viewBox="0 0 16 16"
          fill="currentColor"
        >
          <path d="M3.72 3.72a.75.75 0 0 1 1.06 0L8 6.94l3.22-3.22a.749.749 0 0 1 1.275.326.749.749 0 0 1-.215.734L9.06 8l3.22 3.22a.749.749 0 0 1-.326 1.275.749.749 0 0 1-.734-.215L8 9.06l-3.22 3.22a.751.751 0 0 1-1.042-.018.751.751 0 0 1-.018-1.042L6.94 8 3.72 4.78a.75.75 0 0 1 0-1.06Z" />
        </svg>
      </span>
    </button>
  );
}

// VS Code style tab component (used for LAUNCH.md and browser tabs)
type VSCodeTabProps = {
  icon: React.ReactNode;
  label: string;
  isActive?: boolean;
  onClose?: () => void;
};

function VSCodeTab({ icon, label, isActive = true, onClose }: VSCodeTabProps) {
  return (
    <div
      className={clsx(
        "flex items-center gap-1 px-3 py-1 text-[11px]",
        isActive
          ? "bg-[#1e1e1e] border-r border-[#2d2d2d] text-[#cccccc]"
          : "bg-[#2d2d2d] text-[#969696]"
      )}
    >
      {icon}
      <span className="truncate">{label}</span>
      <X
        className="h-3 w-3 ml-1 text-[#858585] hover:text-white cursor-pointer"
        onClick={onClose}
      />
    </div>
  );
}

type VSCodeTabBarProps = {
  children: React.ReactNode;
};

function VSCodeTabBar({ children }: VSCodeTabBarProps) {
  return (
    <div className="flex items-center bg-[#252526] border-b border-[#2d2d2d]">
      {children}
    </div>
  );
}

function Section({
  title,
  headerContent,
  children,
  className,
  inlineHeader,
}: SectionProps) {
  return (
    <div className={`flex flex-col h-full ${className ?? ""}`}>
      <div
        className={`flex flex-col sm:flex-row sm:items-center ${inlineHeader ? "gap-2" : "justify-between gap-2"} h-auto sm:h-[34px] shrink-0 ${inlineHeader ? "pb-2" : "pb-3"}`}
      >
        <h2 className="text-base font-medium text-white">{title}</h2>
        {headerContent}
      </div>
      <div className="flex flex-col flex-1 min-h-0">{children}</div>
    </div>
  );
}

type MockScreenshot = {
  id: string;
  caption: string;
  imageUrl: string;
};

const MOCK_SCREENSHOTS: MockScreenshot[] = [
  {
    id: "1",
    caption:
      "Full page view of the initial setup screen showing framework preset selector, maintenance/dev scripts, and environment variables sections all expanded",
    imageUrl:
      "https://famous-camel-162.convex.cloud/api/storage/330d59e9-de98-463e-a6d4-a1d571497b4e",
  },
  {
    id: "2",
    caption: "Header section showing 'Configure workspace' title",
    imageUrl:
      "https://famous-camel-162.convex.cloud/api/storage/8733e153-847b-4700-9c85-859a09bfcf76",
  },
  {
    id: "3",
    caption:
      "Framework preset selector showing 'Vite' selected with autofill hint",
    imageUrl:
      "https://famous-camel-162.convex.cloud/api/storage/2c878414-07a2-46ad-816a-ba3eeb61d48a",
  },
  {
    id: "4",
    caption:
      "Maintenance and Dev Scripts section expanded showing script input fields",
    imageUrl:
      "https://famous-camel-162.convex.cloud/api/storage/4c392058-9bd7-4be9-8cfc-46cdf18633af",
  },
  {
    id: "5",
    caption:
      "Environment Variables section expanded with name/value input fields and reveal/hide toggle",
    imageUrl:
      "https://famous-camel-162.convex.cloud/api/storage/017f34cf-6f10-46a0-af77-06d9fef44a84",
  },
  {
    id: "6",
    caption:
      "Full page view of workspace configuration showing sidebar with step-by-step wizard (step 3 active) and VS Code iframe embedded on the right",
    imageUrl:
      "https://famous-camel-162.convex.cloud/api/storage/e6517fb1-194c-4128-9dc8-b0a7ed1ca67d",
  },
  {
    id: "7",
    caption: "Back to project setup button in the sidebar",
    imageUrl:
      "https://famous-camel-162.convex.cloud/api/storage/767aa6b4-b584-4f44-9bb8-508f4edb8439",
  },
  {
    id: "8",
    caption:
      "Sidebar header showing Configure workspace title and repository name",
    imageUrl:
      "https://famous-camel-162.convex.cloud/api/storage/494c475c-6fae-424b-acd5-be81cceb56a1",
  },
  {
    id: "9",
    caption:
      "Step 1 (Maintenance and Dev Scripts) in collapsed state with checkmark badge",
    imageUrl:
      "https://famous-camel-162.convex.cloud/api/storage/bccc7af4-180e-45bc-94bf-77a3def45816",
  },
  {
    id: "10",
    caption:
      "Step 2 (Environment Variables) in collapsed state with checkmark badge",
    imageUrl:
      "https://famous-camel-162.convex.cloud/api/storage/90e57824-11b9-4d79-919b-a43dfcdf16c1",
  },
  {
    id: "11",
    caption:
      "Step 3 (Run scripts in VS Code terminal) expanded showing instructions and command block",
    imageUrl:
      "https://famous-camel-162.convex.cloud/api/storage/9bc44cf5-bd16-4f37-9312-62963d10311d",
  },
  {
    id: "12",
    caption:
      "Command block in step 3 showing combined maintenance and dev scripts with copy button",
    imageUrl:
      "https://famous-camel-162.convex.cloud/api/storage/9c88db8b-9dee-4f33-8fc1-e695d3f225f1",
  },
  {
    id: "13",
    caption:
      "Full page view of workspace configuration at step 4 showing sidebar and browser VNC iframe on the right",
    imageUrl:
      "https://famous-camel-162.convex.cloud/api/storage/61dfb080-6b98-4c28-82eb-70d675daf1ef",
  },
  {
    id: "14",
    caption:
      "Step 4 (Configure browser) expanded showing browser setup instructions",
    imageUrl:
      "https://famous-camel-162.convex.cloud/api/storage/191dc959-3d69-4c53-8350-e7a986631f2b",
  },
  {
    id: "15",
    caption: "Step 3 (Run scripts) in collapsed state after moving to step 4",
    imageUrl:
      "https://famous-camel-162.convex.cloud/api/storage/f4efebf5-a4ce-4297-9193-7a5b86166ef6",
  },
  {
    id: "16",
    caption: "Save configuration button shown at the end of step 4",
    imageUrl:
      "https://famous-camel-162.convex.cloud/api/storage/cdb540a9-5e16-4d3c-bd82-96b551fc7a78",
  },
  {
    id: "17",
    caption:
      "Step 1 scripts section re-expanded in sidebar showing compact form with script input fields",
    imageUrl:
      "https://famous-camel-162.convex.cloud/api/storage/aa3f1ee7-6849-4fc0-be2e-76ecf56e2a96",
  },
  {
    id: "18",
    caption:
      "Step 2 environment variables section re-expanded in sidebar showing compact form with env var inputs",
    imageUrl:
      "https://famous-camel-162.convex.cloud/api/storage/80c2281a-e9ba-4007-9f0f-f6d44469c786",
  },
  {
    id: "19",
    caption:
      "Full page view showing multiple steps expanded simultaneously in the sidebar demonstrating component reuse",
    imageUrl:
      "https://famous-camel-162.convex.cloud/api/storage/6853f198-8c7e-4383-9f27-05856250d888",
  },
  {
    id: "20",
    caption:
      "Full page view after clicking back button, returning to the initial setup layout",
    imageUrl:
      "https://famous-camel-162.convex.cloud/api/storage/a6c469ed-ad11-4329-8d4f-88976a037a54",
  },
  {
    id: "21",
    caption:
      "Framework preset dropdown menu open showing all available options (Other, Next.js, Vite, Remix, Nuxt, SvelteKit, Angular, Create React App, Vue)",
    imageUrl:
      "https://famous-camel-162.convex.cloud/api/storage/a6c04dc1-7867-46e6-b359-e401c4acb224",
  },
];

function MockGitHubPRBrowser() {
  const [expandedImage, setExpandedImage] = useState<string | null>(null);
  const [activeTab, setActiveTab] = useState<"github" | "workspace">("github");
  const [activePRTab, setActivePRTab] = useState<
    "conversation" | "commits" | "checks" | "files"
  >("conversation");

  // State for collapsed git diff files (empty = all expanded by default)
  const [collapsedFiles, setCollapsedFiles] = useState<Set<string>>(new Set());

  // State for resizable panels (percentages)
  const [leftPanelWidth, setLeftPanelWidth] = useState(55); // Workspace panel width %
  const [topPanelHeight, setTopPanelHeight] = useState(50); // Browser panel height %

  // State for view mode: "all" shows three-panel layout, others show single panel
  type ViewMode = "all" | "workspace" | "browser" | "gitDiff" | "terminals";
  const [viewMode, setViewMode] = useState<ViewMode>("all");

  // State for expanded tasks in sidebar (Set allows multiple tasks to be expanded independently)
  const [expandedTasks, setExpandedTasks] = useState<Set<string>>(
    new Set(["task-1", "task-1-run"])
  );

  // State for which task is currently selected/active
  const [selectedTaskId, setSelectedTaskId] = useState<string>("task-1");

  // State for active tmux session
  const [activeTmuxSession, setActiveTmuxSession] = useState<number>(0);

  // State for reactions
  const [thumbsUpActive, setThumbsUpActive] = useState(false);
  const [rocketActive, setRocketActive] = useState(false);

  // State for PR merged status
  const [isPRMerged, setIsPRMerged] = useState(false);

  // Toggle expand/collapse for a task (only collapses, doesn't select)
  const toggleTaskExpanded = useCallback((taskId: string) => {
    setExpandedTasks((prev) => {
      const next = new Set(prev);
      if (next.has(taskId)) {
        next.delete(taskId);
      } else {
        next.add(taskId);
      }
      return next;
    });
  }, []);

  // Select a task: expands it and its run, sets it as selected, and shows 3-panel view
  const selectTask = useCallback((taskId: string) => {
    const runId = `${taskId}-run`;
    setExpandedTasks((prev) => {
      const next = new Set(prev);
      next.add(taskId); // Expand the task
      next.add(runId); // Also expand the screenshot-collector/run
      return next;
    });
    setSelectedTaskId(taskId);
    setViewMode("all");
  }, []);

  // Refs for resize handling
  const containerRef = useRef<HTMLDivElement>(null);
  const isResizingHorizontal = useRef(false);
  const isResizingVertical = useRef(false);
  const [isResizing, setIsResizing] = useState(false);

  const toggleFileCollapse = useCallback((fileId: string) => {
    setCollapsedFiles((prev) => {
      const next = new Set(prev);
      if (next.has(fileId)) {
        next.delete(fileId);
      } else {
        next.add(fileId);
      }
      return next;
    });
  }, []);

  const handleHorizontalResize = useCallback((e: MouseEvent) => {
    if (!isResizingHorizontal.current || !containerRef.current) return;
    const rect = containerRef.current.getBoundingClientRect();
    // Account for sidebar width (280px)
    const sidebarWidth = 280;
    const availableWidth = rect.width - sidebarWidth;
    const relativeX = e.clientX - rect.left - sidebarWidth;
    const newWidth = Math.min(
      Math.max((relativeX / availableWidth) * 100, 30),
      70
    );
    setLeftPanelWidth(newWidth);
  }, []);

  const handleVerticalResize = useCallback((e: MouseEvent) => {
    if (!isResizingVertical.current || !containerRef.current) return;
    const rect = containerRef.current.getBoundingClientRect();
    const relativeY = e.clientY - rect.top;
    const newHeight = Math.min(
      Math.max((relativeY / rect.height) * 100, 25),
      75
    );
    setTopPanelHeight(newHeight);
  }, []);

  const stopResizing = useCallback(() => {
    isResizingHorizontal.current = false;
    isResizingVertical.current = false;
    setIsResizing(false);
    document.body.style.cursor = "";
    document.body.classList.remove("select-none");
  }, []);

  useEffect(() => {
    const handleMouseMove = (e: MouseEvent) => {
      if (isResizingHorizontal.current) {
        handleHorizontalResize(e);
      } else if (isResizingVertical.current) {
        handleVerticalResize(e);
      }
    };

    const handleMouseUp = () => {
      stopResizing();
    };

    window.addEventListener("mousemove", handleMouseMove);
    window.addEventListener("mouseup", handleMouseUp);

    return () => {
      window.removeEventListener("mousemove", handleMouseMove);
      window.removeEventListener("mouseup", handleMouseUp);
    };
  }, [handleHorizontalResize, handleVerticalResize, stopResizing]);

  const startHorizontalResize = useCallback((e: React.MouseEvent) => {
    e.preventDefault();
    isResizingHorizontal.current = true;
    setIsResizing(true);
    document.body.style.cursor = "col-resize";
    document.body.classList.add("select-none");
  }, []);

  const startVerticalResize = useCallback((e: React.MouseEvent) => {
    e.preventDefault();
    isResizingVertical.current = true;
    setIsResizing(true);
    document.body.style.cursor = "row-resize";
    document.body.classList.add("select-none");
  }, []);

  return (
    <div className="pt-12 pb-4 h-dvh w-screen relative left-1/2 -translate-x-1/2 px-4 flex flex-col">
<<<<<<< HEAD
      {/* Browser window frame - wider than container */}
      <div className="rounded-xl border border-neutral-700 bg-[#202124] overflow-hidden shadow-2xl max-w-[1190px] 2xl:max-w-[1600px] min-[1920px]:max-w-[1800px] min-[2200px]:max-w-[2000px] mx-auto flex-1 flex flex-col min-h-0">
        {/* Chrome-style tab bar */}
        <div className="flex items-end h-10 bg-[#202124] pt-2 px-2">
=======
      {/* Browser window frame - Chrome Dark Mode style */}
      <div className="rounded-2xl border border-[#35363A] bg-[#202124] overflow-hidden shadow-2xl w-full flex-1 flex flex-col min-h-0 max-w-[500px] sm:max-w-[600px] md:max-w-[700px] lg:max-w-[900px] xl:max-w-[1100px] 2xl:max-w-[1300px] mx-auto">
        {/* Tab strip */}
        <div className="flex items-end h-[38px] bg-[#202124] px-2 select-none">
>>>>>>> 7d58ee9b
          {/* Traffic lights */}
          <div className="flex items-center gap-2 px-2 pb-3">
            <div className="w-3 h-3 rounded-full bg-[#ff5f57] border border-[#e0443e]" />
            <div className="w-3 h-3 rounded-full bg-[#febc2e] border border-[#d89e24]" />
            <div className="w-3 h-3 rounded-full bg-[#28c840] border border-[#1aab29]" />
          </div>

          {/* Chrome-style tabs */}
          <div className="flex items-end ml-2 flex-1 min-w-0 pr-8 gap-[3px]">
            <ChromeTab
              icon={
                <svg
                  className="h-3.5 w-3.5"
                  viewBox="0 0 16 16"
                  fill="currentColor"
                >
                  <path d="M8 0c4.42 0 8 3.58 8 8a8.013 8.013 0 0 1-5.45 7.59c-.4.08-.55-.17-.55-.38 0-.27.01-1.13.01-2.2 0-.75-.25-1.23-.54-1.48 1.78-.2 3.65-.88 3.65-3.95 0-.88-.31-1.59-.82-2.15.08-.2.36-1.02-.08-2.12 0 0-.67-.22-2.2.82-.64-.18-1.32-.27-2-.27-.68 0-1.36.09-2 .27-1.53-1.03-2.2-.82-2.2-.82-.44 1.1-.16 1.92-.08 2.12-.51.56-.82 1.28-.82 2.15 0 3.06 1.86 3.75 3.64 3.95-.23.2-.44.55-.51 1.07-.46.21-1.61.55-2.33-.66-.15-.24-.6-.83-1.23-.82-.67.01-.27.38.01.53.34.19.73.9.82 1.13.16.45.68 1.31 2.69.94 0 .67.01 1.3.01 1.49 0 .21-.15.45-.55.38A7.995 7.995 0 0 1 0 8c0-4.42 3.58-8 8-8Z" />
                </svg>
              }
              label="GitHub"
              isActive={activeTab === "github"}
              onClick={() => setActiveTab("github")}
            />
            <ChromeTab
              icon={<TabFavicon />}
              label="cmux"
              isActive={activeTab === "workspace"}
              onClick={() => setActiveTab("workspace")}
            />
          </div>
        </div>

        {/* URL bar toolbar */}
        <div className="flex items-center h-11 pl-[5px] pr-0 bg-[#35363A] border-b border-[#202124]">
          <div className="flex items-center gap-1 pr-2">
            <button className="p-2 text-[#E8EAED] opacity-60 hover:opacity-100 hover:bg-[#4A4B50] rounded-full transition-all">
              <svg className="h-4 w-4" viewBox="0 0 24 24" fill="currentColor">
                <path d="M20 11H7.83l5.59-5.59L12 4l-8 8 8 8 1.41-1.41L7.83 13H20v-2z" />
              </svg>
            </button>
            <button className="p-2 text-[#E8EAED] opacity-60 hover:opacity-100 hover:bg-[#4A4B50] rounded-full transition-all">
              <svg className="h-4 w-4" viewBox="0 0 24 24" fill="currentColor">
                <path d="M12 4l-1.41 1.41L16.17 11H4v2h12.17l-5.58 5.59L12 20l8-8z" />
              </svg>
            </button>
            <button className="p-2 text-[#E8EAED] opacity-100 hover:bg-[#4A4B50] rounded-full transition-all">
              <svg className="h-4 w-4" viewBox="0 0 24 24" fill="currentColor">
                <path d="M17.65 6.35C16.2 4.9 14.21 4 12 4c-4.42 0-7.99 3.58-7.99 8s3.57 8 7.99 8c3.73 0 6.84-2.55 7.73-6h-2.08c-.82 2.33-3.04 4-5.65 4-3.31 0-6-2.69-6-6s2.69-6 6-6c1.66 0 3.14.69 4.22 1.78L13 11h7V4l-2.35 2.35z" />
              </svg>
            </button>
          </div>

          <div className="flex-1 flex items-center gap-3 px-3.5 py-1.5 bg-[#202124] rounded-full text-sm border border-transparent hover:border-[#5f6368] transition-colors cursor-text group">
            <svg
              className="h-3.5 w-3.5 text-[#9AA0A6] shrink-0"
              viewBox="0 0 24 24"
              fill="none"
              stroke="currentColor"
              strokeWidth="2"
            >
              <rect x="3" y="11" width="18" height="11" rx="2" ry="2" />
              <path d="M7 11V7a5 5 0 0 1 10 0v4" />
            </svg>
            <span className="text-[#E8EAED] truncate selection:bg-[#8ab4f8] selection:text-[#202124]">
              {activeTab === "github" ? (
                <>
                  <span className="text-[#9AA0A6]">github.com/</span>
                  <span>manaflow-ai/cmux/pull/1124</span>
                </>
              ) : (
                <>
                  <span className="text-[#9AA0A6]">https://</span>
                  <span>cmux.sh</span>
                </>
              )}
            </span>
          </div>

          <div className="flex items-center gap-1 px-1">
            <button className="p-2 text-[#E8EAED] opacity-60 hover:opacity-100 hover:bg-[#4A4B50] rounded-full transition-all">
              <MoreVertical className="h-4 w-4" />
            </button>
          </div>
        </div>

        {/* Content area - conditionally render based on active tab */}
        {activeTab === "github" ? (
          <div className="bg-[#0d1117] flex flex-col flex-1 min-h-0">
            {/* GitHub header */}
            <div className="bg-[#010409] border-b border-[#30363d] px-4 py-3 shrink-0">
              <div className="flex items-center gap-2 text-sm">
                <svg
                  className="h-4 w-4 text-[#7d8590]"
                  viewBox="0 0 16 16"
                  fill="currentColor"
                >
                  <path d="M8 0c4.42 0 8 3.58 8 8a8.013 8.013 0 0 1-5.45 7.59c-.4.08-.55-.17-.55-.38 0-.27.01-1.13.01-2.2 0-.75-.25-1.23-.54-1.48 1.78-.2 3.65-.88 3.65-3.95 0-.88-.31-1.59-.82-2.15.08-.2.36-1.02-.08-2.12 0 0-.67-.22-2.2.82-.64-.18-1.32-.27-2-.27-.68 0-1.36.09-2 .27-1.53-1.03-2.2-.82-2.2-.82-.44 1.1-.16 1.92-.08 2.12-.51.56-.82 1.28-.82 2.15 0 3.06 1.86 3.75 3.64 3.95-.23.2-.44.55-.51 1.07-.46.21-1.61.55-2.33-.66-.15-.24-.6-.83-1.23-.82-.67.01-.27.38.01.53.34.19.73.9.82 1.13.16.45.68 1.31 2.69.94 0 .67.01 1.3.01 1.49 0 .21-.15.45-.55.38A7.995 7.995 0 0 1 0 8c0-4.42 3.58-8 8-8Z" />
                </svg>
                <a
                  href="https://www.ycombinator.com/companies/manaflow"
                  target="_blank"
                  rel="noopener noreferrer"
                  className="text-[#e6edf3] font-semibold hover:underline cursor-pointer"
                >
                  manaflow-ai
                </a>
                <span className="text-[#7d8590]">/</span>
                <a
                  href="https://github.com/manaflow-ai/cmux"
                  target="_blank"
                  rel="noopener noreferrer"
                  className="text-[#2f81f7] font-semibold hover:underline cursor-pointer"
                >
                  cmux
                </a>
              </div>
            </div>

            {/* PR header */}
            <div className="bg-[#0d1117] border-b border-[#30363d] px-6 py-4 shrink-0">
              <div className="flex items-start gap-2">
                <h1 className="text-xl font-semibold text-[#e6edf3]">
                  reuse preview config component for step by step re 6k4tq
                  <span className="text-[#7d8590] font-normal ml-2">#1124</span>
                </h1>
              </div>
              <div className="flex items-center gap-2 mt-2">
                <span
                  className={`inline-flex items-center gap-1 px-2 py-0.5 rounded-full text-xs font-medium ${isPRMerged ? "bg-[#8957e5]" : "bg-[#238636]"} text-white`}
                >
                  <svg
                    className="h-3 w-3"
                    viewBox="0 0 16 16"
                    fill="currentColor"
                  >
                    {isPRMerged ? (
                      <path d="M5.45 5.154A4.25 4.25 0 0 0 9.25 7.5h1.378a2.251 2.251 0 1 1 0 1.5H9.25A5.734 5.734 0 0 1 5 7.123v3.505a2.25 2.25 0 1 1-1.5 0V5.372a2.25 2.25 0 1 1 1.95-.218ZM4.25 13.5a.75.75 0 1 0 0-1.5.75.75 0 0 0 0 1.5Zm8.5-4.5a.75.75 0 1 0 0-1.5.75.75 0 0 0 0 1.5ZM5 3.25a.75.75 0 1 0 0 .005V3.25Z" />
                    ) : (
                      <path d="M1.5 3.25a2.25 2.25 0 1 1 3 2.122v5.256a2.251 2.251 0 1 1-1.5 0V5.372A2.25 2.25 0 0 1 1.5 3.25Zm5.677-.177L9.573.677A.25.25 0 0 1 10 .854V2.5h1A2.5 2.5 0 0 1 13.5 5v5.628a2.251 2.251 0 1 1-1.5 0V5a1 1 0 0 0-1-1h-1v1.646a.25.25 0 0 1-.427.177L7.177 3.427a.25.25 0 0 1 0-.354ZM3.75 2.5a.75.75 0 1 0 0 1.5.75.75 0 0 0 0-1.5Zm0 9.5a.75.75 0 1 0 0 1.5.75.75 0 0 0 0-1.5Zm8.25.75a.75.75 0 1 0 1.5 0 .75.75 0 0 0-1.5 0Z" />
                    )}
                  </svg>
                  {isPRMerged ? "Merged" : "Open"}
                </span>
                <span className="text-sm text-[#7d8590]">
                  <a
                    href="https://x.com/austinywang"
                    target="_blank"
                    rel="noopener noreferrer"
                    className="text-[#e6edf3] font-medium hover:text-[#2f81f7] cursor-pointer"
                  >
                    austinywang
                  </a>
                  {isPRMerged
                    ? " merged 14 commits into "
                    : " wants to merge 14 commits into "}
                  <span className="px-1.5 py-0.5 rounded-md bg-[#388bfd26] text-[#2f81f7] text-xs font-mono">
                    main
                  </span>
                  {" from "}
                  <span className="px-1.5 py-0.5 rounded-md bg-[#388bfd26] text-[#2f81f7] text-xs font-mono"></span>
                </span>
              </div>
            </div>

            {/* PR tabs */}
            <div className="bg-[#0d1117] border-b border-[#30363d] px-6 shrink-0">
              <nav className="flex gap-4">
                <button
                  onClick={() => setActivePRTab("conversation")}
                  className={clsx(
                    "flex items-center gap-2 px-2 py-3 text-sm -mb-px border-b-2 transition-colors",
                    activePRTab === "conversation"
                      ? "text-[#e6edf3] border-[#f78166]"
                      : "text-[#7d8590] hover:text-[#e6edf3] border-transparent"
                  )}
                >
                  <svg
                    className="h-4 w-4"
                    viewBox="0 0 16 16"
                    fill="currentColor"
                  >
                    <path d="M1.5 2.75a.25.25 0 0 1 .25-.25h8.5a.25.25 0 0 1 .25.25v5.5a.25.25 0 0 1-.25.25h-3.5a.75.75 0 0 0-.53.22L3.5 11.44V9.25a.75.75 0 0 0-.75-.75h-1a.25.25 0 0 1-.25-.25Zm-1.5 0a1.75 1.75 0 0 1 1.75-1.75h8.5A1.75 1.75 0 0 1 12 2.75v5.5A1.75 1.75 0 0 1 10.25 10H7.061l-2.574 2.573A1.458 1.458 0 0 1 2 11.543V10h-.25A1.75 1.75 0 0 1 0 8.25Zm14.5 2a.25.25 0 0 0-.25-.25h-.5a.75.75 0 0 1 0-1.5h.5A1.75 1.75 0 0 1 16 4.75v5.5A1.75 1.75 0 0 1 14.25 12H14v1.543a1.458 1.458 0 0 1-2.487 1.03L9.22 12.28a.749.749 0 0 1 .326-1.275.749.749 0 0 1 .734.215l2.22 2.22v-2.19a.75.75 0 0 1 .75-.75h1a.25.25 0 0 0 .25-.25Z" />
                  </svg>
                  <span className="relative">
                    <span
                      className={clsx(
                        "transition-opacity duration-150",
                        activePRTab === "conversation"
                          ? "opacity-0"
                          : "opacity-100"
                      )}
                    >
                      Conversation
                    </span>
                    <span
                      className={clsx(
                        "absolute inset-0 font-medium whitespace-nowrap transition-opacity duration-150",
                        activePRTab === "conversation"
                          ? "opacity-100"
                          : "opacity-0"
                      )}
                      aria-hidden="true"
                    >
                      Conversation
                    </span>
                  </span>
                  <span className="px-1.5 py-0.5 rounded-full bg-[#30363d] text-xs font-normal text-[#e6edf3]">
                    2
                  </span>
                </button>
                <button
                  onClick={() => setActivePRTab("commits")}
                  className={clsx(
                    "flex items-center gap-2 px-2 py-3 text-sm -mb-px border-b-2 transition-colors",
                    activePRTab === "commits"
                      ? "text-[#e6edf3] border-[#f78166]"
                      : "text-[#7d8590] hover:text-[#e6edf3] border-transparent"
                  )}
                >
                  <svg
                    className="h-4 w-4"
                    viewBox="0 0 16 16"
                    fill="currentColor"
                  >
                    <path d="M11.93 8.5a4.002 4.002 0 0 1-7.86 0H.75a.75.75 0 0 1 0-1.5h3.32a4.002 4.002 0 0 1 7.86 0h3.32a.75.75 0 0 1 0 1.5Zm-1.43-.75a2.5 2.5 0 1 0-5 0 2.5 2.5 0 0 0 5 0Z" />
                  </svg>
                  <span className="relative">
                    <span
                      className={clsx(
                        "transition-opacity duration-150",
                        activePRTab === "commits" ? "opacity-0" : "opacity-100"
                      )}
                    >
                      Commits
                    </span>
                    <span
                      className={clsx(
                        "absolute inset-0 font-medium whitespace-nowrap transition-opacity duration-150",
                        activePRTab === "commits" ? "opacity-100" : "opacity-0"
                      )}
                      aria-hidden="true"
                    >
                      Commits
                    </span>
                  </span>
                  <span className="px-1.5 py-0.5 rounded-full bg-[#30363d] text-xs font-normal text-[#e6edf3]">
                    14
                  </span>
                </button>
                <button
                  onClick={() => setActivePRTab("checks")}
                  className={clsx(
                    "flex items-center gap-2 px-2 py-3 text-sm -mb-px border-b-2 transition-colors",
                    activePRTab === "checks"
                      ? "text-[#e6edf3] border-[#f78166]"
                      : "text-[#7d8590] hover:text-[#e6edf3] border-transparent"
                  )}
                >
                  <svg
                    className="h-4 w-4"
                    viewBox="0 0 16 16"
                    fill="currentColor"
                  >
                    <path d="M1 7.775V2.75C1 1.784 1.784 1 2.75 1h5.025c.464 0 .91.184 1.238.513l6.25 6.25a1.75 1.75 0 0 1 0 2.474l-5.026 5.026a1.75 1.75 0 0 1-2.474 0l-6.25-6.25A1.752 1.752 0 0 1 1 7.775Zm1.5 0c0 .066.026.13.073.177l6.25 6.25a.25.25 0 0 0 .354 0l5.025-5.025a.25.25 0 0 0 0-.354l-6.25-6.25a.25.25 0 0 0-.177-.073H2.75a.25.25 0 0 0-.25.25ZM6 5a1 1 0 1 1 0 2 1 1 0 0 1 0-2Z" />
                  </svg>
                  <span className="relative">
                    <span
                      className={clsx(
                        "transition-opacity duration-150",
                        activePRTab === "checks" ? "opacity-0" : "opacity-100"
                      )}
                    >
                      Checks
                    </span>
                    <span
                      className={clsx(
                        "absolute inset-0 font-medium whitespace-nowrap transition-opacity duration-150",
                        activePRTab === "checks" ? "opacity-100" : "opacity-0"
                      )}
                      aria-hidden="true"
                    >
                      Checks
                    </span>
                  </span>
                  <span className="px-1.5 py-0.5 rounded-full bg-[#30363d] text-xs font-normal text-[#e6edf3]">
                    4
                  </span>
                </button>
                <button
                  onClick={() => setActivePRTab("files")}
                  className={clsx(
                    "flex items-center gap-2 px-2 py-3 text-sm -mb-px border-b-2 transition-colors",
                    activePRTab === "files"
                      ? "text-[#e6edf3] border-[#f78166]"
                      : "text-[#7d8590] hover:text-[#e6edf3] border-transparent"
                  )}
                >
                  <svg
                    className="h-4 w-4"
                    viewBox="0 0 16 16"
                    fill="currentColor"
                  >
                    <path d="M2 1.75C2 .784 2.784 0 3.75 0h6.586c.464 0 .909.184 1.237.513l2.914 2.914c.329.328.513.773.513 1.237v9.586A1.75 1.75 0 0 1 13.25 16h-9.5A1.75 1.75 0 0 1 2 14.25Zm1.75-.25a.25.25 0 0 0-.25.25v12.5c0 .138.112.25.25.25h9.5a.25.25 0 0 0 .25-.25V6h-2.75A1.75 1.75 0 0 1 9 4.25V1.5Zm6.75.062V4.25c0 .138.112.25.25.25h2.688l-.011-.013-2.914-2.914-.013-.011Z" />
                  </svg>
                  <span className="relative">
                    <span
                      className={clsx(
                        "transition-opacity duration-150",
                        activePRTab === "files" ? "opacity-0" : "opacity-100"
                      )}
                    >
                      Files changed
                    </span>
                    <span
                      className={clsx(
                        "absolute inset-0 font-medium whitespace-nowrap transition-opacity duration-150",
                        activePRTab === "files" ? "opacity-100" : "opacity-0"
                      )}
                      aria-hidden="true"
                    >
                      Files changed
                    </span>
                  </span>
                  <span className="px-1.5 py-0.5 rounded-full bg-[#30363d] text-xs font-normal text-[#e6edf3]">
                    2
                  </span>
                </button>
              </nav>
            </div>

            {/* GitHub PR content - scrollable */}
            <div
              className="bg-[#0d1117] overflow-y-auto flex-1 min-h-0"
              style={{
                scrollbarWidth: "thin",
                scrollbarColor: "#30363d #0d1117",
              }}
            >
              {activePRTab === "conversation" && (
                <div className="px-6 py-4 space-y-4">
                  {/* User's PR description comment */}
                  <div className="flex gap-3">
                    <div className="shrink-0 relative">
                      <Image
                        src="https://avatars.githubusercontent.com/u/38676809?v=4"
                        alt="austinywang"
                        width={40}
                        height={40}
                        className="rounded-full"
                        unoptimized
                      />
                      {/* Timeline connector line */}
                      <div className="absolute top-10 left-1/2 -translate-x-1/2 w-0.5 h-[calc(100%+16px)] bg-[#30363d]" />
                    </div>
                    <div className="flex-1 min-w-0">
                      <div className="rounded-md border border-[#30363d] overflow-hidden">
                        <div className="flex items-center gap-2 px-4 py-2 bg-[#161b22] border-b border-[#30363d]">
                          <a
                            href="https://x.com/austinywang"
                            target="_blank"
                            rel="noopener noreferrer"
                            className="font-semibold text-sm text-[#e6edf3] hover:text-[#2f81f7] cursor-pointer"
                          >
                            austinywang
                          </a>
                          <span className="text-sm text-[#7d8590]">
                            opened this pull request yesterday
                          </span>
                          <span className="ml-auto px-1.5 py-0.5 rounded-md text-xs font-medium bg-[#388bfd26] text-[#2f81f7] border border-[#388bfd66]">
                            Author
                          </span>
                        </div>
                        <div className="p-4 bg-[#0d1117]">
                          <h3 className="text-base font-semibold text-[#e6edf3] mb-2">
                            Summary
                          </h3>
                          <p className="text-sm text-[#e6edf3] mb-3">
                            This PR refactors the preview config component to be
                            reusable in the step-by-step wizard flow. The same
                            form components are now shared between the initial
                            setup page and the sidebar wizard. Feel free to
                            click around and explore. There may be some Easter
                            eggs &#123;-:
                          </p>
                          <h3 className="text-base font-semibold text-[#e6edf3] mb-2">
                            Changes
                          </h3>
                          <ul className="text-sm text-[#e6edf3] list-disc list-inside space-y-1">
                            <li>Extract shared form components</li>
                            <li>Add collapsible sections for wizard steps</li>
                            <li>Sync state between views</li>
                          </ul>
                        </div>
                      </div>
                    </div>
                  </div>

                  {/* Bot comment */}
                  <div className="flex gap-3">
                    <div className="shrink-0 w-10 h-10 rounded-full bg-[#0d1117] border border-[#30363d] flex items-center justify-center relative z-10">
                      <Image
                        src="https://avatars.githubusercontent.com/in/1690796?s=80&v=4"
                        alt="cmux-agent avatar"
                        width={40}
                        height={40}
                        className="rounded-full"
                        unoptimized
                      />
                    </div>

                    <div className="flex-1 min-w-0">
                      <div className="rounded-md border border-[#30363d] overflow-hidden">
                        <div className="flex items-center gap-2 px-4 py-2 bg-[#161b22] border-b border-[#30363d]">
                          <button
                            onClick={() => setActiveTab("workspace")}
                            className="font-semibold text-sm text-[#e6edf3] hover:text-[#2f81f7] cursor-pointer"
                          >
                            cmux-agent
                          </button>
                          <span className="px-1.5 py-0.5 rounded-md text-xs font-medium bg-[#6e40c926] text-[#a371f7] border border-[#6e40c966]">
                            bot
                          </span>
                          <span className="text-sm text-[#7d8590]">
                            commented yesterday
                          </span>
                        </div>

                        <div className="p-4 bg-[#0d1117]">
                          <h2 className="text-xl font-semibold text-[#e6edf3] pb-4 border-b border-[#30363d] mb-4">
                            Preview Screenshots
                          </h2>

                          <p className="text-sm text-[#e6edf3] mb-4">
                            <button
                              onClick={() => {
                                setActiveTab("workspace");
                                setViewMode("all");
                              }}
                              className="text-[#2f81f7] hover:underline cursor-pointer"
                            >
                              Open Workspace (1 hr expiry)
                            </button>
                            <span className="text-[#7d8590]"> · </span>
                            <button
                              onClick={() => {
                                setActiveTab("workspace");
                                setViewMode("browser");
                              }}
                              className="text-[#2f81f7] hover:underline cursor-pointer"
                            >
                              Open Dev Browser (1 hr expiry)
                            </button>
                            <span className="text-[#7d8590]"> · </span>
                            <a
                              href="https://0github.com/"
                              target="_blank"
                              rel="noopener noreferrer"
                              className="text-[#2f81f7] hover:underline cursor-pointer"
                            >
                              Open Diff Heatmap
                            </a>
                          </p>

                          <p className="text-sm text-[#e6edf3] mb-6">
                            Captured {MOCK_SCREENSHOTS.length} screenshots for
                            commit{" "}
                            <code className="px-1.5 py-0.5 rounded-md bg-[#6e768166] text-[#e6edf3] font-mono text-xs">
                              ee59b00
                            </code>{" "}
                            (2025-12-03 06:56:40.263 UTC).
                          </p>

                          <div className="space-y-6">
                            {MOCK_SCREENSHOTS.map((screenshot) => (
                              <div key={screenshot.id}>
                                <p className="text-sm text-[#e6edf3] mb-2">
                                  <strong>{screenshot.caption}</strong>
                                </p>
                                <button
                                  onClick={() =>
                                    setExpandedImage(
                                      expandedImage === screenshot.id
                                        ? null
                                        : screenshot.id
                                    )
                                  }
                                  className="block rounded-md border border-[#30363d] overflow-hidden hover:border-[#8b949e] transition-colors"
                                >
                                  <div
                                    className={clsx(
                                      "relative overflow-hidden transition-all duration-300",
                                      expandedImage === screenshot.id
                                        ? "max-h-[600px]"
                                        : "max-h-[300px]"
                                    )}
                                  >
                                    <Image
                                      src={screenshot.imageUrl}
                                      alt={screenshot.caption}
                                      width={800}
                                      height={450}
                                      unoptimized
                                      className="w-full h-auto"
                                    />
                                  </div>
                                </button>
                              </div>
                            ))}
                          </div>

                          <hr className="border-[#30363d] my-6" />

                          <p className="text-sm text-[#7d8590] italic">
                            Generated by{" "}
                            <button
                              onClick={() => {
                                setActiveTab("workspace");
                                setViewMode("all");
                              }}
                              className="text-[#2f81f7] hover:underline cursor-pointer"
                            >
                              cmux
                            </button>{" "}
                            preview system
                          </p>
                        </div>
                      </div>

                      <div className="flex items-center gap-1 mt-2">
                        <button
                          onClick={() => setThumbsUpActive(!thumbsUpActive)}
                          className={`inline-flex items-center gap-1 px-2 py-0.5 rounded-full border text-xs transition-colors ${
                            thumbsUpActive
                              ? "border-[#2f81f7] bg-[#388bfd1a] text-[#2f81f7]"
                              : "border-[#30363d] bg-[#21262d] hover:bg-[#30363d]"
                          }`}
                        >
                          <span>👍</span>
                          <span
                            className={
                              thumbsUpActive
                                ? "text-[#2f81f7]"
                                : "text-[#7d8590]"
                            }
                          >
                            {thumbsUpActive ? 3 : 2}
                          </span>
                        </button>
                        <button
                          onClick={() => setRocketActive(!rocketActive)}
                          className={`inline-flex items-center gap-1 px-2 py-0.5 rounded-full border text-xs transition-colors ${
                            rocketActive
                              ? "border-[#2f81f7] bg-[#388bfd1a] text-[#2f81f7]"
                              : "border-[#30363d] bg-[#21262d] hover:bg-[#30363d]"
                          }`}
                        >
                          <span>🚀</span>
                          <span
                            className={
                              rocketActive ? "text-[#2f81f7]" : "text-[#7d8590]"
                            }
                          >
                            {rocketActive ? 2 : 1}
                          </span>
                        </button>
                      </div>
                    </div>
                  </div>

                  {/* Merge button section - GitHub style */}
                  {!isPRMerged && (
                    <div className="mt-4 flex gap-4">
                      {/* PR merge icon */}
                      <div className="shrink-0 w-10 h-10 rounded-lg bg-[#238636] flex items-center justify-center">
                        <svg
                          className="h-5 w-5 text-white"
                          viewBox="0 0 16 16"
                          fill="currentColor"
                        >
                          <path d="M5.45 5.154A4.25 4.25 0 0 0 9.25 7.5h1.378a2.251 2.251 0 1 1 0 1.5H9.25A5.734 5.734 0 0 1 5 7.123v3.505a2.25 2.25 0 1 1-1.5 0V5.372a2.25 2.25 0 1 1 1.95-.218ZM4.25 13.5a.75.75 0 1 0 0-1.5.75.75 0 0 0 0 1.5Zm8.5-4.5a.75.75 0 1 0 0-1.5.75.75 0 0 0 0 1.5ZM5 3.25a.75.75 0 1 0 0 .005V3.25Z" />
                        </svg>
                      </div>
                      {/* Merge card */}
                      <div className="flex-1 rounded-md border border-[#238636] overflow-hidden">
                        {/* All checks passed */}
                        <div className="px-4 py-3 border-b border-[#30363d] flex items-center justify-between">
                          <div className="flex items-center gap-3">
                            <svg
                              className="h-5 w-5 text-[#238636]"
                              viewBox="0 0 16 16"
                              fill="none"
                              stroke="currentColor"
                              strokeWidth="1.5"
                            >
                              <circle cx="8" cy="8" r="6" />
                              <path
                                d="M5 8l2 2 4-4"
                                strokeLinecap="round"
                                strokeLinejoin="round"
                              />
                            </svg>
                            <div>
                              <p className="text-sm font-medium text-[#e6edf3]">
                                All checks have passed
                              </p>
                              <p className="text-xs text-[#7d8590]">
                                1 neutral, 5 successful checks
                              </p>
                            </div>
                          </div>
                          <ChevronDown className="h-4 w-4 text-[#7d8590]" />
                        </div>
                        {/* No conflicts */}
                        <div className="px-4 py-3 border-b border-[#30363d] flex items-center gap-3">
                          <svg
                            className="h-5 w-5 text-[#238636]"
                            viewBox="0 0 16 16"
                            fill="currentColor"
                          >
                            <path d="M13.78 4.22a.75.75 0 0 1 0 1.06l-7.25 7.25a.75.75 0 0 1-1.06 0L2.22 9.28a.751.751 0 0 1 .018-1.042.751.751 0 0 1 1.042-.018L6 10.94l6.72-6.72a.75.75 0 0 1 1.06 0Z" />
                          </svg>
                          <div>
                            <p className="text-sm font-medium text-[#e6edf3]">
                              No conflicts with base branch
                            </p>
                            <p className="text-xs text-[#7d8590]">
                              Merging can be performed automatically.
                            </p>
                          </div>
                        </div>
                        {/* Merge button row */}
                        <div className="px-4 py-3 bg-[#161b22] flex items-center gap-3">
                          <div className="flex">
                            <button
                              onClick={() => setIsPRMerged(true)}
                              className="px-4 py-1.5 bg-[#238636] hover:bg-[#2ea043] text-white text-sm font-medium rounded-l-md transition-colors"
                            >
                              Merge pull request
                            </button>
                            <button className="px-2 py-1.5 bg-[#238636] hover:bg-[#2ea043] text-white border-l border-[#2ea043] rounded-r-md transition-colors">
                              <ChevronDown className="h-4 w-4" />
                            </button>
                          </div>
                          <span className="text-xs text-[#7d8590]">
                            You can also merge this with the command line.{" "}
                            <span className="text-[#2f81f7] hover:underline cursor-pointer">
                              View command line instructions.
                            </span>
                          </span>
                        </div>
                      </div>
                    </div>
                  )}

                  {isPRMerged && (
                    <div className="mt-4 flex gap-4">
                      {/* Purple merge icon */}
                      <div className="shrink-0 w-10 h-10 rounded-full bg-[#8957e5] flex items-center justify-center">
                        <svg
                          className="h-5 w-5 text-white"
                          viewBox="0 0 16 16"
                          fill="currentColor"
                        >
                          <path d="M5.45 5.154A4.25 4.25 0 0 0 9.25 7.5h1.378a2.251 2.251 0 1 1 0 1.5H9.25A5.734 5.734 0 0 1 5 7.123v3.505a2.25 2.25 0 1 1-1.5 0V5.372a2.25 2.25 0 1 1 1.95-.218ZM4.25 13.5a.75.75 0 1 0 0-1.5.75.75 0 0 0 0 1.5Zm8.5-4.5a.75.75 0 1 0 0-1.5.75.75 0 0 0 0 1.5ZM5 3.25a.75.75 0 1 0 0 .005V3.25Z" />
                        </svg>
                      </div>
                      {/* Merged card */}
                      <div className="flex-1 rounded-md border border-[#8957e5] bg-[#0d1117] p-4">
                        <p className="text-sm font-semibold text-[#e6edf3]">
                          Pull request successfully merged and closed
                        </p>
                        <p className="text-sm text-[#7d8590] mt-1">
                          You&apos;re all set — the branch has been merged.
                        </p>
                      </div>
                    </div>
                  )}
                </div>
              )}

              {activePRTab === "commits" && (
                <div className="px-6 py-4">
                  <div className="space-y-0">
                    {/* Commit group header */}
                    <div className="flex items-center gap-2 py-2 text-sm text-[#7d8590]">
                      <svg
                        className="h-4 w-4"
                        viewBox="0 0 16 16"
                        fill="currentColor"
                      >
                        <path d="M11.93 8.5a4.002 4.002 0 0 1-7.86 0H.75a.75.75 0 0 1 0-1.5h3.32a4.002 4.002 0 0 1 7.86 0h3.32a.75.75 0 0 1 0 1.5Zm-1.43-.75a2.5 2.5 0 1 0-5 0 2.5 2.5 0 0 0 5 0Z" />
                      </svg>
                      <span>Commits on Dec 2, 2025</span>
                    </div>

                    {/* Commits list */}
                    {[
                      {
                        sha: "ee59b00",
                        msg: "fix: reuse preview config component in wizard",
                        time: "yesterday",
                      },
                      {
                        sha: "a1b2c3d",
                        msg: "refactor: extract shared form components",
                        time: "yesterday",
                      },
                      {
                        sha: "d4e5f6g",
                        msg: "feat: add collapsible sections for wizard steps",
                        time: "yesterday",
                      },
                      {
                        sha: "h7i8j9k",
                        msg: "fix: sync state between initial and wizard views",
                        time: "yesterday",
                      },
                      {
                        sha: "l0m1n2o",
                        msg: "chore: clean up unused imports",
                        time: "yesterday",
                      },
                      {
                        sha: "p3q4r5s",
                        msg: "style: improve spacing in wizard sidebar",
                        time: "2 days ago",
                      },
                      {
                        sha: "t6u7v8w",
                        msg: "fix: handle edge case in env var parsing",
                        time: "2 days ago",
                      },
                      {
                        sha: "x9y0z1a",
                        msg: "feat: add framework preset autofill",
                        time: "2 days ago",
                      },
                      {
                        sha: "b2c3d4e",
                        msg: "refactor: consolidate script input components",
                        time: "2 days ago",
                      },
                      {
                        sha: "f5g6h7i",
                        msg: "fix: wizard step navigation",
                        time: "2 days ago",
                      },
                      {
                        sha: "j8k9l0m",
                        msg: "chore: update dependencies",
                        time: "3 days ago",
                      },
                      {
                        sha: "n1o2p3q",
                        msg: "feat: add save configuration button",
                        time: "3 days ago",
                      },
                      {
                        sha: "r4s5t6u",
                        msg: "style: dark mode improvements",
                        time: "3 days ago",
                      },
                      {
                        sha: "v7w8x9y",
                        msg: "initial: setup preview config wizard",
                        time: "3 days ago",
                      },
                    ].map((commit) => (
                      <div
                        key={commit.sha}
                        className="flex items-center gap-3 py-2 border-t border-[#21262d] hover:bg-[#161b22] -mx-2 px-2 rounded"
                      >
                        <Image
                          src="https://avatars.githubusercontent.com/u/38676809?v=4"
                          alt="austinywang"
                          width={24}
                          height={24}
                          className="rounded-full"
                          unoptimized
                        />
                        <div className="flex-1 min-w-0">
                          <span className="text-sm text-[#e6edf3] hover:text-[#2f81f7] cursor-pointer truncate block">
                            {commit.msg}
                          </span>
                        </div>
                        <code className="text-xs text-[#2f81f7] font-mono hover:underline cursor-pointer">
                          {commit.sha}
                        </code>
                        <span className="text-xs text-[#7d8590] shrink-0">
                          {commit.time}
                        </span>
                      </div>
                    ))}
                  </div>
                </div>
              )}

              {activePRTab === "checks" && (
                <div className="px-6 py-4">
                  {/* All checks passed banner */}
                  <div className="flex items-center gap-3 p-4 rounded-md border border-[#238636] bg-[#2ea04326] mb-4">
                    <svg
                      className="h-6 w-6 text-[#3fb950]"
                      viewBox="0 0 16 16"
                      fill="currentColor"
                    >
                      <path d="M8 16A8 8 0 1 1 8 0a8 8 0 0 1 0 16Zm3.78-9.72a.751.751 0 0 0-.018-1.042.751.751 0 0 0-1.042-.018L6.75 9.19 5.28 7.72a.751.751 0 0 0-1.042.018.751.751 0 0 0-.018 1.042l2 2a.75.75 0 0 0 1.06 0Z" />
                    </svg>
                    <div>
                      <div className="text-sm font-semibold text-[#e6edf3]">
                        All checks have passed
                      </div>
                      <div className="text-xs text-[#7d8590]">
                        4 successful checks
                      </div>
                    </div>
                  </div>

                  {/* Checks list */}
                  <div className="border border-[#30363d] rounded-md overflow-hidden">
                    {[
                      { name: "build", desc: "Build succeeded", time: "45s" },
                      { name: "lint", desc: "ESLint passed", time: "12s" },
                      {
                        name: "typecheck",
                        desc: "TypeScript compilation succeeded",
                        time: "28s",
                      },
                      {
                        name: "test",
                        desc: "All tests passed (142 tests)",
                        time: "1m 23s",
                      },
                    ].map((check, i) => (
                      <div
                        key={check.name}
                        className={clsx(
                          "flex items-center gap-3 px-4 py-3",
                          i > 0 && "border-t border-[#21262d]"
                        )}
                      >
                        <svg
                          className="h-4 w-4 text-[#3fb950]"
                          viewBox="0 0 16 16"
                          fill="currentColor"
                        >
                          <path d="M8 16A8 8 0 1 1 8 0a8 8 0 0 1 0 16Zm3.78-9.72a.751.751 0 0 0-.018-1.042.751.751 0 0 0-1.042-.018L6.75 9.19 5.28 7.72a.751.751 0 0 0-1.042.018.751.751 0 0 0-.018 1.042l2 2a.75.75 0 0 0 1.06 0Z" />
                        </svg>
                        <div className="flex-1">
                          <div className="text-sm text-[#e6edf3]">
                            {check.name}
                          </div>
                          <div className="text-xs text-[#7d8590]">
                            {check.desc}
                          </div>
                        </div>
                        <span className="text-xs text-[#7d8590]">
                          {check.time}
                        </span>
                      </div>
                    ))}
                  </div>
                </div>
              )}

              {activePRTab === "files" && (
                <div className="px-6 py-4">
                  {/* Files changed header */}
                  <div className="flex items-center gap-4 pb-4 border-b border-[#30363d] mb-4">
                    <span className="text-sm text-[#e6edf3]">
                      Showing <strong>2 changed files</strong> with{" "}
                      <span className="text-[#3fb950]">73 additions</span> and{" "}
                      <span className="text-[#f85149]">16 deletions</span>
                    </span>
                  </div>

                  {/* File diffs */}
                  <div className="space-y-4">
                    {/* File 1 */}
                    <div className="border border-[#30363d] rounded-md overflow-hidden">
                      <div className="flex items-center gap-2 px-4 py-2 bg-[#161b22] border-b border-[#30363d]">
                        <svg
                          className="h-4 w-4 text-[#7d8590]"
                          viewBox="0 0 16 16"
                          fill="currentColor"
                        >
                          <path d="M2 1.75C2 .784 2.784 0 3.75 0h6.586c.464 0 .909.184 1.237.513l2.914 2.914c.329.328.513.773.513 1.237v9.586A1.75 1.75 0 0 1 13.25 16h-9.5A1.75 1.75 0 0 1 2 14.25Zm1.75-.25a.25.25 0 0 0-.25.25v12.5c0 .138.112.25.25.25h9.5a.25.25 0 0 0 .25-.25V6h-2.75A1.75 1.75 0 0 1 9 4.25V1.5Zm6.75.062V4.25c0 .138.112.25.25.25h2.688Z" />
                        </svg>
                        <span className="text-sm text-[#e6edf3]">
                          apps/client/src/components/TaskItem.tsx
                        </span>
                        <span className="ml-auto text-xs">
                          <span className="text-[#3fb950]">+28</span>
                          <span className="text-[#7d8590] mx-1">−</span>
                          <span className="text-[#f85149]">4</span>
                        </span>
                      </div>
                      <div className="text-[11px] font-mono overflow-x-auto">
                        <div className="px-2 py-0.5 text-[#7d8590] bg-[#161b22]">
                          @@ -1,12 +1,15 @@
                        </div>
                        <div className="flex">
                          <span className="w-8 text-[#7d8590] text-right pr-2 select-none bg-[#0d1117]">
                            1
                          </span>
                          <span className="w-8 text-[#7d8590] text-right pr-2 select-none bg-[#0d1117]">
                            1
                          </span>
                          <span className="flex-1 px-2 text-[#e6edf3]">
                            import {"{"} useState {"}"} from &quot;react&quot;;
                          </span>
                        </div>
                        <div className="flex">
                          <span className="w-8 text-[#7d8590] text-right pr-2 select-none bg-[#0d1117]">
                            2
                          </span>
                          <span className="w-8 text-[#7d8590] text-right pr-2 select-none bg-[#0d1117]">
                            2
                          </span>
                          <span className="flex-1 px-2 text-[#e6edf3]">
                            import {"{"} useQuery {"}"} from
                            &quot;convex/react&quot;;
                          </span>
                        </div>
                        <div className="flex bg-[#f851491a]">
                          <span className="w-8 text-[#7d8590] text-right pr-2 select-none bg-[#f851494d]">
                            3
                          </span>
                          <span className="w-8 text-right pr-2 select-none bg-[#0d1117]"></span>
                          <span className="flex-1 px-2 text-[#f85149]">
                            -import {"{"} api {"}"} from &quot;@/convex&quot;;
                          </span>
                        </div>
                        <div className="flex bg-[#2ea04326]">
                          <span className="w-8 text-right pr-2 select-none bg-[#0d1117]"></span>
                          <span className="w-8 text-[#7d8590] text-right pr-2 select-none bg-[#2ea0434d]">
                            3
                          </span>
                          <span className="flex-1 px-2 text-[#3fb950]">
                            +import {"{"} api {"}"} from
                            &quot;@cmux/convex/api&quot;;
                          </span>
                        </div>
                        <div className="flex bg-[#2ea04326]">
                          <span className="w-8 text-right pr-2 select-none bg-[#0d1117]"></span>
                          <span className="w-8 text-[#7d8590] text-right pr-2 select-none bg-[#2ea0434d]">
                            4
                          </span>
                          <span className="flex-1 px-2 text-[#3fb950]">
                            +import {"{"} isFakeConvexId {"}"} from
                            &quot;@/lib/utils&quot;;
                          </span>
                        </div>
                        <div className="flex">
                          <span className="w-8 text-[#7d8590] text-right pr-2 select-none bg-[#0d1117]">
                            4
                          </span>
                          <span className="w-8 text-[#7d8590] text-right pr-2 select-none bg-[#0d1117]">
                            5
                          </span>
                          <span className="flex-1 px-2 text-[#e6edf3]">
                            import {"{"} TaskTree {"}"} from
                            &quot;./TaskTree&quot;;
                          </span>
                        </div>
                      </div>
                    </div>

                    {/* File 2 */}
                    <div className="border border-[#30363d] rounded-md overflow-hidden">
                      <div className="flex items-center gap-2 px-4 py-2 bg-[#161b22] border-b border-[#30363d]">
                        <svg
                          className="h-4 w-4 text-[#3fb950]"
                          viewBox="0 0 16 16"
                          fill="currentColor"
                        >
                          <path d="M2 1.75C2 .784 2.784 0 3.75 0h6.586c.464 0 .909.184 1.237.513l2.914 2.914c.329.328.513.773.513 1.237v9.586A1.75 1.75 0 0 1 13.25 16h-9.5A1.75 1.75 0 0 1 2 14.25Zm1.75-.25a.25.25 0 0 0-.25.25v12.5c0 .138.112.25.25.25h9.5a.25.25 0 0 0 .25-.25V6h-2.75A1.75 1.75 0 0 1 9 4.25V1.5Zm6.75.062V4.25c0 .138.112.25.25.25h2.688Z" />
                        </svg>
                        <span className="text-sm text-[#e6edf3]">
                          apps/client/src/lib/utils.ts
                        </span>
                        <span className="px-1.5 py-0.5 rounded text-[10px] bg-[#2ea04326] text-[#3fb950] border border-[#2ea04366]">
                          Added
                        </span>
                        <span className="ml-auto text-xs">
                          <span className="text-[#3fb950]">+45</span>
                          <span className="text-[#7d8590] mx-1">−</span>
                          <span className="text-[#7d8590]">0</span>
                        </span>
                      </div>
                      <div className="text-[11px] font-mono overflow-x-auto">
                        <div className="px-2 py-0.5 text-[#7d8590] bg-[#161b22]">
                          @@ -0,0 +1,45 @@
                        </div>
                        <div className="flex bg-[#2ea04326]">
                          <span className="w-8 text-right pr-2 select-none bg-[#0d1117]"></span>
                          <span className="w-8 text-[#7d8590] text-right pr-2 select-none bg-[#2ea0434d]">
                            1
                          </span>
                          <span className="flex-1 px-2 text-[#3fb950]">
                            +export function isFakeConvexId(id: string): boolean{" "}
                            {"{"}
                          </span>
                        </div>
                        <div className="flex bg-[#2ea04326]">
                          <span className="w-8 text-right pr-2 select-none bg-[#0d1117]"></span>
                          <span className="w-8 text-[#7d8590] text-right pr-2 select-none bg-[#2ea0434d]">
                            2
                          </span>
                          <span className="flex-1 px-2 text-[#3fb950]">
                            + return id.startsWith(&quot;fake_&quot;);
                          </span>
                        </div>
                        <div className="flex bg-[#2ea04326]">
                          <span className="w-8 text-right pr-2 select-none bg-[#0d1117]"></span>
                          <span className="w-8 text-[#7d8590] text-right pr-2 select-none bg-[#2ea0434d]">
                            3
                          </span>
                          <span className="flex-1 px-2 text-[#3fb950]">
                            +{"}"}
                          </span>
                        </div>
                        <div className="flex bg-[#2ea04326]">
                          <span className="w-8 text-right pr-2 select-none bg-[#0d1117]"></span>
                          <span className="w-8 text-[#7d8590] text-right pr-2 select-none bg-[#2ea0434d]">
                            4
                          </span>
                          <span className="flex-1 px-2 text-[#3fb950]">+</span>
                        </div>
                        <div className="flex bg-[#2ea04326]">
                          <span className="w-8 text-right pr-2 select-none bg-[#0d1117]"></span>
                          <span className="w-8 text-[#7d8590] text-right pr-2 select-none bg-[#2ea0434d]">
                            5
                          </span>
                          <span className="flex-1 px-2 text-[#3fb950]">
                            +export function rewriteLocalId(id: string) {"{"}
                          </span>
                        </div>
                        <div className="flex bg-[#2ea04326]">
                          <span className="w-8 text-right pr-2 select-none bg-[#0d1117]"></span>
                          <span className="w-8 text-[#7d8590] text-right pr-2 select-none bg-[#2ea0434d]">
                            6
                          </span>
                          <span className="flex-1 px-2 text-[#3fb950]">
                            + return id.replace(&quot;fake_&quot;,
                            &quot;&quot;);
                          </span>
                        </div>
                        <div className="flex bg-[#2ea04326]">
                          <span className="w-8 text-right pr-2 select-none bg-[#0d1117]"></span>
                          <span className="w-8 text-[#7d8590] text-right pr-2 select-none bg-[#2ea0434d]">
                            7
                          </span>
                          <span className="flex-1 px-2 text-[#3fb950]">
                            +{"}"}
                          </span>
                        </div>
                      </div>
                    </div>
                  </div>
                </div>
              )}
            </div>
          </div>
        ) : (
          <div
            ref={containerRef}
            className="bg-neutral-900 flex flex-1 min-h-0"
          >
            {/* Left Sidebar - cmux style */}
            <div className="w-[280px] bg-neutral-950 border-r border-neutral-800 flex flex-col shrink-0">
              {/* Header with logo */}
              <div className="h-[38px] flex items-center px-3 shrink-0">
                <CmuxLogo height={28} wordmarkText="cmux" />
                <div className="ml-auto">
                  <div className="w-[25px] h-[25px] border border-neutral-800 rounded-lg flex items-center justify-center cursor-not-allowed">
                    <Plus className="w-4 h-4 text-neutral-400" />
                  </div>
                </div>
              </div>

              {/* Navigation items */}
              <nav className="flex-1 overflow-y-auto">
                <ul className="flex flex-col gap-px">
                  <li>
                    <div className="mx-1 flex items-center gap-2 rounded-sm pl-2 ml-2 pr-3 py-1 text-[13px] text-neutral-400 cursor-not-allowed">
                      <Home className="w-4 h-4 text-neutral-400" />
                      <span>Home</span>
                    </div>
                  </li>
                  <li>
                    <div className="mx-1 flex items-center gap-2 rounded-sm pl-2 ml-2 pr-3 py-1 text-[13px] text-neutral-400 cursor-not-allowed">
                      <Server className="w-4 h-4 text-neutral-400" />
                      <span>Environments</span>
                    </div>
                  </li>
                  <li>
                    <div className="mx-1 flex items-center gap-2 rounded-sm pl-2 ml-2 pr-3 py-1 text-[13px] text-neutral-400 cursor-not-allowed">
                      <Settings className="w-4 h-4 text-neutral-400" />
                      <span>Settings</span>
                    </div>
                  </li>
                </ul>

                {/* Previews section */}
                <div className="mt-4 flex flex-col">
                  <div className="pl-2 ml-2 pr-3 py-0.5 text-[12px] font-medium text-neutral-300 cursor-pointer hover:bg-neutral-800/45 rounded-sm mx-1">
                    Previews
                  </div>
                  <div className="pt-px space-y-px">
                    {/* Preview task 1 - PR #1168 */}
                    <div className="space-y-px">
                      <PreviewItemButton
                        title="Preview screenshots for PR #1168"
                        subtitle="main • manaflow-ai/cmux"
                        isExpanded={expandedTasks.has("task-1")}
                        isSelected={selectedTaskId === "task-1"}
                        isPRMerged={isPRMerged}
                        onToggleExpand={() => toggleTaskExpanded("task-1")}
                        onClick={() => selectTask("task-1")}
                      />

                      {expandedTasks.has("task-1") && (
                        <div>
                          <div
                            onClick={() => selectTask("task-1")}
                            className={clsx(
                              "w-full flex items-center py-[3px] pr-2 text-[13px] text-neutral-100 hover:bg-neutral-800/45 cursor-pointer rounded-sm mt-px",
                              selectedTaskId === "task-1" && viewMode === "all" ? "bg-neutral-800/50" : "text-neutral-300"
                            )}
                            style={{ paddingLeft: "28px" }}
                          >
                            <button
                              onClick={(e) => { e.preventDefault(); e.stopPropagation(); toggleTaskExpanded("task-1-run"); }}
                              onMouseDown={(e) => e.stopPropagation()}
                              className="shrink-0 grid place-content-center rounded cursor-default transition-colors size-4 mr-2"
                            >
                              <ChevronRight className={clsx(
                                "w-3 h-3 text-neutral-500 transition-transform pointer-events-none",
                                expandedTasks.has("task-1-run") && "rotate-90"
                              )} />
                            </button>
                            <span className="truncate">screenshot-collector</span>
                            {isPRMerged ? (
                              <svg
                                className="w-3 h-3 text-[#8957e5] shrink-0 ml-auto"
                                viewBox="0 0 16 16"
                                fill="currentColor"
                              >
                                <path d="M5.45 5.154A4.25 4.25 0 0 0 9.25 7.5h1.378a2.251 2.251 0 1 1 0 1.5H9.25A5.734 5.734 0 0 1 5 7.123v3.505a2.25 2.25 0 1 1-1.5 0V5.372a2.25 2.25 0 1 1 1.95-.218ZM4.25 13.5a.75.75 0 1 0 0-1.5.75.75 0 0 0 0 1.5Zm8.5-4.5a.75.75 0 1 0 0-1.5.75.75 0 0 0 0 1.5ZM5 3.25a.75.75 0 1 0 0 .005V3.25Z" />
                              </svg>
                            ) : (
                              <CheckCircle2 className="w-3 h-3 text-green-500 shrink-0 ml-auto" />
                            )}
                          </div>
                          {expandedTasks.has("task-1-run") && (
                            <>
                              <button
                                onClick={() => { setSelectedTaskId("task-1"); setViewMode("workspace"); }}
                                className={clsx(
                                  "w-full flex items-center gap-2 px-2 py-1 text-xs cursor-pointer text-left hover:bg-neutral-800/45 rounded-sm mt-px",
                                  selectedTaskId === "task-1" && viewMode === "workspace" ? "bg-neutral-800/65 text-white" : "text-neutral-400"
                                )}
                                style={{ paddingLeft: "48px" }}
                              >
                                <VSCodeIcon className="w-3 h-3 shrink-0 grayscale opacity-60" />
                                <span>VS Code</span>
                              </button>
                              <button
                                onClick={() => { setSelectedTaskId("task-1"); setViewMode("gitDiff"); }}
                                className={clsx(
                                  "w-full flex items-center gap-2 px-2 py-1 text-xs cursor-pointer text-left hover:bg-neutral-800/45 rounded-sm mt-px",
                                  selectedTaskId === "task-1" && viewMode === "gitDiff" ? "bg-neutral-800/65 text-white" : "text-neutral-400"
                                )}
                                style={{ paddingLeft: "48px" }}
                              >
                                <GitCompareIcon className="w-3 h-3 shrink-0" />
                                <span>Git diff</span>
                              </button>
                              <button
                                onClick={() => { setSelectedTaskId("task-1"); setViewMode("browser"); }}
                                className={clsx(
                                  "w-full flex items-center gap-2 px-2 py-1 text-xs cursor-pointer text-left hover:bg-neutral-800/45 rounded-sm mt-px",
                                  selectedTaskId === "task-1" && viewMode === "browser" ? "bg-neutral-800/65 text-white" : "text-neutral-400"
                                )}
                                style={{ paddingLeft: "48px" }}
                              >
                                <Monitor className="w-3 h-3 shrink-0" />
                                <span>Browser</span>
                              </button>
                              <button
                                onClick={() => { setSelectedTaskId("task-1"); setViewMode("terminals"); }}
                                className={clsx(
                                  "w-full flex items-center gap-2 px-2 py-1 text-xs cursor-pointer text-left hover:bg-neutral-800/45 rounded-sm mt-px",
                                  selectedTaskId === "task-1" && viewMode === "terminals" ? "bg-neutral-800/65 text-white" : "text-neutral-400"
                                )}
                                style={{ paddingLeft: "48px" }}
                              >
                                <TerminalSquare className="w-3 h-3 shrink-0" />
                                <span>Terminals</span>
                              </button>
                            </>
                          )}
                        </div>
                      )}
                    </div>

                    {/* Preview task 2 - PR #1142 */}
                    <div className="space-y-px">
                      <PreviewItemButton
                        title="Preview screenshots for PR #1142"
                        subtitle="feat/dark-mode • manaflow-ai/cmux"
                        isExpanded={expandedTasks.has("task-2")}
                        isSelected={selectedTaskId === "task-2"}
                        onToggleExpand={() => toggleTaskExpanded("task-2")}
                        onClick={() => selectTask("task-2")}
                      />

                      {expandedTasks.has("task-2") && (
                        <div>
                          <div
                            onClick={() => selectTask("task-2")}
                            className={clsx(
                              "w-full flex items-center py-[3px] pr-2 text-[13px] text-neutral-100 hover:bg-neutral-800/45 cursor-pointer rounded-sm mt-px",
                              selectedTaskId === "task-2" && viewMode === "all"
                                ? "bg-neutral-800/50"
                                : "text-neutral-300"
                            )}
                            style={{ paddingLeft: "28px" }}
                          >
                            <button
                              onClick={(e) => { e.preventDefault(); e.stopPropagation(); toggleTaskExpanded("task-2-run"); }}
                              onMouseDown={(e) => e.stopPropagation()}
                              className="shrink-0 grid place-content-center rounded cursor-default transition-colors size-4 mr-2"
                            >
                              <ChevronRight className={clsx(
                                "w-3 h-3 text-neutral-500 transition-transform pointer-events-none",
                                expandedTasks.has("task-2-run") && "rotate-90"
                              )} />
                            </button>
                            <span className="truncate">screenshot-collector</span>
                            <CheckCircle2 className="w-3 h-3 text-green-500 shrink-0 ml-auto" />
                          </div>
                          {expandedTasks.has("task-2-run") && (
                            <>
                              <button
                                onClick={() => { setSelectedTaskId("task-2"); setViewMode("workspace"); }}
                                className={clsx(
                                  "w-full flex items-center gap-2 px-2 py-1 text-xs cursor-pointer text-left hover:bg-neutral-800/45 rounded-sm mt-px",
                                  selectedTaskId === "task-2" && viewMode === "workspace" ? "bg-neutral-800/65 text-white" : "text-neutral-400"
                                )}
                                style={{ paddingLeft: "48px" }}
                              >
                                <VSCodeIcon className="w-3 h-3 shrink-0 grayscale opacity-60" />
                                <span>VS Code</span>
                              </button>
                              <button
                                onClick={() => { setSelectedTaskId("task-2"); setViewMode("gitDiff"); }}
                                className={clsx(
                                  "w-full flex items-center gap-2 px-2 py-1 text-xs cursor-pointer text-left hover:bg-neutral-800/45 rounded-sm mt-px",
                                  selectedTaskId === "task-2" && viewMode === "gitDiff" ? "bg-neutral-800/65 text-white" : "text-neutral-400"
                                )}
                                style={{ paddingLeft: "48px" }}
                              >
                                <GitCompareIcon className="w-3 h-3 shrink-0" />
                                <span>Git diff</span>
                              </button>
                              <button
                                onClick={() => { setSelectedTaskId("task-2"); setViewMode("browser"); }}
                                className={clsx(
                                  "w-full flex items-center gap-2 px-2 py-1 text-xs cursor-pointer text-left hover:bg-neutral-800/45 rounded-sm mt-px",
                                  selectedTaskId === "task-2" && viewMode === "browser" ? "bg-neutral-800/65 text-white" : "text-neutral-400"
                                )}
                                style={{ paddingLeft: "48px" }}
                              >
                                <Monitor className="w-3 h-3 shrink-0" />
                                <span>Browser</span>
                              </button>
                              <button
                                onClick={() => { setSelectedTaskId("task-2"); setViewMode("terminals"); }}
                                className={clsx(
                                  "w-full flex items-center gap-2 px-2 py-1 text-xs cursor-pointer text-left hover:bg-neutral-800/45 rounded-sm mt-px",
                                  selectedTaskId === "task-2" && viewMode === "terminals" ? "bg-neutral-800/65 text-white" : "text-neutral-400"
                                )}
                                style={{ paddingLeft: "48px" }}
                              >
                                <TerminalSquare className="w-3 h-3 shrink-0" />
                                <span>Terminals</span>
                              </button>
                            </>
                          )}
                        </div>
                      )}
                    </div>

                    {/* Preview task 3 - PR #1098 */}
                    <div className="space-y-px">
                      <PreviewItemButton
                        title="Preview screenshots for PR #1098"
                        subtitle="fix/auth-redirect • manaflow-ai/cmux"
                        isExpanded={expandedTasks.has("task-3")}
                        isSelected={selectedTaskId === "task-3"}
                        onToggleExpand={() => toggleTaskExpanded("task-3")}
                        onClick={() => selectTask("task-3")}
                      />

                      {expandedTasks.has("task-3") && (
                        <div>
                          <div
                            onClick={() => selectTask("task-3")}
                            className={clsx(
                              "w-full flex items-center py-[3px] pr-2 text-[13px] text-neutral-100 hover:bg-neutral-800/45 cursor-pointer rounded-sm mt-px",
                              selectedTaskId === "task-3" && viewMode === "all"
                                ? "bg-neutral-800/50"
                                : "text-neutral-300"
                            )}
                            style={{ paddingLeft: "28px" }}
                          >
                            <button
                              onClick={(e) => { e.preventDefault(); e.stopPropagation(); toggleTaskExpanded("task-3-run"); }}
                              onMouseDown={(e) => e.stopPropagation()}
                              className="shrink-0 grid place-content-center rounded cursor-default transition-colors size-4 mr-2"
                            >
                              <ChevronRight className={clsx(
                                "w-3 h-3 text-neutral-500 transition-transform pointer-events-none",
                                expandedTasks.has("task-3-run") && "rotate-90"
                              )} />
                            </button>
                            <span className="truncate">screenshot-collector</span>
                            <CheckCircle2 className="w-3 h-3 text-green-500 shrink-0 ml-auto" />
                          </div>
                          {expandedTasks.has("task-3-run") && (
                            <>
                              <button
                                onClick={() => { setSelectedTaskId("task-3"); setViewMode("workspace"); }}
                                className={clsx(
                                  "w-full flex items-center gap-2 px-2 py-1 text-xs cursor-pointer text-left hover:bg-neutral-800/45 rounded-sm mt-px",
                                  selectedTaskId === "task-3" && viewMode === "workspace" ? "bg-neutral-800/65 text-white" : "text-neutral-400"
                                )}
                                style={{ paddingLeft: "48px" }}
                              >
                                <VSCodeIcon className="w-3 h-3 shrink-0 grayscale opacity-60" />
                                <span>VS Code</span>
                              </button>
                              <button
                                onClick={() => { setSelectedTaskId("task-3"); setViewMode("gitDiff"); }}
                                className={clsx(
                                  "w-full flex items-center gap-2 px-2 py-1 text-xs cursor-pointer text-left hover:bg-neutral-800/45 rounded-sm mt-px",
                                  selectedTaskId === "task-3" && viewMode === "gitDiff" ? "bg-neutral-800/65 text-white" : "text-neutral-400"
                                )}
                                style={{ paddingLeft: "48px" }}
                              >
                                <GitCompareIcon className="w-3 h-3 shrink-0" />
                                <span>Git diff</span>
                              </button>
                              <button
                                onClick={() => { setSelectedTaskId("task-3"); setViewMode("browser"); }}
                                className={clsx(
                                  "w-full flex items-center gap-2 px-2 py-1 text-xs cursor-pointer text-left hover:bg-neutral-800/45 rounded-sm mt-px",
                                  selectedTaskId === "task-3" && viewMode === "browser" ? "bg-neutral-800/65 text-white" : "text-neutral-400"
                                )}
                                style={{ paddingLeft: "48px" }}
                              >
                                <Monitor className="w-3 h-3 shrink-0" />
                                <span>Browser</span>
                              </button>
                              <button
                                onClick={() => { setSelectedTaskId("task-3"); setViewMode("terminals"); }}
                                className={clsx(
                                  "w-full flex items-center gap-2 px-2 py-1 text-xs cursor-pointer text-left hover:bg-neutral-800/45 rounded-sm mt-px",
                                  selectedTaskId === "task-3" && viewMode === "terminals" ? "bg-neutral-800/65 text-white" : "text-neutral-400"
                                )}
                                style={{ paddingLeft: "48px" }}
                              >
                                <TerminalSquare className="w-3 h-3 shrink-0" />
                                <span>Terminals</span>
                              </button>
                            </>
                          )}
                        </div>
                      )}
                    </div>
                  </div>
                </div>
              </nav>
            </div>

            {/* Main Content Area */}
            <div className="flex-1 flex min-w-0 relative">
              {/* Three-panel layout when viewMode is "all" */}
              {viewMode === "all" && (
                <>
                  {/* Left: Workspace (VS Code) - resizable width */}
                  <div
                    className="bg-[#1e1e1e] border-r border-[#2d2d2d] flex flex-col min-w-0"
                    style={{ width: `${leftPanelWidth}%` }}
                  >
                    {/* Panel header */}
                    <div className="flex items-center gap-2 px-3 py-1.5 bg-[#252526] border-b border-[#2d2d2d]">
                      <VSCodeIcon className="h-4 w-4 grayscale opacity-60" />
                      <span className="text-xs text-[#cccccc]">Workspace</span>
                    </div>
                    {/* VS Code content */}
                    <div className="flex-1 flex min-h-0">
                      {/* File explorer sidebar */}
                      <div className="w-[160px] bg-[#252526] border-r border-[#2d2d2d] flex flex-col shrink-0">
                        <div className="px-2 py-1 text-[10px] font-semibold text-[#858585] uppercase tracking-wide">
                          Explorer
                        </div>
                        <div className="flex items-center gap-1 px-2 py-0.5 text-[11px] text-[#cccccc]">
                          <ChevronDown className="h-3 w-3" />
                          <span className="text-[10px]">cmux</span>
                        </div>
                        <div className="flex-1 overflow-y-auto text-[11px]">
                          {/* Root folders */}
                          {[
                            ".devcontainer",
                            ".github",
                            "apps",
                            "configs",
                            "packages",
                            "scripts",
                          ].map((folder) => (
                            <div
                              key={folder}
                              className="flex items-center gap-1 px-4 py-0.5 text-[#cccccc] hover:bg-[#2a2d2e] cursor-pointer"
                            >
                              <ChevronRight className="h-3 w-3 text-[#858585]" />
                              <Folder className="h-3 w-3 text-[#dcb67a]" />
                              <span>{folder}</span>
                            </div>
                          ))}
                          {/* Root files */}
                          {[
                            { name: ".gitignore", color: "#858585" },
                            { name: "package.json", color: "#cbcb41" },
                            { name: "README.md", color: "#519aba" },
                            { name: "tsconfig.json", color: "#519aba" },
                          ].map((file) => (
                            <div
                              key={file.name}
                              className="flex items-center gap-1 px-4 pl-[22px] py-0.5 text-[#cccccc] hover:bg-[#2a2d2e] cursor-pointer"
                            >
                              <FileText
                                className="h-3 w-3"
                                style={{ color: file.color }}
                              />
                              <span>{file.name}</span>
                            </div>
                          ))}
                        </div>
                      </div>
                      {/* Editor area */}
                      <div className="flex-1 flex flex-col min-w-0">
                        {/* Tabs */}
                        <VSCodeTabBar>
                          <VSCodeTab
                            icon={
                              <FileText className="h-3 w-3 text-[#858585]" />
                            }
                            label="LAUNCH.md"
                            isActive
                          />
                        </VSCodeTabBar>
                        {/* File content */}
                        <div className="flex-1 p-3 font-mono text-[11px] text-[#cccccc] overflow-auto">
                          <div className="flex">
                            <div className="pr-3 text-[#858585] select-none text-right w-8">
                              1
                            </div>
                            <div className="text-[#6a9955]"># LAUNCH.md</div>
                          </div>
                          <div className="flex">
                            <div className="pr-3 text-[#858585] select-none text-right w-8">
                              2
                            </div>
                            <div></div>
                          </div>
                          <div className="flex">
                            <div className="pr-3 text-[#858585] select-none text-right w-8">
                              3
                            </div>
                            <div>Welcome to cmux!</div>
                          </div>
                          <div className="flex">
                            <div className="pr-3 text-[#858585] select-none text-right w-8">
                              4
                            </div>
                            <div></div>
                          </div>
                          <div className="flex">
                            <div className="pr-3 text-[#858585] select-none text-right w-8">
                              5
                            </div>
                            <div>Feel free to click around and explore!</div>
                          </div>
                          <div className="flex">
                            <div className="pr-3 text-[#858585] select-none text-right w-8">
                              6
                            </div>
                            <div>- Explore preview tasks in the sidebar</div>
                          </div>
                          <div className="flex">
                            <div className="pr-3 text-[#858585] select-none text-right w-8">
                              7
                            </div>
                            <div>- Check out the git diff view</div>
                          </div>
                          <div className="flex">
                            <div className="pr-3 text-[#858585] select-none text-right w-8">
                              8
                            </div>
                            <div>- View the browser preview</div>
                          </div>
                          <div className="flex">
                            <div className="pr-3 text-[#858585] select-none text-right w-8">
                              9
                            </div>
                            <div>
                              - Switch between tmux sessions in terminal
                            </div>
                          </div>
                          <div className="flex">
                            <div className="pr-3 text-[#858585] select-none text-right w-8">
                              10
                            </div>
                            <div></div>
                          </div>
                          <div className="flex">
                            <div className="pr-3 text-[#858585] select-none text-right w-8">
                              11
                            </div>
                            <div className="text-[#6a9955]">
                              ## What is cmux?
                            </div>
                          </div>
                          <div className="flex">
                            <div className="pr-3 text-[#858585] select-none text-right w-8">
                              12
                            </div>
                            <div></div>
                          </div>
                          <div className="flex">
                            <div className="pr-3 text-[#858585] select-none text-right w-8">
                              13
                            </div>
                            <div>
                              It&apos;s basically Linear for Claude Code
                            </div>
                          </div>
                          <div className="flex">
                            <div className="pr-3 text-[#858585] select-none text-right w-8">
                              14
                            </div>
                            <div></div>
                          </div>
                          <div className="flex">
                            <div className="pr-3 text-[#858585] select-none text-right w-8">
                              15
                            </div>
                            <div>also supports Codex, Gemini, & more...</div>
                          </div>
                          <div className="flex">
                            <div className="pr-3 text-[#858585] select-none text-right w-8">
                              16
                            </div>
                            <div></div>
                          </div>
                          <div className="flex">
                            <div className="pr-3 text-[#858585] select-none text-right w-8">
                              17
                            </div>
                            <div>it's a universal AI coding agent manager</div>
                          </div>
                          <div className="flex">
                            <div className="pr-3 text-[#858585] select-none text-right w-8">
                              18
                            </div>
                            <div></div>
                          </div>
                          <div className="flex">
                            <div className="pr-3 text-[#858585] select-none text-right w-8">
                              19
                            </div>
                            <div>
                              today, preview.new screenshot agent runs on cmux
                            </div>
                          </div>
                          <div className="flex">
                            <div className="pr-3 text-[#858585] select-none text-right w-8">
                              0
                            </div>
                            <div></div>
                          </div>
                          <div className="flex">
                            <div className="pr-3 text-[#858585] select-none text-right w-8">
                              19
                            </div>
                            <div className="text-[#6a9955]">
                              ## About Manaflow
                            </div>
                          </div>
                          <div className="flex">
                            <div className="pr-3 text-[#858585] select-none text-right w-8">
                              20
                            </div>
                            <div></div>
                          </div>
                          <div className="flex">
                            <div className="pr-3 text-[#858585] select-none text-right w-8">
                              21
                            </div>
                            <div>We build interfaces to manage AI agents.</div>
                          </div>
                        </div>
                      </div>
                    </div>
                  </div>

                  {/* Horizontal resize handle */}
                  <div
                    onMouseDown={startHorizontalResize}
                    className="w-1 cursor-col-resize bg-[#2d2d2d] hover:bg-[#007acc] active:bg-[#007acc] transition-colors shrink-0"
                    title="Drag to resize panels"
                  />

                  {/* Right: Browser + Git Diff stacked vertically */}
                  <div
                    className="flex flex-col min-w-0 relative"
                    style={{ width: `${100 - leftPanelWidth}%` }}
                  >
                    {/* Browser Panel */}
                    <div
                      className="bg-[#1e1e1e] flex flex-col"
                      style={{ height: `${topPanelHeight}%` }}
                    >
                      {/* Panel header */}
                      <div className="flex items-center gap-2 px-3 py-1.5 bg-[#252526] border-b border-[#2d2d2d]">
                        <Monitor className="h-4 w-4 text-[#858585]" />
                        <span className="text-xs text-[#cccccc]">Browser</span>
                      </div>
                      {/* Browser inside with VS Code style tabs */}
                      <div className="flex-1 flex flex-col bg-[#1e1e1e] overflow-hidden">
                        {/* VS Code style tab bar */}
                        <VSCodeTabBar>
                          <VSCodeTab
                            icon={<TabFavicon />}
                            label="cmux.dev"
                            isActive
                          />
                        </VSCodeTabBar>
                        {/* Browser content - cmux.dev landing page */}
                        <div className="flex-1 bg-[#030712] overflow-hidden">
                          <iframe
                            src="/"
                            className={clsx(
                              "border-0 origin-top-left",
                              isResizing && "pointer-events-none"
                            )}
                            style={{
                              width: "200%",
                              height: "200%",
                              transform: "scale(0.5)",
                            }}
                            title="cmux landing page"
                          />
                        </div>
                      </div>
                    </div>

                    {/* Vertical resize handle */}
                    <div
                      onMouseDown={startVerticalResize}
                      className="h-1 cursor-row-resize bg-[#2d2d2d] hover:bg-[#007acc] active:bg-[#007acc] transition-colors shrink-0"
                      title="Drag to resize panels"
                    />

                    {/* Git Diff Panel */}
                    <div
                      className="bg-[#1e1e1e] flex flex-col"
                      style={{ height: `${100 - topPanelHeight}%` }}
                    >
                      <div className="flex items-center justify-between px-3 py-1.5 bg-[#252526] border-b border-[#2d2d2d] shrink-0">
                        <div className="flex items-center gap-2">
                          <GitBranch className="h-4 w-4 text-[#f97316]" />
                          <span className="text-xs text-[#cccccc]">
                            Git Diff
                          </span>
                          <span className="text-[10px] text-[#858585]">
                            3 files
                          </span>
                        </div>
                      </div>
                      <div
                        className="flex-1 flex flex-col min-h-0 overflow-y-auto"
                        style={{
                          scrollbarWidth: "thin",
                          scrollbarColor: "#30363d #1e1e1e",
                        }}
                      >
                        {/* File 1 - Modified */}
                        <div className="border-b border-[#2d2d2d]">
                          <button
                            onClick={() => toggleFileCollapse("file1")}
                            className="flex items-center gap-2 px-3 py-1.5 bg-[#252526] sticky top-0 w-full text-left hover:bg-[#2a2d2e] transition-colors"
                          >
                            {collapsedFiles.has("file1") ? (
                              <ChevronRight className="h-3 w-3 text-[#858585]" />
                            ) : (
                              <ChevronDown className="h-3 w-3 text-[#858585]" />
                            )}
                            <div className="w-2 h-2 rounded-full bg-yellow-500" />
                            <span className="text-[10px] text-[#cccccc] truncate flex-1">
                              apps/client/src/components/TaskItem.tsx
                            </span>
                            <span className="text-[9px] text-[#3fb950]">
                              +28
                            </span>
                            <span className="text-[9px] text-[#f85149]">
                              -4
                            </span>
                          </button>
                          {!collapsedFiles.has("file1") && (
                            <div className="text-[9px] font-mono">
                              <div className="px-2 py-0.5 text-[#858585] bg-[#1f2733] text-[8px]">
                                @@ -1,12 +1,15 @@
                              </div>
                              <div className="flex">
                                <span className="w-6 text-[#858585] text-right pr-2 select-none bg-[#1e1e1e]">
                                  1
                                </span>
                                <span className="w-6 text-[#858585] text-right pr-2 select-none bg-[#1e1e1e]">
                                  1
                                </span>
                                <span className="flex-1 px-2 text-[#cccccc]">
                                  import {"{"} useState {"}"} from
                                  &quot;react&quot;;
                                </span>
                              </div>
                              <div className="flex bg-[#f851491a]">
                                <span className="w-6 text-[#ff7b72] text-right pr-2 select-none bg-[#f851494d]">
                                  3
                                </span>
                                <span className="w-6 text-right pr-2 select-none bg-[#1e1e1e]"></span>
                                <span className="flex-1 px-2 text-[#f85149]">
                                  -import {"{"} api {"}"} from
                                  &quot;@/convex&quot;;
                                </span>
                              </div>
                              <div className="flex bg-[#2ea04326]">
                                <span className="w-6 text-right pr-2 select-none bg-[#1e1e1e]"></span>
                                <span className="w-6 text-[#7ee787] text-right pr-2 select-none bg-[#3fb9504d]">
                                  3
                                </span>
                                <span className="flex-1 px-2 text-[#3fb950]">
                                  +import {"{"} api {"}"} from
                                  &quot;@cmux/convex/api&quot;;
                                </span>
                              </div>
                              <div className="px-2 py-0.5 text-[#858585] bg-[#1f2733] text-[8px]">
                                ... 18 unchanged lines ...
                              </div>
                            </div>
                          )}
                        </div>

                        {/* File 2 - Added */}
                        <div className="border-b border-[#2d2d2d]">
                          <button
                            onClick={() => toggleFileCollapse("file2")}
                            className="flex items-center gap-2 px-3 py-1.5 bg-[#252526] sticky top-0 w-full text-left hover:bg-[#2a2d2e] transition-colors"
                          >
                            {collapsedFiles.has("file2") ? (
                              <ChevronRight className="h-3 w-3 text-[#858585]" />
                            ) : (
                              <ChevronDown className="h-3 w-3 text-[#858585]" />
                            )}
                            <div className="w-2 h-2 rounded-full bg-green-500" />
                            <span className="text-[10px] text-[#cccccc] truncate flex-1">
                              apps/client/src/lib/utils.ts
                            </span>
                            <span className="text-[9px] text-[#3fb950]">
                              +45
                            </span>
                            <span className="text-[9px] text-[#858585]">
                              -0
                            </span>
                          </button>
                          {!collapsedFiles.has("file2") && (
                            <div className="text-[9px] font-mono">
                              <div className="px-2 py-0.5 text-[#858585] bg-[#1f2733] text-[8px]">
                                @@ -0,0 +1,45 @@
                              </div>
                              <div className="flex bg-[#2ea04326]">
                                <span className="w-6 text-right pr-2 select-none bg-[#1e1e1e]"></span>
                                <span className="w-6 text-[#7ee787] text-right pr-2 select-none bg-[#3fb9504d]">
                                  1
                                </span>
                                <span className="flex-1 px-2 text-[#3fb950]">
                                  +export function isFakeConvexId(id: string):
                                  boolean {"{"}
                                </span>
                              </div>
                              <div className="flex bg-[#2ea04326]">
                                <span className="w-6 text-right pr-2 select-none bg-[#1e1e1e]"></span>
                                <span className="w-6 text-[#7ee787] text-right pr-2 select-none bg-[#3fb9504d]">
                                  2
                                </span>
                                <span className="flex-1 px-2 text-[#3fb950]">
                                  + return id.startsWith(&quot;fake_&quot;);
                                </span>
                              </div>
                              <div className="flex bg-[#2ea04326]">
                                <span className="w-6 text-right pr-2 select-none bg-[#1e1e1e]"></span>
                                <span className="w-6 text-[#7ee787] text-right pr-2 select-none bg-[#3fb9504d]">
                                  3
                                </span>
                                <span className="flex-1 px-2 text-[#3fb950]">
                                  +{"}"}
                                </span>
                              </div>
                              <div className="px-2 py-0.5 text-[#858585] bg-[#1f2733] text-[8px]">
                                ... 42 more lines ...
                              </div>
                            </div>
                          )}
                        </div>

                        {/* File 3 - Deleted (starts collapsed) */}
                        <div className="border-b border-[#2d2d2d]">
                          <button
                            onClick={() => toggleFileCollapse("file3")}
                            className="flex items-center gap-2 px-3 py-1.5 bg-[#252526] sticky top-0 w-full text-left hover:bg-[#2a2d2e] transition-colors"
                          >
                            {collapsedFiles.has("file3") ? (
                              <ChevronRight className="h-3 w-3 text-[#858585]" />
                            ) : (
                              <ChevronDown className="h-3 w-3 text-[#858585]" />
                            )}
                            <div className="w-2 h-2 rounded-full bg-red-500" />
                            <span className="text-[10px] text-[#cccccc] truncate flex-1">
                              apps/client/src/legacy/helpers.ts
                            </span>
                            <span className="text-[9px] text-[#858585]">
                              +0
                            </span>
                            <span className="text-[9px] text-[#f85149]">
                              -12
                            </span>
                          </button>
                          {!collapsedFiles.has("file3") && (
                            <div className="text-[9px] font-mono">
                              <div className="px-2 py-0.5 text-[#858585] bg-[#1f2733] text-[8px]">
                                @@ -1,12 +0,0 @@
                              </div>
                              <div className="flex bg-[#f851491a]">
                                <span className="w-6 text-[#ff7b72] text-right pr-2 select-none bg-[#f851494d]">
                                  1
                                </span>
                                <span className="w-6 text-right pr-2 select-none bg-[#1e1e1e]"></span>
                                <span className="flex-1 px-2 text-[#f85149]">
                                  -// Legacy helper functions
                                </span>
                              </div>
                              <div className="flex bg-[#f851491a]">
                                <span className="w-6 text-[#ff7b72] text-right pr-2 select-none bg-[#f851494d]">
                                  2
                                </span>
                                <span className="w-6 text-right pr-2 select-none bg-[#1e1e1e]"></span>
                                <span className="flex-1 px-2 text-[#f85149]">
                                  -export function oldHelper() {"{"}
                                </span>
                              </div>
                              <div className="px-2 py-0.5 text-[#858585] bg-[#1f2733] text-[8px]">
                                ... 10 more lines ...
                              </div>
                            </div>
                          )}
                        </div>
                      </div>
                    </div>
                  </div>
                </>
              )}

              {/* Single panel: Workspace (VS Code) */}
              {viewMode === "workspace" && (
                <div className="flex-1 bg-[#1e1e1e] flex flex-col">
                  {/* Panel header */}
                  <div className="flex items-center gap-2 px-3 py-1.5 bg-[#252526] border-b border-[#2d2d2d]">
                    <VSCodeIcon className="h-4 w-4 grayscale opacity-60" />
                    <span className="text-xs text-[#cccccc]">Workspace</span>
                    <div className="ml-auto flex items-center gap-1">
                      <button
                        onClick={() => setViewMode("all")}
                        className="p-0.5 text-[#858585] hover:text-white hover:bg-[#3c3c3c] rounded text-[10px]"
                      >
                        Back to all
                      </button>
                    </div>
                  </div>
                  {/* VS Code content */}
                  <div className="flex-1 flex min-h-0">
                    {/* File explorer sidebar */}
                    <div className="w-[200px] bg-[#252526] border-r border-[#2d2d2d] flex flex-col shrink-0">
                      <div className="px-2 py-1 text-[10px] font-semibold text-[#858585] uppercase tracking-wide">
                        Explorer
                      </div>
                      <div className="flex items-center gap-1 px-2 py-0.5 text-[11px] text-[#cccccc] bg-[#37373d]">
                        <ChevronDown className="h-3 w-3" />
                        <span className="text-[10px]">cmux</span>
                      </div>
                      <div className="flex-1 overflow-y-auto text-[11px]">
                        {/* Root folders */}
                        {[
                          ".devcontainer",
                          ".github",
                          "apps",
                          "configs",
                          "packages",
                          "scripts",
                          "tests",
                        ].map((folder) => (
                          <div
                            key={folder}
                            className="flex items-center gap-1 px-4 py-0.5 text-[#cccccc] hover:bg-[#2a2d2e] cursor-pointer"
                          >
                            <ChevronRight className="h-3 w-3 text-[#858585]" />
                            <Folder className="h-3 w-3 text-[#dcb67a]" />
                            <span>{folder}</span>
                          </div>
                        ))}
                        {/* Root files */}
                        {[
                          { name: ".gitignore", color: "#858585" },
                          { name: "package.json", color: "#cbcb41" },
                          { name: "README.md", color: "#519aba" },
                          { name: "tsconfig.json", color: "#519aba" },
                        ].map((file) => (
                          <div
                            key={file.name}
                            className="flex items-center gap-1 px-4 pl-[22px] py-0.5 text-[#cccccc] hover:bg-[#2a2d2e] cursor-pointer"
                          >
                            <FileText
                              className="h-3 w-3"
                              style={{ color: file.color }}
                            />
                            <span>{file.name}</span>
                          </div>
                        ))}
                      </div>
                    </div>
                    {/* Editor area */}
                    <div className="flex-1 flex flex-col min-w-0">
                      {/* Tabs */}
                      <VSCodeTabBar>
                        <VSCodeTab
                          icon={<FileText className="h-3 w-3 text-[#858585]" />}
                          label="LAUNCH.md"
                          isActive
                        />
                      </VSCodeTabBar>
                      {/* File content */}
                      <div className="flex-1 p-4 font-mono text-[12px] text-[#cccccc] overflow-auto">
                        <div className="flex">
                          <div className="pr-4 text-[#858585] select-none text-right w-10">
                            1
                          </div>
                          <div className="text-[#6a9955]"># LAUNCH.md</div>
                        </div>
                        <div className="flex">
                          <div className="pr-4 text-[#858585] select-none text-right w-10">
                            2
                          </div>
                          <div></div>
                        </div>
                        <div className="flex">
                          <div className="pr-4 text-[#858585] select-none text-right w-10">
                            3
                          </div>
                          <div>Welcome to cmux!</div>
                        </div>
                        <div className="flex">
                          <div className="pr-4 text-[#858585] select-none text-right w-10">
                            4
                          </div>
                          <div></div>
                        </div>
                        <div className="flex">
                          <div className="pr-4 text-[#858585] select-none text-right w-10">
                            5
                          </div>
                          <div>Feel free to click around and explore!</div>
                        </div>
                        <div className="flex">
                          <div className="pr-4 text-[#858585] select-none text-right w-10">
                            6
                          </div>
                          <div>- Explore preview tasks in the sidebar</div>
                        </div>
                        <div className="flex">
                          <div className="pr-4 text-[#858585] select-none text-right w-10">
                            7
                          </div>
                          <div>- Check out the git diff view</div>
                        </div>
                        <div className="flex">
                          <div className="pr-4 text-[#858585] select-none text-right w-10">
                            8
                          </div>
                          <div>- View the browser preview</div>
                        </div>
                        <div className="flex">
                          <div className="pr-4 text-[#858585] select-none text-right w-10">
                            9
                          </div>
                          <div>- There may be some Easter eggs</div>
                        </div>
                        <div className="flex">
                          <div className="pr-4 text-[#858585] select-none text-right w-10">
                            10
                          </div>
                          <div></div>
                        </div>
                        <div className="flex">
                          <div className="pr-4 text-[#858585] select-none text-right w-10">
                            11
                          </div>
                          <div className="text-[#6a9955]">## What is cmux?</div>
                        </div>
                        <div className="flex">
                          <div className="pr-4 text-[#858585] select-none text-right w-10">
                            12
                          </div>
                          <div></div>
                        </div>
                        <div className="flex">
                          <div className="pr-4 text-[#858585] select-none text-right w-10">
                            13
                          </div>
                          <div>It&apos;s basically Linear for Claude Code.</div>
                        </div>
                        <div className="flex">
                          <div className="pr-4 text-[#858585] select-none text-right w-10">
                            14
                          </div>
                          <div></div>
                        </div>
                        <div className="flex">
                          <div className="pr-4 text-[#858585] select-none text-right w-10">
                            15
                          </div>
                          <div>A universal AI coding agent manager.</div>
                        </div>
                        <div className="flex">
                          <div className="pr-4 text-[#858585] select-none text-right w-10">
                            16
                          </div>
                          <div></div>
                        </div>
                        <div className="flex">
                          <div className="pr-4 text-[#858585] select-none text-right w-10">
                            17
                          </div>
                          <div className="text-[#6a9955]">
                            ## About Manaflow
                          </div>
                        </div>
                        <div className="flex">
                          <div className="pr-4 text-[#858585] select-none text-right w-10">
                            18
                          </div>
                          <div></div>
                        </div>
                        <div className="flex">
                          <div className="pr-4 text-[#858585] select-none text-right w-10">
                            19
                          </div>
                          <div>We build interfaces to manage AI agents.</div>
                        </div>
                      </div>
                    </div>
                  </div>
                </div>
              )}

              {/* Single panel: Browser */}
              {viewMode === "browser" && (
                <div className="flex-1 bg-[#1e1e1e] flex flex-col">
                  {/* Panel header */}
                  <div className="flex items-center gap-2 px-3 py-1.5 bg-[#252526] border-b border-[#2d2d2d]">
                    <Monitor className="h-4 w-4 text-[#858585]" />
                    <span className="text-xs text-[#cccccc]">Browser</span>
                    <div className="ml-auto flex items-center gap-1">
                      <button
                        onClick={() => setViewMode("all")}
                        className="p-0.5 text-[#858585] hover:text-white hover:bg-[#3c3c3c] rounded text-[10px]"
                      >
                        Back to all
                      </button>
                    </div>
                  </div>
                  {/* Browser inside with VS Code style tabs */}
                  <div className="flex-1 flex flex-col bg-[#1e1e1e] overflow-hidden">
                    {/* VS Code style tab bar */}
                    <VSCodeTabBar>
                      <VSCodeTab
                        icon={<TabFavicon />}
                        label="cmux.dev"
                        isActive
                      />
                    </VSCodeTabBar>
                    {/* Browser content - cmux.dev landing page */}
                    <div className="flex-1 bg-[#030712] overflow-hidden">
                      <iframe
                        src="https://cmux.dev"
                        className={clsx(
                          "border-0 origin-top-left",
                          isResizing && "pointer-events-none"
                        )}
                        style={{
                          width: "200%",
                          height: "200%",
                          transform: "scale(0.5)",
                        }}
                        title="cmux landing page"
                      />
                    </div>
                  </div>
                </div>
              )}

              {/* Single panel: Git Diff */}
              {viewMode === "gitDiff" && (
                <div className="flex-1 bg-[#1e1e1e] flex flex-col">
                  <div className="flex items-center justify-between px-3 py-1.5 bg-[#252526] border-b border-[#2d2d2d] shrink-0">
                    <div className="flex items-center gap-2">
                      <GitBranch className="h-4 w-4 text-[#f97316]" />
                      <span className="text-xs text-[#cccccc]">Git Diff</span>
                      <span className="text-[10px] text-[#858585]">
                        3 files changed
                      </span>
                    </div>
                    <div className="flex items-center gap-1">
                      <button
                        onClick={() => setViewMode("all")}
                        className="p-0.5 text-[#858585] hover:text-white hover:bg-[#3c3c3c] rounded text-[10px]"
                      >
                        Back to all
                      </button>
                    </div>
                  </div>
                  <div
                    className="flex-1 flex flex-col min-h-0 overflow-y-auto"
                    style={{
                      scrollbarWidth: "thin",
                      scrollbarColor: "#30363d #1e1e1e",
                    }}
                  >
                    {/* File 1 - Modified */}
                    <div className="border-b border-[#2d2d2d]">
                      <button
                        onClick={() => toggleFileCollapse("file1")}
                        className="flex items-center gap-2 px-4 py-2 bg-[#252526] sticky top-0 w-full text-left hover:bg-[#2a2d2e] transition-colors"
                      >
                        {collapsedFiles.has("file1") ? (
                          <ChevronRight className="h-4 w-4 text-[#858585]" />
                        ) : (
                          <ChevronDown className="h-4 w-4 text-[#858585]" />
                        )}
                        <div className="w-2.5 h-2.5 rounded-full bg-yellow-500" />
                        <span className="text-sm text-[#cccccc] truncate flex-1">
                          apps/client/src/components/TaskItem.tsx
                        </span>
                        <span className="text-xs text-[#3fb950]">+28</span>
                        <span className="text-xs text-[#f85149]">-4</span>
                      </button>
                      {!collapsedFiles.has("file1") && (
                        <div className="text-[11px] font-mono">
                          <div className="px-4 py-1 text-[#858585] bg-[#1f2733]">
                            @@ -1,12 +1,15 @@
                          </div>
                          <div className="flex">
                            <span className="w-10 text-[#858585] text-right pr-3 select-none bg-[#1e1e1e]">
                              1
                            </span>
                            <span className="w-10 text-[#858585] text-right pr-3 select-none bg-[#1e1e1e]">
                              1
                            </span>
                            <span className="flex-1 px-4 text-[#cccccc]">
                              import {"{"} useState {"}"} from
                              &quot;react&quot;;
                            </span>
                          </div>
                          <div className="flex bg-[#f851491a]">
                            <span className="w-10 text-[#ff7b72] text-right pr-3 select-none bg-[#f851494d]">
                              3
                            </span>
                            <span className="w-10 text-right pr-3 select-none bg-[#1e1e1e]"></span>
                            <span className="flex-1 px-4 text-[#f85149]">
                              -import {"{"} api {"}"} from &quot;@/convex&quot;;
                            </span>
                          </div>
                          <div className="flex bg-[#2ea04326]">
                            <span className="w-10 text-right pr-3 select-none bg-[#1e1e1e]"></span>
                            <span className="w-10 text-[#7ee787] text-right pr-3 select-none bg-[#3fb9504d]">
                              3
                            </span>
                            <span className="flex-1 px-4 text-[#3fb950]">
                              +import {"{"} api {"}"} from
                              &quot;@cmux/convex/api&quot;;
                            </span>
                          </div>
                          <div className="px-4 py-1 text-[#858585] bg-[#1f2733]">
                            ... 18 unchanged lines ...
                          </div>
                        </div>
                      )}
                    </div>

                    {/* File 2 - Added */}
                    <div className="border-b border-[#2d2d2d]">
                      <button
                        onClick={() => toggleFileCollapse("file2")}
                        className="flex items-center gap-2 px-4 py-2 bg-[#252526] sticky top-0 w-full text-left hover:bg-[#2a2d2e] transition-colors"
                      >
                        {collapsedFiles.has("file2") ? (
                          <ChevronRight className="h-4 w-4 text-[#858585]" />
                        ) : (
                          <ChevronDown className="h-4 w-4 text-[#858585]" />
                        )}
                        <div className="w-2.5 h-2.5 rounded-full bg-green-500" />
                        <span className="text-sm text-[#cccccc] truncate flex-1">
                          apps/client/src/lib/utils.ts
                        </span>
                        <span className="text-xs text-[#3fb950]">+45</span>
                        <span className="text-xs text-[#858585]">-0</span>
                      </button>
                      {!collapsedFiles.has("file2") && (
                        <div className="text-[11px] font-mono">
                          <div className="px-4 py-1 text-[#858585] bg-[#1f2733]">
                            @@ -0,0 +1,45 @@
                          </div>
                          <div className="flex bg-[#2ea04326]">
                            <span className="w-10 text-right pr-3 select-none bg-[#1e1e1e]"></span>
                            <span className="w-10 text-[#7ee787] text-right pr-3 select-none bg-[#3fb9504d]">
                              1
                            </span>
                            <span className="flex-1 px-4 text-[#3fb950]">
                              +export function isFakeConvexId(id: string):
                              boolean {"{"}
                            </span>
                          </div>
                          <div className="flex bg-[#2ea04326]">
                            <span className="w-10 text-right pr-3 select-none bg-[#1e1e1e]"></span>
                            <span className="w-10 text-[#7ee787] text-right pr-3 select-none bg-[#3fb9504d]">
                              2
                            </span>
                            <span className="flex-1 px-4 text-[#3fb950]">
                              + return id.startsWith(&quot;fake_&quot;);
                            </span>
                          </div>
                          <div className="flex bg-[#2ea04326]">
                            <span className="w-10 text-right pr-3 select-none bg-[#1e1e1e]"></span>
                            <span className="w-10 text-[#7ee787] text-right pr-3 select-none bg-[#3fb9504d]">
                              3
                            </span>
                            <span className="flex-1 px-4 text-[#3fb950]">
                              +{"}"}
                            </span>
                          </div>
                          <div className="px-4 py-1 text-[#858585] bg-[#1f2733]">
                            ... 42 more lines ...
                          </div>
                        </div>
                      )}
                    </div>

                    {/* File 3 - Deleted */}
                    <div className="border-b border-[#2d2d2d]">
                      <button
                        onClick={() => toggleFileCollapse("file3")}
                        className="flex items-center gap-2 px-4 py-2 bg-[#252526] sticky top-0 w-full text-left hover:bg-[#2a2d2e] transition-colors"
                      >
                        {collapsedFiles.has("file3") ? (
                          <ChevronRight className="h-4 w-4 text-[#858585]" />
                        ) : (
                          <ChevronDown className="h-4 w-4 text-[#858585]" />
                        )}
                        <div className="w-2.5 h-2.5 rounded-full bg-red-500" />
                        <span className="text-sm text-[#cccccc] truncate flex-1">
                          apps/client/src/legacy/helpers.ts
                        </span>
                        <span className="text-xs text-[#858585]">+0</span>
                        <span className="text-xs text-[#f85149]">-12</span>
                      </button>
                      {!collapsedFiles.has("file3") && (
                        <div className="text-[11px] font-mono">
                          <div className="px-4 py-1 text-[#858585] bg-[#1f2733]">
                            @@ -1,12 +0,0 @@
                          </div>
                          <div className="flex bg-[#f851491a]">
                            <span className="w-10 text-[#ff7b72] text-right pr-3 select-none bg-[#f851494d]">
                              1
                            </span>
                            <span className="w-10 text-right pr-3 select-none bg-[#1e1e1e]"></span>
                            <span className="flex-1 px-4 text-[#f85149]">
                              -// Legacy helper functions
                            </span>
                          </div>
                          <div className="flex bg-[#f851491a]">
                            <span className="w-10 text-[#ff7b72] text-right pr-3 select-none bg-[#f851494d]">
                              2
                            </span>
                            <span className="w-10 text-right pr-3 select-none bg-[#1e1e1e]"></span>
                            <span className="flex-1 px-4 text-[#f85149]">
                              -export function oldHelper() {"{"}
                            </span>
                          </div>
                          <div className="px-4 py-1 text-[#858585] bg-[#1f2733]">
                            ... 10 more lines ...
                          </div>
                        </div>
                      )}
                    </div>
                  </div>
                </div>
              )}

              {/* Single panel: Terminals */}
              {viewMode === "terminals" && (
                <div className="flex-1 bg-[#0d1117] flex flex-col">
                  {/* Terminal tab bar */}
                  <div className="flex items-center bg-[#161b22] border-b border-[#30363d] shrink-0">
                    <div className="flex items-center gap-2 px-3 py-1.5 bg-[#0d1117] border-r border-[#30363d] text-[#c9d1d9]">
                      <TerminalSquare className="h-3.5 w-3.5" />
                      <span className="text-xs">Terminal 1</span>
                    </div>
                    <div className="ml-auto pr-2">
                      <button
                        onClick={() => setViewMode("all")}
                        className="p-1 text-[#8b949e] hover:text-white hover:bg-[#30363d] rounded text-[10px]"
                      >
                        Back to all
                      </button>
                    </div>
                  </div>
                  {/* Terminal content */}
                  <div
                    className="flex-1 bg-[#0d1117] px-3 pt-2 pb-2 font-mono text-[11px] overflow-auto flex flex-col"
                    style={{
                      fontFamily: "'Menlo', 'Monaco', 'Courier New', monospace",
                    }}
                  >
                    <div className="flex-1 leading-[1.4]">
                      {/* Session 0: bunx - Claude Code output */}
                      {activeTmuxSession === 0 && (
                        <>
                          <div className="text-[#8b949e]">$ claude</div>
                          <div className="mt-2" />
                          <div className="text-[#58a6ff]">
                            ╭─────────────────────────────────────────╮
                          </div>
                          <div className="text-[#58a6ff]">
                            │{" "}
                            <span className="text-[#f0883e]">Claude Code</span>{" "}
                            v1.0.32 │
                          </div>
                          <div className="text-[#58a6ff]">
                            ╰─────────────────────────────────────────╯
                          </div>
                          <div className="mt-2" />
                          <div className="text-[#7ee787]">
                            ? What would you like to do?
                          </div>
                          <div className="mt-1" />
                          <div className="text-[#c9d1d9]">
                            {" "}
                            Fix the VS Code link visibility issue
                          </div>
                          <div className="mt-2" />
                          <div className="text-[#8b949e]">
                            Analyzing codebase...
                          </div>
                          <div className="text-[#8b949e]">
                            Found 3 relevant files
                          </div>
                          <div className="mt-2" />
                          <div className="text-[#7ee787]">
                            ✓ Updated apps/client/src/components/TaskItem.tsx
                          </div>
                          <div className="text-[#c9d1d9] pl-2">
                            Added isLocalWorkspace check to hasActiveVSCode
                          </div>
                          <div className="mt-2" />
                          <div className="flex items-center text-[#c9d1d9]">
                            <span className="text-[#f0883e]">&gt;</span>
                            <BlinkingCursor />
                          </div>
                        </>
                      )}
                      {/* Session 1: maintenance - bun install output */}
                      {activeTmuxSession === 1 && (
                        <>
                          <div className="text-[#8b949e]">
                            $ /var/tmp/cmux-scripts/maintenance.sh
                          </div>
                          <div className="text-[#7ee787]">
                            === Maintenance Script Started at 09:41 ===
                          </div>
                          <div className="mt-1" />
                          <div className="text-[#c9d1d9]">
                            /var/tmp/cmux-scripts/maintenance.sh:10&gt; bun i
                          </div>
                          <div className="text-[#58a6ff]">
                            bun install v1.3.3 (274e01c7)
                          </div>
                          <div className="mt-1" />
                          <div className="text-[#c9d1d9]">
                            Checked 3029 installs across 2077 packages (no
                            changes) [4.96s]
                          </div>
                          <div className="mt-1" />
                          <div className="text-[#8b949e]">
                            /var/tmp/cmux-scripts/maintenance.sh:11&gt; echo
                            &apos;=== Maintenance Script Completed ===&apos;
                          </div>
                          <div className="text-[#7ee787]">
                            === Maintenance Script Completed at 09:41 ===
                          </div>
                          <div className="mt-2" />
                          <div className="flex items-center text-[#c9d1d9]">
                            <span className="text-[#8b949e]">
                              root@localhost:~#
                            </span>
                            <BlinkingCursor />
                          </div>
                        </>
                      )}
                      {/* Session 2: dev - server logs */}
                      {activeTmuxSession === 2 && (
                        <>
                          <div>
                            <span className="text-[#f0883e]">[SERVER]</span>{" "}
                            <span className="text-[#8b949e]">
                              [native.refs]
                            </span>{" "}
                            <span className="text-[#c9d1d9]">
                              start
                              headRefOrigin/cmux/add-mock-example-to-preview-front-page
                            </span>
                          </div>
                          <div>
                            <span className="text-[#f0883e]">[SERVER]</span>{" "}
                            <span className="text-[#8b949e]">
                              [native.refs]
                            </span>{" "}
                            <span className="text-[#c9d1d9]">
                              adfasdfadfa...asdfasdfasdfadsf
                            </span>
                          </div>
                          <div>
                            <span className="text-[#58a6ff]">[WWW]</span>{" "}
                            <span className="text-[#c9d1d9]">
                              Request url:
                              http://localhost:9779/api/iframe/preflight
                            </span>
                          </div>
                          <div>
                            <span className="text-[#58a6ff]">[WWW]</span>{" "}
                            <span className="text-[#7ee787]">--&gt;</span>{" "}
                            <span className="text-[#c9d1d9]">
                              OPTIONS /api/iframe/preflight
                            </span>{" "}
                            <span className="text-[#7ee787]">204</span>{" "}
                            <span className="text-[#8b949e]">0ms</span>
                          </div>
                          <div>
                            <span className="text-[#58a6ff]">[WWW]</span>{" "}
                            <span className="text-[#7ee787]">--&gt;</span>{" "}
                            <span className="text-[#c9d1d9]">
                              GET /api/iframe/preflight
                            </span>{" "}
                            <span className="text-[#7ee787]">200</span>{" "}
                            <span className="text-[#8b949e]">in 41ms</span>
                          </div>
                          <div>
                            <span className="text-[#58a6ff]">[WWW]</span>{" "}
                            <span className="text-[#7ee787]">--&gt;</span>{" "}
                            <span className="text-[#c9d1d9]">
                              GET /api/iframe/preflight?url=...morphvn
                            </span>{" "}
                            <span className="text-[#7ee787]">200</span>{" "}
                            <span className="text-[#8b949e]">in 720ms</span>
                          </div>
                          <div className="mt-1" />
                          <div>
                            <span className="text-[#a371f7]">[CONVEX-DEV]</span>{" "}
                            <span className="text-[#8b949e]">
                              12/5/2025, 9:30:48 AM
                            </span>{" "}
                            <span className="text-[#c9d1d9]">
                              [LOG] &apos;preview-jobs-http&apos; Completing
                              preview job
                            </span>
                          </div>
                          <div>
                            <span className="text-[#a371f7]">[CONVEX-DEV]</span>{" "}
                            <span className="text-[#c9d1d9]">
                              {" "}
                              taskRunId:
                              &apos;adfasdfasdfasdfasdfasdfasdfasdfasdfasdf&apos;,
                            </span>
                          </div>
                          <div>
                            <span className="text-[#a371f7]">[CONVEX-DEV]</span>{" "}
                            <span className="text-[#c9d1d9]">
                              {" "}
                              previewRunId:
                              &apos;adsfsadfasdfasdfasdfasdf&apos;,
                            </span>
                          </div>
                          <div>
                            <span className="text-[#a371f7]">[CONVEX-DEV]</span>{" "}
                            <span className="text-[#c9d1d9]">
                              {" "}
                              imageCount: 8
                            </span>
                          </div>
                          <div className="mt-1" />
                          <div>
                            <span className="text-[#a371f7]">[CONVEX-DEV]</span>{" "}
                            <span className="text-[#8b949e]">
                              12/5/2025, 9:30:51 AM
                            </span>{" "}
                            <span className="text-[#7ee787]">
                              [LOG] Successfully posted preview comment
                            </span>
                          </div>
                          <div>
                            <span className="text-[#a371f7]">[CONVEX-DEV]</span>{" "}
                            <span className="text-[#c9d1d9]">
                              {" "}
                              prNumber: 1173,
                            </span>
                          </div>
                          <div>
                            <span className="text-[#a371f7]">[CONVEX-DEV]</span>{" "}
                            <span className="text-[#c9d1d9]">
                              {" "}
                              commentId: 3616083966,
                            </span>
                          </div>
                          <div className="mt-1" />
                          <div>
                            <span className="text-[#79c0ff]">[CLIENT]</span>{" "}
                            <span className="text-[#8b949e]">9:33:46 AM</span>{" "}
                            <span className="text-[#c9d1d9]">
                              [vite] (client) hmr update /src/index.css
                            </span>
                          </div>
                          <div>
                            <span className="text-[#79c0ff]">[CLIENT]</span>{" "}
                            <span className="text-[#8b949e]">9:34:28 AM</span>{" "}
                            <span className="text-[#c9d1d9]">
                              [vite] (client) hmr update
                              /src/components/TaskTree.tsx
                            </span>
                          </div>
                          {isPRMerged && (
                            <>
                              <div className="mt-1" />
                              <div>
                                <span className="text-[#a371f7]">
                                  [CONVEX-DEV]
                                </span>{" "}
                                <span className="text-[#8b949e]">
                                  12/5/2025, 9:40:44 AM
                                </span>{" "}
                                <span className="text-[#c9d1d9]">
                                  [LOG] &apos;PR merge handler&apos; Processing
                                  PR event
                                </span>
                              </div>
                              <div>
                                <span className="text-[#a371f7]">
                                  [CONVEX-DEV]
                                </span>{" "}
                                <span className="text-[#c9d1d9]">
                                  {" "}
                                  prNumber: 1168, isMerged: true, action:
                                  &apos;closed&apos;
                                </span>
                              </div>
                              <div>
                                <span className="text-[#a371f7]">
                                  [CONVEX-DEV]
                                </span>{" "}
                                <span className="text-[#c9d1d9]">
                                  {" "}
                                  Manaflow is always looking for the very best
                                  engineering talent. Please
                                  austin[at]manaflow.com to find the perfect
                                  fit.{" "}
                                </span>
                              </div>
                            </>
                          )}
                        </>
                      )}
                    </div>
                  </div>
                  {/* tmux status bar */}
                  <div className="flex items-center justify-between px-1 py-0.5 bg-[#238636] text-white text-[11px] shrink-0">
                    <div className="flex items-center">
                      <span className="text-[#7ee787] font-medium px-2">
                        [cmux]
                      </span>
                      {[
                        { id: 0, name: "bunx" },
                        { id: 1, name: "maintenance" },
                        { id: 2, name: "dev" },
                      ].map((session) => (
                        <button
                          key={session.id}
                          onClick={() => setActiveTmuxSession(session.id)}
                          className={clsx(
                            "px-2 py-0.5 transition-colors",
                            activeTmuxSession === session.id
                              ? "bg-[#2ea043] text-white font-medium"
                              : "hover:bg-[#2ea043]/50 text-white/90"
                          )}
                        >
                          {session.id}:{session.name}
                          {activeTmuxSession === session.id ? "*" : ""}
                        </button>
                      ))}
                    </div>
                    <div className="flex items-center gap-3 px-2">
                      <span className="text-white/90">09:41</span>
                      <span className="text-white/90">05-Dec-25</span>
                    </div>
                  </div>
                </div>
              )}
            </div>
          </div>
        )}
      </div>
    </div>
  );
}

/**
 * Shown in popup after GitHub App installation completes.
 * Sends message to opener and auto-closes after delay.
 */
function PopupCompleteView() {
  const [canClose, setCanClose] = useState(true);

  useEffect(() => {
    if (window.opener) {
      try {
        window.opener.postMessage(
          { type: "github_app_installed" },
          window.location.origin
        );
      } catch (error) {
        console.error("[PopupComplete] Failed to post message", error);
      }

      const timer = setTimeout(() => {
        try {
          window.close();
        } catch (error) {
          console.error("[PopupComplete] Failed to close popup", error);
          setCanClose(false);
        }
      }, 1500);

      return () => clearTimeout(timer);
    } else {
      window.location.href = "/preview";
    }
  }, []);

  return (
    <div className="min-h-dvh text-white flex items-center justify-center px-6">
      <div className="text-center max-w-md">
        <div className="mx-auto mb-6 grid place-items-center">
          <div className="h-14 w-14 rounded-full bg-emerald-500/10 ring-8 ring-emerald-500/5 grid place-items-center">
            <CheckCircle2 className="h-7 w-7 text-emerald-500" />
          </div>
        </div>
        <h1 className="text-2xl font-semibold">Installation Complete</h1>
        <p className="mt-2 text-sm text-neutral-400">
          {canClose
            ? "Closing this window..."
            : "You can close this window and return to the previous page."}
        </p>
        {!canClose && (
          <button
            type="button"
            onClick={() => window.close()}
            className="mt-6 inline-flex items-center justify-center gap-2 rounded-lg bg-white px-6 py-3 text-base font-medium text-black transition-colors hover:bg-neutral-200"
          >
            Close Window
          </button>
        )}
      </div>
    </div>
  );
}

/** Opens a centered popup window */
function openCenteredPopup(
  url: string,
  name: string,
  width: number,
  height: number
) {
  const screenLeft = window.screenLeft ?? window.screenX;
  const screenTop = window.screenTop ?? window.screenY;
  const screenWidth = window.innerWidth;
  const screenHeight = window.innerHeight;

  const left = screenLeft + (screenWidth - width) / 2;
  const top = screenTop + (screenHeight - height) / 2;

  const features = `width=${width},height=${height},left=${left},top=${top},resizable=yes,scrollbars=yes`;
  return window.open(url, name, features);
}

// Create a stable QueryClient instance for the preview dashboard
const queryClient = new QueryClient({
  defaultOptions: {
    queries: {
      staleTime: 30_000,
      refetchOnWindowFocus: false,
    },
  },
});

export function PreviewDashboard(props: PreviewDashboardProps) {
  return (
    <QueryClientProvider client={queryClient}>
      <PreviewDashboardInner {...props} />
    </QueryClientProvider>
  );
}

function PreviewDashboardInner({
  selectedTeamSlugOrId,
  teamOptions,
  providerConnectionsByTeam,
  isAuthenticated,
  previewConfigs,
  popupComplete,
}: PreviewDashboardProps) {
  const [selectedTeamSlugOrIdState, setSelectedTeamSlugOrIdState] = useState(
    () => selectedTeamSlugOrId || teamOptions[0]?.slugOrId || ""
  );
  const [isInstallingApp, setIsInstallingApp] = useState(false);
  const [errorMessage, setErrorMessage] = useState<string | null>(null);
  const [configError, setConfigError] = useState<string | null>(null);

  // Repository selection state
  const [selectedInstallationId, setSelectedInstallationId] = useState<
    number | null
  >(null);
  const [repoSearch, setRepoSearch] = useState("");
  const [debouncedRepoSearch, setDebouncedRepoSearch] = useState("");
  const [navigatingRepo, setNavigatingRepo] = useState<string | null>(null);
  const [configs, setConfigs] =
    useState<PreviewConfigListItem[]>(previewConfigs);
  const [updatingConfigId, setUpdatingConfigId] = useState<string | null>(null);
  const [openingConfigId, setOpeningConfigId] = useState<string | null>(null);
  const [configPendingDelete, setConfigPendingDelete] =
    useState<PreviewConfigListItem | null>(null);

  // OAuth sign-in with popup
  const { signInWithPopup, signingInProvider } = useOAuthPopup();

  // Public URL input state
  const [repoUrlInput, setRepoUrlInput] = useState("");

  const currentProviderConnections = useMemo(
    () => providerConnectionsByTeam[selectedTeamSlugOrIdState] ?? [],
    [providerConnectionsByTeam, selectedTeamSlugOrIdState]
  );
  const activeConnections = useMemo(
    () =>
      currentProviderConnections.filter((connection) => connection.isActive),
    [currentProviderConnections]
  );
  const previousTeamRef = useRef(selectedTeamSlugOrIdState);
  const hasGithubAppInstallation = activeConnections.length > 0;
  const canSearchRepos =
    isAuthenticated &&
    Boolean(selectedTeamSlugOrIdState) &&
    hasGithubAppInstallation;

  // Debounce search input
  useEffect(() => {
    const timeoutId = setTimeout(() => {
      setDebouncedRepoSearch(repoSearch.trim());
    }, 300);
    return () => clearTimeout(timeoutId);
  }, [repoSearch]);

  // Fetch repos using TanStack Query
  const reposQuery = useQuery({
    queryKey: [
      "github-repos",
      selectedTeamSlugOrIdState,
      selectedInstallationId,
      debouncedRepoSearch,
    ],
    queryFn: async ({ signal }) => {
      const params = new URLSearchParams({
        team: selectedTeamSlugOrIdState,
        installationId: String(selectedInstallationId),
      });
      if (debouncedRepoSearch) {
        params.set("search", debouncedRepoSearch);
      }
      const response = await fetch(
        `/api/integrations/github/repos?${params.toString()}`,
        { signal }
      );
      if (!response.ok) {
        throw new Error(await response.text());
      }
      return response.json() as Promise<{ repos: RepoSearchResult[] }>;
    },
    enabled: canSearchRepos && selectedInstallationId !== null,
    staleTime: 30_000,
  });

  const repos: RepoSearchResult[] = useMemo(() => {
    if (!reposQuery.data?.repos) return [];
    // When no search, limit to 5 results
    return debouncedRepoSearch
      ? reposQuery.data.repos
      : reposQuery.data.repos.slice(0, 5);
  }, [reposQuery.data?.repos, debouncedRepoSearch]);

  const isLoadingRepos = reposQuery.isLoading || reposQuery.isFetching;

  useEffect(() => {
    setConfigs(previewConfigs);
  }, [previewConfigs]);

  // Parse GitHub URL to extract owner/repo
  const parseGithubUrl = useCallback((input: string): string | null => {
    const trimmed = input.trim();
    // Try to parse as URL
    try {
      const url = new URL(trimmed);
      if (url.hostname === "github.com" || url.hostname === "www.github.com") {
        const parts = url.pathname.split("/").filter(Boolean);
        if (parts.length >= 2) {
          return `${parts[0]}/${parts[1]}`;
        }
      }
    } catch {
      // Not a valid URL, check if it's owner/repo format
      const ownerRepoMatch = trimmed.match(
        /^([a-zA-Z0-9_.-]+)\/([a-zA-Z0-9_.-]+)$/
      );
      if (ownerRepoMatch) {
        return trimmed;
      }
    }
    return null;
  }, []);

  const handleOpenConfig = useCallback((config: PreviewConfigListItem) => {
    setOpeningConfigId(config.id);
    const params = new URLSearchParams({
      repo: config.repoFullName,
      team: config.teamSlugOrId,
    });
    if (config.repoInstallationId !== null) {
      params.set("installationId", String(config.repoInstallationId));
    }
    if (config.environmentId) {
      params.set("environmentId", config.environmentId);
    }
    window.location.href = `/preview/configure?${params.toString()}`;
  }, []);

  const handleRequestDelete = useCallback((config: PreviewConfigListItem) => {
    setConfigError(null);
    setConfigPendingDelete(config);
  }, []);

  const handleDeleteConfig = useCallback(async () => {
    if (!configPendingDelete) return;
    setUpdatingConfigId(configPendingDelete.id);
    setConfigError(null);
    try {
      const params = new URLSearchParams({
        teamSlugOrId: configPendingDelete.teamSlugOrId,
      });
      const response = await fetch(
        `/api/preview/configs/${configPendingDelete.id}?${params.toString()}`,
        {
          method: "DELETE",
          headers: { "Content-Type": "application/json" },
        }
      );
      if (!response.ok) {
        throw new Error(await response.text());
      }
      setConfigs((previous) =>
        previous.filter((item) => item.id !== configPendingDelete.id)
      );
      setConfigPendingDelete(null);
    } catch (error) {
      const message =
        error instanceof Error
          ? error.message
          : "Failed to delete preview configuration";
      console.error(
        "[PreviewDashboard] Failed to delete preview configuration",
        error
      );
      setConfigError(message);
    } finally {
      setUpdatingConfigId(null);
    }
  }, [configPendingDelete]);

  const handleCancelDelete = useCallback(() => {
    setConfigPendingDelete(null);
  }, []);

  const handleTeamChange = useCallback((nextTeam: string) => {
    setSelectedTeamSlugOrIdState(nextTeam);
    setSelectedInstallationId(null);
    setRepoSearch("");
    setErrorMessage(null);
  }, []);

  const handleStartPreview = useCallback(async () => {
    const repoName = parseGithubUrl(repoUrlInput);
    if (!repoName) {
      setErrorMessage("Please enter a valid GitHub URL or owner/repo");
      return;
    }

    // For unauthenticated users, redirect to sign-in without requiring team selection
    if (!isAuthenticated) {
      const params = new URLSearchParams({ repo: repoName });
      // Include team if available, otherwise the configure page will handle it after sign-in
      if (selectedTeamSlugOrIdState) {
        params.set("team", selectedTeamSlugOrIdState);
      }
      const configurePath = `/preview/configure?${params.toString()}`;
      setErrorMessage(null);
      setNavigatingRepo("__url_input__");
      window.location.href = `/handler/sign-in?after_auth_return_to=${encodeURIComponent(configurePath)}`;
      return;
    }

    if (!selectedTeamSlugOrIdState) {
      setErrorMessage("Select a team before continuing.");
      return;
    }

    const params = new URLSearchParams({ repo: repoName });
    params.set("team", selectedTeamSlugOrIdState);
    const configurePath = `/preview/configure?${params.toString()}`;

    if (!hasGithubAppInstallation) {
      setErrorMessage(null);
      setIsInstallingApp(true);
      setNavigatingRepo("__url_input__");

      try {
        const response = await fetch("/api/integrations/github/install-state", {
          method: "POST",
          headers: { "Content-Type": "application/json" },
          body: JSON.stringify({
            teamSlugOrId: selectedTeamSlugOrIdState,
            returnUrl: new URL(
              configurePath,
              window.location.origin
            ).toString(),
          }),
        });

        if (!response.ok) {
          throw new Error(await response.text());
        }

        const payload = (await response.json()) as { state: string };
        const githubAppSlug = process.env.NEXT_PUBLIC_GITHUB_APP_SLUG;
        if (!githubAppSlug) {
          throw new Error("GitHub App slug is not configured");
        }

        const url = new URL(
          `https://github.com/apps/${githubAppSlug}/installations/new`
        );
        url.searchParams.set("state", payload.state);
        window.location.href = url.toString();
        return;
      } catch (error) {
        const message =
          error instanceof Error
            ? error.message
            : "Failed to start GitHub App install";
        console.error(
          "[PreviewDashboard] Failed to start GitHub App install",
          error
        );
        setErrorMessage(message);
        setIsInstallingApp(false);
        setNavigatingRepo(null);
        return;
      }
    }

    setErrorMessage(null);
    setNavigatingRepo("__url_input__");
    window.location.href = configurePath;
  }, [
    repoUrlInput,
    parseGithubUrl,
    selectedTeamSlugOrIdState,
    hasGithubAppInstallation,
    isAuthenticated,
  ]);

  // Auto-select first connection for the team, but keep user choice if still valid
  useEffect(() => {
    const fallbackInstallationId = activeConnections[0]?.installationId ?? null;
    const teamChanged = previousTeamRef.current !== selectedTeamSlugOrIdState;
    const hasSelectedConnection = activeConnections.some(
      (connection) => connection.installationId === selectedInstallationId
    );

    if (activeConnections.length === 0) {
      if (selectedInstallationId !== null) {
        setSelectedInstallationId(null);
      }
    } else if (teamChanged || !hasSelectedConnection) {
      if (selectedInstallationId !== fallbackInstallationId) {
        setSelectedInstallationId(fallbackInstallationId);
      }
    }

    previousTeamRef.current = selectedTeamSlugOrIdState;
  }, [activeConnections, selectedInstallationId, selectedTeamSlugOrIdState]);

  // Popup ref and listener for GitHub App installation
  const installPopupRef = useRef<Window | null>(null);

  // Listen for GitHub App installation completion
  useEffect(() => {
    const handleMessage = (event: MessageEvent) => {
      if (event.origin !== window.location.origin) return;
      if (event.data?.type === "github_app_installed") {
        setIsInstallingApp(false);
        // Reload to get the new installation
        window.location.reload();
      }
    };

    const handleFocus = () => {
      // Check if popup was closed when we regain focus
      if (installPopupRef.current && isInstallingApp) {
        setTimeout(() => {
          try {
            if (installPopupRef.current?.closed) {
              setIsInstallingApp(false);
              installPopupRef.current = null;
            }
          } catch {
            // Ignore cross-origin errors
          }
        }, 500);
      }
    };

    window.addEventListener("message", handleMessage);
    window.addEventListener("focus", handleFocus);

    return () => {
      window.removeEventListener("message", handleMessage);
      window.removeEventListener("focus", handleFocus);
    };
  }, [isInstallingApp]);

  const handleInstallGithubApp = async () => {
    if (!selectedTeamSlugOrIdState) {
      setErrorMessage("Select a team first");
      return;
    }

    setIsInstallingApp(true);
    setErrorMessage(null);
    try {
      // Use popup_complete query param as returnUrl so it can signal the parent window and close
      const popupCompleteUrl = new URL(
        "/preview?popup_complete=true",
        window.location.origin
      ).toString();

      const response = await fetch("/api/integrations/github/install-state", {
        method: "POST",
        headers: { "Content-Type": "application/json" },
        body: JSON.stringify({
          teamSlugOrId: selectedTeamSlugOrIdState,
          returnUrl: popupCompleteUrl,
        }),
      });
      if (!response.ok) {
        throw new Error(await response.text());
      }
      const payload = (await response.json()) as { installUrl: string };

      // Open centered popup for GitHub App installation
      const popup = openCenteredPopup(
        payload.installUrl,
        "github-app-install",
        1000,
        700
      );

      if (!popup) {
        // Popup was blocked - fall back to redirect
        console.warn(
          "[PreviewDashboard] Popup blocked, falling back to redirect"
        );
        window.location.href = payload.installUrl;
        return;
      }

      installPopupRef.current = popup;
      popup.focus();
    } catch (error) {
      const message =
        error instanceof Error
          ? error.message
          : "Failed to start GitHub App install";
      console.error(
        "[PreviewDashboard] Failed to start GitHub App install",
        error
      );
      setErrorMessage(message);
      setIsInstallingApp(false);
    }
  };

  const handleContinue = useCallback(
    (repoName: string) => {
      if (!repoName.trim()) return;
      setNavigatingRepo(repoName);
      const params = new URLSearchParams({
        repo: repoName,
        installationId: String(selectedInstallationId ?? ""),
        team: selectedTeamSlugOrIdState,
      });
      window.location.href = `/preview/configure?${params.toString()}`;
    },
    [selectedInstallationId, selectedTeamSlugOrIdState]
  );

  useEffect(() => {
    if (!selectedTeamSlugOrIdState && teamOptions[0]) {
      setSelectedTeamSlugOrIdState(teamOptions[0].slugOrId);
    }
  }, [selectedTeamSlugOrIdState, teamOptions]);

  // Repo selection box - only this part, not configured repos
  const repoSelectionBox = !isAuthenticated ? (
    <div className="relative flex flex-1 flex-col items-center justify-center rounded-lg border border-white/5 bg-white/[0.02] backdrop-blur-sm px-4 py-10 overflow-hidden">
      <GrainOverlay opacity={0.02} />
      <p className="text-sm text-neutral-300/85 pb-6 max-w-xs text-center">
        Select a Git provider to import a Git Repository
      </p>
      <div className="flex flex-col gap-3 w-full max-w-xs">
        <Button
          onClick={() => signInWithPopup("github")}
          disabled={signingInProvider !== null}
          className="w-full h-10 bg-[#24292f] text-white hover:bg-[#32383f] inline-flex items-center justify-center gap-2 disabled:opacity-50"
        >
          {signingInProvider === "github" ? (
            <Loader2 className="h-[18px] w-[18px] animate-spin" />
          ) : (
            <svg
              className="h-[18px] w-[18px] shrink-0"
              viewBox="0 0 24 24"
              fill="currentColor"
            >
              <path d="M12 0C5.374 0 0 5.373 0 12c0 5.302 3.438 9.8 8.207 11.387.599.111.793-.261.793-.577v-2.234c-3.338.726-4.033-1.416-4.033-1.416-.546-1.387-1.333-1.756-1.333-1.756-1.089-.745.083-.729.083-.729 1.205.084 1.839 1.237 1.839 1.237 1.07 1.834 2.807 1.304 3.492.997.107-.775.418-1.305.762-1.604-2.665-.305-5.467-1.334-5.467-5.931 0-1.311.469-2.381 1.236-3.221-.124-.303-.535-1.524.117-3.176 0 0 1.008-.322 3.301 1.23A11.509 11.509 0 0112 5.803c1.02.005 2.047.138 3.006.404 2.291-1.552 3.297-1.23 3.297-1.23.653 1.653.242 2.874.118 3.176.77.84 1.235 1.911 1.235 3.221 0 4.609-2.807 5.624-5.479 5.921.43.372.823 1.102.823 2.222v3.293c0 .319.192.694.801.576C20.566 21.797 24 17.3 24 12c0-6.627-5.373-12-12-12z" />
            </svg>
          )}
          Continue with GitHub
        </Button>
        <Button
          onClick={() => signInWithPopup("gitlab")}
          disabled={signingInProvider !== null}
          className="w-full h-10 bg-[#fc6d26] text-white hover:bg-[#ff8245] inline-flex items-center justify-center gap-2 disabled:opacity-50"
        >
          {signingInProvider === "gitlab" ? (
            <Loader2 className="h-4 w-4 animate-spin" />
          ) : (
            <svg
              className="h-4 w-4 shrink-0"
              viewBox="90 90 200 175"
              fill="currentColor"
            >
              <path d="M282.83,170.73l-.27-.69-26.14-68.22a6.81,6.81,0,0,0-2.69-3.24,7,7,0,0,0-8,.43,7,7,0,0,0-2.32,3.52l-17.65,54H154.29l-17.65-54A6.86,6.86,0,0,0,134.32,99a7,7,0,0,0-8-.43,6.87,6.87,0,0,0-2.69,3.24L97.44,170l-.26.69a48.54,48.54,0,0,0,16.1,56.1l.09.07.24.17,39.82,29.82,19.7,14.91,12,9.06a8.07,8.07,0,0,0,9.76,0l12-9.06,19.7-14.91,40.06-30,.1-.08A48.56,48.56,0,0,0,282.83,170.73Z" />
            </svg>
          )}
          Continue with GitLab
        </Button>
        <Button
          onClick={() => signInWithPopup("bitbucket")}
          disabled={signingInProvider !== null}
          className="w-full h-10 bg-[#0052cc] text-white hover:bg-[#006cf2] inline-flex items-center justify-center gap-2 disabled:opacity-50"
        >
          {signingInProvider === "bitbucket" ? (
            <Loader2 className="h-4 w-4 animate-spin" />
          ) : (
            <svg className="h-4 w-4 shrink-0" viewBox="-2 -2 65 59">
              <defs>
                <linearGradient
                  id="bitbucket-grad"
                  x1="104.953%"
                  x2="46.569%"
                  y1="21.921%"
                  y2="75.234%"
                >
                  <stop
                    offset="7%"
                    stopColor="currentColor"
                    stopOpacity="0.4"
                  />
                  <stop offset="100%" stopColor="currentColor" />
                </linearGradient>
              </defs>
              <path
                d="M59.696 18.86h-18.77l-3.15 18.39h-13L9.426 55.47a2.71 2.71 0 001.75.66h40.74a2 2 0 002-1.68l5.78-35.59z"
                fill="url(#bitbucket-grad)"
                fillRule="nonzero"
                transform="translate(-.026 .82)"
              />
              <path
                d="M2 .82a2 2 0 00-2 2.32l8.49 51.54a2.7 2.7 0 00.91 1.61 2.71 2.71 0 001.75.66l15.76-18.88H24.7l-3.47-18.39h38.44l2.7-16.53a2 2 0 00-2-2.32L2 .82z"
                fill="currentColor"
                fillRule="nonzero"
              />
            </svg>
          )}
          Continue with Bitbucket
        </Button>
      </div>
    </div>
  ) : !hasGithubAppInstallation ? (
    <div className="relative flex flex-1 flex-col items-center justify-center rounded-lg border border-white/5 bg-white/[0.02] backdrop-blur-sm overflow-hidden py-16 sm:py-10">
      <GrainOverlay opacity={0.02} />
      <h3 className="text-base font-medium text-white pb-5">
        No connected repositories
      </h3>
      <Button
        onClick={handleInstallGithubApp}
        disabled={isInstallingApp}
        className="inline-flex items-center gap-2 bg-white text-black hover:bg-neutral-200"
      >
        {isInstallingApp ? (
          <Loader2 className="h-4 w-4 animate-spin" />
        ) : (
          <svg className="h-4 w-4" viewBox="0 0 24 24" fill="currentColor">
            <path d="M12 0C5.374 0 0 5.373 0 12c0 5.302 3.438 9.8 8.207 11.387.599.111.793-.261.793-.577v-2.234c-3.338.726-4.033-1.416-4.033-1.416-.546-1.387-1.333-1.756-1.333-1.756-1.089-.745.083-.729.083-.729 1.205.084 1.839 1.237 1.839 1.237 1.07 1.834 2.807 1.304 3.492.997.107-.775.418-1.305.762-1.604-2.665-.305-5.467-1.334-5.467-5.931 0-1.311.469-2.381 1.236-3.221-.124-.303-.535-1.524.117-3.176 0 0 1.008-.322 3.301 1.23A11.509 11.509 0 0112 5.803c1.02.005 2.047.138 3.006.404 2.291-1.552 3.297-1.23 3.297-1.23.653 1.653.242 2.874.118 3.176.77.84 1.235 1.911 1.235 3.221 0 4.609-2.807 5.624-5.479 5.921.43.372.823 1.102.823 2.222v3.293c0 .319.192.694.801.576C20.566 21.797 24 17.3 24 12c0-6.627-5.373-12-12-12z" />
          </svg>
        )}
        Add repositories
      </Button>
      {errorMessage && (
        <p className="pt-4 text-sm text-red-400">{errorMessage}</p>
      )}
    </div>
  ) : (
    <div className="flex flex-1 flex-col overflow-hidden rounded-lg border border-white/10">
      <div className="flex border-b border-white/10 shrink-0">
        <div className="relative border-r border-white/10">
          {isInstallingApp ? (
            <Loader2 className="pointer-events-none absolute left-4 top-1/2 -translate-y-1/2 h-4 w-4 animate-spin text-white" />
          ) : (
            <svg
              className="pointer-events-none absolute left-4 top-1/2 -translate-y-1/2 h-4 w-4"
              viewBox="0 0 24 24"
              fill="white"
            >
              <path d="M12 0C5.374 0 0 5.373 0 12c0 5.302 3.438 9.8 8.207 11.387.599.111.793-.261.793-.577v-2.234c-3.338.726-4.033-1.416-4.033-1.416-.546-1.387-1.333-1.756-1.333-1.756-1.089-.745.083-.729.083-.729 1.205.084 1.839 1.237 1.839 1.237 1.07 1.834 2.807 1.304 3.492.997.107-.775.418-1.305.762-1.604-2.665-.305-5.467-1.334-5.467-5.931 0-1.311.469-2.381 1.236-3.221-.124-.303-.535-1.524.117-3.176 0 0 1.008-.322 3.301 1.23A11.509 11.509 0 0112 5.803c1.02.005 2.047.138 3.006.404 2.291-1.552 3.297-1.23 3.297-1.23.653 1.653.242 2.874.118 3.176.77.84 1.235 1.911 1.235 3.221 0 4.609-2.807 5.624-5.479 5.921.43.372.823 1.102.823 2.222v3.293c0 .319.192.694.801.576C20.566 21.797 24 17.3 24 12c0-6.627-5.373-12-12-12z" />
            </svg>
          )}
          <select
            value={selectedInstallationId ?? ""}
            onChange={(e) => {
              const value = e.target.value;
              if (value === ADD_INSTALLATION_VALUE) {
                void handleInstallGithubApp();
                return;
              }
              setSelectedInstallationId(Number(value));
            }}
            disabled={isInstallingApp}
            className="h-10 appearance-none bg-transparent py-2 pl-11 pr-8 text-sm text-white focus:outline-none disabled:cursor-not-allowed disabled:opacity-50"
          >
            {activeConnections.map((conn) => (
              <option key={conn.id} value={conn.installationId}>
                {conn.accountLogin || `ID: ${conn.installationId}`}
              </option>
            ))}
            <option value={ADD_INSTALLATION_VALUE}>Add account</option>
          </select>
          <div className="pointer-events-none absolute right-2.5 top-1/2 -translate-y-1/2">
            <svg
              className="h-4 w-4 text-neutral-500"
              fill="none"
              viewBox="0 0 24 24"
              stroke="currentColor"
            >
              <path
                strokeLinecap="round"
                strokeLinejoin="round"
                strokeWidth={2}
                d="M19 9l-7 7-7-7"
              />
            </svg>
          </div>
        </div>

        <div className="relative flex-1">
          <Search className="absolute left-4 top-1/2 -translate-y-1/2 h-4 w-4 text-neutral-500" />
          <input
            type="text"
            value={repoSearch}
            onChange={(e) => setRepoSearch(e.target.value)}
            placeholder="Search..."
            disabled={!canSearchRepos}
            className="h-10 w-full bg-transparent py-2 pl-11 pr-4 text-sm text-white placeholder:text-neutral-500 focus:outline-none disabled:cursor-not-allowed disabled:opacity-50"
          />
        </div>
      </div>

      <div
        className="flex-1 divide-y divide-white/5"
        style={{
          scrollbarWidth: "thin",
          scrollbarColor: "rgba(255,255,255,0.2) transparent",
        }}
      >
        {!canSearchRepos ? (
          <div className="flex items-center justify-center h-full text-sm text-neutral-500">
            Select a team and install the GitHub App to search.
          </div>
        ) : isLoadingRepos ? (
          <div className="flex items-center justify-center h-full min-h-[225px]">
            <Loader2 className="h-5 w-5 animate-spin text-neutral-500" />
          </div>
        ) : repos.length > 0 ? (
          repos.slice(0, 5).map((repo) => (
            <div
              key={repo.full_name}
              className="flex items-center justify-between px-4 py-2.5"
            >
              <div className="flex items-center gap-2.5 min-w-0">
                <svg
                  className="h-4 w-4 shrink-0"
                  viewBox="0 0 24 24"
                  fill="white"
                >
                  <path d="M12 0C5.374 0 0 5.373 0 12c0 5.302 3.438 9.8 8.207 11.387.599.111.793-.261.793-.577v-2.234c-3.338.726-4.033-1.416-4.033-1.416-.546-1.387-1.333-1.756-1.333-1.756-1.089-.745.083-.729.083-.729 1.205.084 1.839 1.237 1.839 1.237 1.07 1.834 2.807 1.304 3.492.997.107-.775.418-1.305.762-1.604-2.665-.305-5.467-1.334-5.467-5.931 0-1.311.469-2.381 1.236-3.221-.124-.303-.535-1.524.117-3.176 0 0 1.008-.322 3.301 1.23A11.509 11.509 0 0112 5.803c1.02.005 2.047.138 3.006.404 2.291-1.552 3.297-1.23 3.297-1.23.653 1.653.242 2.874.118 3.176.77.84 1.235 1.911 1.235 3.221 0 4.609-2.807 5.624-5.479 5.921.43.372.823 1.102.823 2.222v3.293c0 .319.192.694.801.576C20.566 21.797 24 17.3 24 12c0-6.627-5.373-12-12-12z" />
                </svg>
                <span className="text-sm text-white truncate">
                  {repo.full_name}
                </span>
              </div>
              <Button
                onClick={() => handleContinue(repo.full_name)}
                disabled={navigatingRepo !== null || !selectedInstallationId}
                size="sm"
                className="h-6 px-3 text-xs bg-white text-black hover:bg-neutral-200 min-w-[55px] cursor-pointer"
              >
                {navigatingRepo === repo.full_name ? (
                  <Loader2 className="h-3.5 w-3.5 animate-spin" />
                ) : (
                  "Import"
                )}
              </Button>
            </div>
          ))
        ) : (
          <div className="flex flex-col items-center justify-center h-full text-sm text-neutral-500">
            <p>No repositories found</p>
          </div>
        )}
      </div>
    </div>
  );

  // Render popup complete UI if in popup mode
  if (popupComplete) {
    return <PopupCompleteView />;
  }

  return (
    <div className="w-full max-w-5xl px-6 py-10 font-sans">
      {/* Header */}
      <div className="pb-10">
        <h1 className="text-3xl font-semibold tracking-tight text-white pb-2">
          Screenshot previews for GitHub PRs
        </h1>
        <p className="text-lg text-neutral-300/85 max-w-2xl">
          Code review agent that takes screenshots of code diffs involving UI
          changes
        </p>
      </div>

      {/* Quick Setup Input */}
      <div id="setup-preview" className="pb-10">
        <div className="flex rounded-lg border border-white/10 overflow-hidden">
          <div className="relative flex-1 flex items-center bg-white/5 backdrop-blur-sm">
            <Link2 className="absolute left-4 h-5 w-5 text-neutral-500 z-10" />
            <input
              type="text"
              value={repoUrlInput}
              onChange={(e) => setRepoUrlInput(e.target.value)}
              onKeyDown={(e) => e.key === "Enter" && void handleStartPreview()}
              placeholder="Enter a Git repository URL to setup screenshot previews..."
              className="w-full h-10 bg-transparent pl-11 pr-4 text-sm text-white placeholder:text-neutral-500 focus:outline-none"
            />
          </div>
          <Button
            onClick={() => void handleStartPreview()}
            disabled={
              !repoUrlInput.trim() ||
              navigatingRepo !== null ||
              (isAuthenticated && !selectedTeamSlugOrIdState)
            }
            className="h-10 px-4 rounded-none bg-white/90 backdrop-blur-sm text-black hover:bg-white text-sm font-medium"
          >
            {navigatingRepo === "__url_input__" ? (
              <Loader2 className="h-4 w-4 animate-spin" />
            ) : (
              "Continue"
            )}
          </Button>
        </div>
        {errorMessage && (
          <p className="text-xs text-red-400 pt-2">{errorMessage}</p>
        )}
      </div>

      {/* Main content grid */}
      <div className="grid gap-6 lg:grid-cols-[minmax(0,1.35fr)_minmax(0,1fr)]">
        {/* Left Column: Choose a repository */}
        <Section
          title="Choose a repository"
          headerContent={
            isAuthenticated && teamOptions.length > 0 ? (
              <div className="flex items-center gap-2.5">
                <label className="text-sm text-neutral-500">Team</label>
                <div className="relative">
                  <select
                    value={selectedTeamSlugOrIdState}
                    onChange={(e) => handleTeamChange(e.target.value)}
                    className="appearance-none rounded-md border border-white/10 bg-white/5 pl-3 pr-8 py-1.5 text-sm text-white focus:border-white/20 focus:outline-none"
                  >
                    {teamOptions.map((team) => (
                      <option key={team.slugOrId} value={team.slugOrId}>
                        {team.displayName}
                      </option>
                    ))}
                  </select>
                  <div className="pointer-events-none absolute right-2.5 top-2">
                    <svg
                      className="h-4 w-4 text-neutral-500"
                      fill="none"
                      viewBox="0 0 24 24"
                      stroke="currentColor"
                    >
                      <path
                        strokeLinecap="round"
                        strokeLinejoin="round"
                        strokeWidth={2}
                        d="M19 9l-7 7-7-7"
                      />
                    </svg>
                  </div>
                </div>
              </div>
            ) : undefined
          }
        >
          {repoSelectionBox}
        </Section>

        {/* Right Column: What is preview.new? */}
        <Section title="What is preview.new?">
          <div className="space-y-3">
            <FeatureCard
              icon={Camera}
              iconBgColor="bg-sky-500/10"
              iconColor="text-sky-400"
              title="Computer use agent"
              description="An agent boots your dev server and captures screenshots of your UI on every PR."
            />
            <FeatureCard
              icon={Github}
              iconBgColor="bg-emerald-500/10"
              iconColor="text-emerald-400"
              title="GitHub comments"
              description="Screenshots are posted directly to your PR as comments for easy review."
            />
            <FeatureCard
              icon={Server}
              iconBgColor="bg-purple-500/10"
              iconColor="text-purple-400"
              title="Isolated dev servers"
              description="Each PR runs in a dedicated VM with your exact dev environment."
            />
          </div>
        </Section>

        {/* Configured repositories and From creators */}
        <div className="pt-4 lg:col-span-2 grid gap-6 lg:grid-cols-[minmax(0,1.35fr)_minmax(0,1fr)]">
          {/* Left: Configured repositories */}
          <Section
            title="Configured repositories"
            headerContent={
              configError ? (
                <span className="text-sm text-red-400">{configError}</span>
              ) : undefined
            }
          >
            {configs.length === 0 ? (
              <p className="text-sm text-neutral-400">
                No preview configs yet.{" "}
                {isAuthenticated && hasGithubAppInstallation
                  ? "Choose a repository above to create one."
                  : "Connect GitHub and import a repository to get started."}
              </p>
            ) : (
              <TooltipProvider>
                <div className="space-y-1.5">
                  {configs.map((config) => (
                    <div
                      key={config.id}
                      className="flex items-center justify-between pl-0 pr-3 py-1"
                    >
                      <div className="flex items-center gap-2.5 min-w-0">
                        <svg
                          className="h-4 w-4 shrink-0"
                          viewBox="0 0 24 24"
                          fill="white"
                        >
                          <path d="M12 0C5.374 0 0 5.373 0 12c0 5.302 3.438 9.8 8.207 11.387.599.111.793-.261.793-.577v-2.234c-3.338.726-4.033-1.416-4.033-1.416-.546-1.387-1.333-1.756-1.333-1.756-1.089-.745.083-.729.083-.729 1.205.084 1.839 1.237 1.839 1.237 1.07 1.834 2.807 1.304 3.492.997.107-.775.418-1.305.762-1.604-2.665-.305-5.467-1.334-5.467-5.931 0-1.311.469-2.381 1.236-3.221-.124-.303-.535-1.524.117-3.176 0 0 1.008-.322 3.301 1.23A11.509 11.509 0 0112 5.803c1.02.005 2.047.138 3.006.404 2.291-1.552 3.297-1.23 3.297-1.23.653 1.653.242 2.874.118 3.176.77.84 1.235 1.911 1.235 3.221 0 4.609-2.807 5.624-5.479 5.921.43.372.823 1.102.823 2.222v3.293c0 .319.192.694.801.576C20.566 21.797 24 17.3 24 12c0-6.627-5.373-12-12-12z" />
                        </svg>
                        <span className="text-sm text-white truncate">
                          {config.repoFullName}
                        </span>
                        <div className="flex items-center gap-2.5 translate-y-[0.5px]">
                          <span className="text-xs text-neutral-600">
                            {config.teamName}
                          </span>
                          <span
                            className={clsx(
                              "text-xs px-2 py-0.5 rounded",
                              config.status === "active"
                                ? "bg-emerald-500/10 text-emerald-400"
                                : config.status === "paused"
                                  ? "bg-amber-500/10 text-amber-400"
                                  : "bg-neutral-500/10 text-neutral-400"
                            )}
                          >
                            {config.status}
                          </span>
                        </div>
                      </div>
                      <div className="flex items-center gap-1.5">
                        <Tooltip>
                          <TooltipTrigger asChild delayDuration={0}>
                            <button
                              type="button"
                              onClick={() => handleOpenConfig(config)}
                              disabled={openingConfigId === config.id}
                              className="p-1.5 text-neutral-500 disabled:opacity-50"
                            >
                              {openingConfigId === config.id ? (
                                <Loader2 className="h-4 w-4 animate-spin" />
                              ) : (
                                <Pencil className="h-4 w-4" />
                              )}
                            </button>
                          </TooltipTrigger>
                          <TooltipContent side="top" className="text-xs">
                            Edit configuration
                          </TooltipContent>
                        </Tooltip>
                        <Tooltip>
                          <TooltipTrigger asChild delayDuration={0}>
                            <button
                              type="button"
                              onClick={() => handleRequestDelete(config)}
                              disabled={updatingConfigId === config.id}
                              className="p-1.5 text-red-400 disabled:opacity-50"
                            >
                              {updatingConfigId === config.id ? (
                                <Loader2 className="h-4 w-4 animate-spin" />
                              ) : (
                                <Trash2 className="h-4 w-4" />
                              )}
                            </button>
                          </TooltipTrigger>
                          <TooltipContent side="top" className="text-xs">
                            Delete configuration
                          </TooltipContent>
                        </Tooltip>
                      </div>
                    </div>
                  ))}
                </div>
              </TooltipProvider>
            )}
          </Section>

          {/* Right: From creators section */}
          <Section
            title="From the creators of"
            inlineHeader={true}
            headerContent={
              <Link
                href="https://cmux.dev"
                className="inline-flex items-center hover:opacity-80 transition-opacity"
                style={{ transform: "translate(-2.5px, -0.5px)" }}
              >
                <CmuxLogo
                  height="2em"
                  wordmarkText="cmux.dev"
                  wordmarkFill="#fff"
                />
              </Link>
            }
          >
            <p className="text-sm text-neutral-400 pb-2">
              Want UI screenshots for your code reviews? Check out cmux - an
              open-source Claude Code/Codex manager with visual diffs!
            </p>
            <div className="flex items-center gap-3 pt-2">
              <Link
                href="https://github.com/manaflow-ai/cmux"
                className="inline-flex items-center gap-1.5 rounded-md border border-white/10 bg-white/5 px-3 py-1.5 text-xs text-white"
              >
                <Star className="h-3.5 w-3.5" />
                Star on GitHub
              </Link>
              <Link
                href="https://cmux.dev"
                className="inline-flex items-center gap-1.5 rounded-md border border-white/10 bg-white/5 px-3 py-1.5 text-xs text-white"
              >
                <ExternalLink className="h-3.5 w-3.5" />
                Explore cmux
              </Link>
            </div>
          </Section>
        </div>
      </div>

      {/* Mock GitHub PR browser demo */}
      <MockGitHubPRBrowser />

      <AlertDialog
        open={configPendingDelete !== null}
        onOpenChange={(open) => {
          if (!open && updatingConfigId !== configPendingDelete?.id) {
            handleCancelDelete();
          }
        }}
      >
        <AlertDialogContent>
          <AlertDialogHeader>
            <div className="rounded-full bg-red-500/10 p-2 text-red-400">
              <Trash2 className="h-5 w-5" />
            </div>
            <div className="flex-1">
              <AlertDialogTitle>Delete configuration?</AlertDialogTitle>
              <AlertDialogDescription>
                Are you sure you want to remove{" "}
                <span className="text-white">
                  {configPendingDelete?.repoFullName}
                </span>{" "}
                from preview.new? This stops screenshot previews for this
                repository.
              </AlertDialogDescription>
            </div>
          </AlertDialogHeader>
          {configError && (
            <p className="pt-3 text-sm text-red-400">{configError}</p>
          )}
          <AlertDialogFooter>
            <AlertDialogCancel asChild>
              <Button
                disabled={updatingConfigId === configPendingDelete?.id}
                variant="secondary"
              >
                Cancel
              </Button>
            </AlertDialogCancel>
            <AlertDialogAction asChild>
              <Button
                onClick={() => void handleDeleteConfig()}
                disabled={updatingConfigId === configPendingDelete?.id}
                variant="destructive"
              >
                {updatingConfigId === configPendingDelete?.id ? (
                  <Loader2 className="pr-2 h-4 w-4 animate-spin" />
                ) : (
                  "Delete"
                )}
              </Button>
            </AlertDialogAction>
          </AlertDialogFooter>
        </AlertDialogContent>
      </AlertDialog>
    </div>
  );
}<|MERGE_RESOLUTION|>--- conflicted
+++ resolved
@@ -811,17 +811,10 @@
 
   return (
     <div className="pt-12 pb-4 h-dvh w-screen relative left-1/2 -translate-x-1/2 px-4 flex flex-col">
-<<<<<<< HEAD
-      {/* Browser window frame - wider than container */}
-      <div className="rounded-xl border border-neutral-700 bg-[#202124] overflow-hidden shadow-2xl max-w-[1190px] 2xl:max-w-[1600px] min-[1920px]:max-w-[1800px] min-[2200px]:max-w-[2000px] mx-auto flex-1 flex flex-col min-h-0">
-        {/* Chrome-style tab bar */}
-        <div className="flex items-end h-10 bg-[#202124] pt-2 px-2">
-=======
       {/* Browser window frame - Chrome Dark Mode style */}
-      <div className="rounded-2xl border border-[#35363A] bg-[#202124] overflow-hidden shadow-2xl w-full flex-1 flex flex-col min-h-0 max-w-[500px] sm:max-w-[600px] md:max-w-[700px] lg:max-w-[900px] xl:max-w-[1100px] 2xl:max-w-[1300px] mx-auto">
+      <div className="rounded-2xl border border-[#35363A] bg-[#202124] overflow-hidden shadow-2xl w-full flex-1 flex flex-col min-h-0 max-w-[500px] sm:max-w-[600px] md:max-w-[700px] lg:max-w-[900px] xl:max-w-[1100px] 2xl:max-w-[1400px] min-[1920px]:max-w-[1800px] min-[2200px]:max-w-[2000px] mx-auto">
         {/* Tab strip */}
         <div className="flex items-end h-[38px] bg-[#202124] px-2 select-none">
->>>>>>> 7d58ee9b
           {/* Traffic lights */}
           <div className="flex items-center gap-2 px-2 pb-3">
             <div className="w-3 h-3 rounded-full bg-[#ff5f57] border border-[#e0443e]" />
