--- conflicted
+++ resolved
@@ -378,10 +378,6 @@
   const runtimeLabel = isOpenAiResponsesStrategy ? "OpenAI responses" : "Codex";
 
   if (files.length === 0) {
-<<<<<<< HEAD
-    console.log("[inject] No text files require OpenRouter review.");
-    return [];
-=======
     console.log(
       `[inject] No text files require ${runtimeLabel} review.`
     );
@@ -393,22 +389,11 @@
       durationMs: 0,
       durationFormatted: formatDuration(0),
     };
->>>>>>> c17d64a3
-  }
-
-  const openRouterApiKey = requireEnv("OPENROUTER_API_KEY");
+  }
+
+  const openAiApiKey = requireEnv("OPENAI_API_KEY");
 
   console.log(
-<<<<<<< HEAD
-    `[inject] Launching OpenRouter reviews for ${files.length} file(s)...`
-  );
-
-  const { default: OpenAI } = await import("openai");
-  const openai = new OpenAI({
-    apiKey: openRouterApiKey,
-    baseURL: "https://openrouter.ai/api/v1",
-  });
-=======
     `[inject] Launching ${runtimeLabel} reviews for ${files.length} file(s)...`
   );
   console.log(
@@ -420,7 +405,6 @@
     const { Codex } = await import("@openai/codex-sdk");
     codex = new Codex({ apiKey: openAiApiKey });
   }
->>>>>>> c17d64a3
 
   const reviewStartedAtDate = new Date();
   const reviewStartedAt = reviewStartedAtDate.toISOString();
@@ -464,82 +448,6 @@
         ["diff", `${baseRevision}..HEAD`, "--", file],
         { cwd: workspaceDir }
       );
-<<<<<<< HEAD
-
-      const diffForPrompt = diff;
-      const context = { filePath: file };
-
-      const prompt = `You are a senior engineer performing a focused pull request review, focusing only on the diffs in the file provided.
-File path: ${context.filePath}
-Return a JSON object of type { lines: { line: string, shouldBeReviewedScore: number, shouldReviewWhy: string | null, mostImportantWord: string }[] }.
-You should only have the "post-diff" array of lines in the JSON object.
-The "line" property MUST contain the exact line of code you want a human to review (no truncation, no summaries).
-shouldBeReviewedScore is a number between 0.0 and 1.0 (always include it even if 0.0) that indicates how careful the reviewer should be when reviewing this line of code.
-Anything that feels like it might be off or might warrant a comment should have a high score, even if it's technically correct.
-shouldReviewWhy should be a concise (4-10 words) hint on why the reviewer should maybe review this line of code, but it shouldn't state obvious things, instead it should only be a hint for the reviewer as to what exactly you meant when you flagged it.
-In most cases, the reason should follow a template like "<X> <verb> <Y>" (eg. "line is too long" or "code accesses sensitive data").
-It should be understandable by a human and make sense (break the "X is Y" rule if it helps you make it more understandable).
-mostImportantWord must always be provided and should identify the most critical word or identifier in the line. If you're unsure, pick the earliest relevant word or token.
-Ugly code should be given a higher score.
-Check the logic, if you cannot follow the logic, give it a higher score.
-Code that may be hard to read for a human should also be given a higher score.
-Non-clean code too. Type casts, type assertions, type guards, "any" types, etc. should be given a higher score.
-Do not be lazy. Return all lines that are even slightly interesting to review. Be extremely thorough.
-
-The diff:
-${diffForPrompt || "(no diff output)"}`;
-
-      logIndentedBlock(`[inject] Prompt for ${file}`, prompt);
-
-      const completion = await openai.chat.completions.create({
-        model: "openai/gpt-oss-120b",
-        messages: [
-          {
-            role: "user",
-            content: prompt,
-          },
-        ],
-        response_format: {
-          type: "json_schema",
-          json_schema: {
-            name: "code_review",
-            strict: true,
-            schema: {
-              type: "object",
-              properties: {
-                lines: {
-                  type: "array",
-                  items: {
-                    type: "object",
-                    properties: {
-                      line: { type: "string" },
-                      shouldBeReviewedScore: { type: "number" },
-                      shouldReviewWhy: {
-                        anyOf: [{ type: "string" }, { type: "null" }],
-                      },
-                      mostImportantWord: { type: "string" },
-                    },
-                    required: [
-                      "line",
-                      "shouldBeReviewedScore",
-                      "shouldReviewWhy",
-                      "mostImportantWord",
-                    ],
-                    additionalProperties: false,
-                  },
-                },
-              },
-              required: ["lines"],
-              additionalProperties: false,
-            },
-          },
-        },
-      });
-
-      const response =
-        completion.choices[0]?.message?.content ?? "<no response>";
-      logIndentedBlock(`[inject] OpenRouter review for ${file}`, response);
-=======
       const formattedDiff = formatUnifiedDiffWithLineNumbers(diff, {
         showLineNumbers: reviewOptions.showDiffLineNumbers,
         includeContextLineNumbers: reviewOptions.showContextLineNumbers,
@@ -589,7 +497,6 @@
         response = invocationResult.responseText;
         conversationArtifact = invocationResult.conversationArtifact;
       }
->>>>>>> c17d64a3
 
       const processContext: StrategyProcessContext = {
         filePath: file,
@@ -676,15 +583,10 @@
         error instanceof Error
           ? error.message
           : String(error ?? "unknown error");
-<<<<<<< HEAD
-      const elapsedMs = performance.now() - fileStart;
-      console.error(`[inject] OpenRouter review failed for ${file}: ${reason}`);
-=======
       const elapsedMs = performance.now() - fileStartClock;
       console.error(
         `[inject] ${runtimeLabel} review failed for ${file}: ${reason}`
       );
->>>>>>> c17d64a3
       console.error(
         `[inject] Review for ${file} failed after ${formatDuration(elapsedMs)}`
       );
@@ -702,11 +604,7 @@
 
   if (failureCount > 0) {
     throw new Error(
-<<<<<<< HEAD
-      `[inject] OpenRouter review encountered ${failureCount} failure(s). See logs above.`
-=======
       `[inject] ${runtimeLabel} review encountered ${failureCount} failure(s). See logs above.`
->>>>>>> c17d64a3
     );
   }
 
@@ -720,13 +618,8 @@
   const reviewDurationFormatted = formatDuration(reviewDurationMs);
 
   console.log(
-<<<<<<< HEAD
-    `[inject] OpenRouter reviews completed in ${formatDuration(
-      performance.now() - reviewStart
-=======
     `[inject] ${runtimeLabel} reviews completed in ${formatDuration(
       reviewDurationMs
->>>>>>> c17d64a3
     )}.`
   );
   return {
