--- conflicted
+++ resolved
@@ -15,15 +15,12 @@
 import { isRepoPublic } from "@/lib/github/check-repo-visibility";
 import { cn } from "@/lib/utils";
 import { stackServerApp } from "@/lib/utils/stack";
-<<<<<<< HEAD
 import { runSimpleAnthropicReviewStream } from "@/lib/services/code-review/run-simple-anthropic-review";
-=======
 import {
   getConvexHttpActionBaseUrl,
   startCodeReviewJob,
 } from "@/lib/services/code-review/start-code-review";
 import { getInstallationForRepo } from "@/lib/utils/github-app-token";
->>>>>>> ae389060
 import {
   DiffViewerSkeleton,
   ErrorPanel,
@@ -231,15 +228,6 @@
     { authToken: githubAccessToken }
   ).then((files) => files.map(toGithubFileChange));
 
-<<<<<<< HEAD
-  // scheduleCodeReviewStart({
-  //   teamSlugOrId: selectedTeam.id,
-  //   githubOwner,
-  //   repo,
-  //   pullNumber,
-  //   pullRequestPromise,
-  // });
-=======
   // Schedule code review in background (non-blocking)
   if (selectedTeam) {
     scheduleCodeReviewStart({
@@ -250,7 +238,6 @@
       pullRequestPromise,
     });
   }
->>>>>>> ae389060
 
   return (
     <div className="min-h-dvh bg-neutral-50 text-neutral-900">
@@ -280,7 +267,7 @@
 
 type PullRequestPromise = ReturnType<typeof fetchPullRequest>;
 
-function _scheduleCodeReviewStart({
+function scheduleCodeReviewStart({
   teamSlugOrId,
   githubOwner,
   repo,
@@ -330,9 +317,6 @@
           return;
         }
 
-<<<<<<< HEAD
-        const user = await stackServerApp.getUser({ or: "return-null" });
-=======
         const dedupeMetadata = {
           teamSlugOrId,
           repoFullName: fallbackRepoFullName,
@@ -353,38 +337,17 @@
         }
 
         const user = await stackServerApp.getUser({ or: "anonymous" });
->>>>>>> ae389060
         if (!user) {
           console.warn("[code-review] No user found; skipping callback");
           return;
         }
 
-<<<<<<< HEAD
-        const githubAccount = await user.getConnectedAccount("github");
-        if (!githubAccount) {
-          console.warn(
-            "[code-review] Skipping auto-start: GitHub account not connected"
-          );
-          return;
-        }
-        const { accessToken: githubAccessToken } =
-          await githubAccount.getAccessToken();
-        if (!githubAccessToken) {
-          console.warn(
-            "[code-review] Skipping auto-start: GitHub access token unavailable"
-          );
-=======
         let accessToken: string | null = null;
         let githubAccessToken: string | null = null;
 
         try {
           const authJson = await user.getAuthJson();
           accessToken = authJson.accessToken ?? null;
-
-          if (!accessToken) {
-            console.warn("[code-review] No access token available; skipping callback");
-            return;
-          }
 
           const githubAccount = await user.getConnectedAccount("github");
           if (!githubAccount) {
@@ -401,17 +364,33 @@
             }
           }
         } catch (error) {
-          console.warn("[code-review] Failed to get user auth info; skipping callback", error);
->>>>>>> ae389060
+          console.warn(
+            "[code-review] Failed to get user auth info; skipping callback",
+            error
+          );
           return;
         }
 
+        const repoIsPrivate =
+          pullRequest.base?.repo?.private ??
+          pullRequest.head?.repo?.private ??
+          false;
+
+        const shouldAttemptSimpleReview =
+          !repoIsPrivate ||
+          (typeof githubAccessToken === "string" &&
+            githubAccessToken.trim().length > 0);
+
+        const simpleReviewToken = repoIsPrivate
+          ? githubAccessToken
+          : githubAccessToken ?? null;
+
         let simpleReviewPromise: Promise<unknown> | null = null;
 
-        if (githubAccessToken) {
+        if (shouldAttemptSimpleReview) {
           simpleReviewPromise = runSimpleAnthropicReviewStream({
             prIdentifier: githubLink,
-            githubToken: githubAccessToken,
+            githubToken: simpleReviewToken,
           }).catch((error) => {
             const message =
               error instanceof Error ? error.message : String(error ?? "");
@@ -421,22 +400,59 @@
             });
           });
         } else {
-          console.warn("[simple-review][page] Skipping stream; no token", {
+          console.warn(
+            "[simple-review][page] Skipping stream; repository is private and no token available",
+            {
+              githubLink,
+              pullNumber,
+            }
+          );
+        }
+
+        if (!accessToken) {
+          console.warn(
+            "[code-review] No access token available; skipping automated job start"
+          );
+          if (simpleReviewPromise) {
+            await simpleReviewPromise;
+          }
+          return;
+        }
+
+        const { job, deduplicated, backgroundTask } = await startCodeReviewJob({
+          accessToken,
+          githubAccessToken,
+          callbackBaseUrl,
+          payload: {
+            teamSlugOrId,
             githubLink,
-            pullNumber,
-          });
-        }
-
-        console.info(
-          "[code-review] Legacy automated review disabled; skipping automated job start",
-          {
-            githubLink,
-            pullNumber,
-          }
-        );
-
+            prNumber: pullNumber,
+            commitRef,
+            headCommitRef: commitRef,
+            baseCommitRef,
+            force: false,
+          },
+        });
+        console.info("[code-review] Reservation result", {
+          jobId: job.jobId,
+          deduplicated,
+          jobState: job.state,
+          repoFullName: job.repoFullName,
+          prNumber: job.prNumber,
+          commitRef: job.commitRef,
+          baseCommitRef: job.baseCommitRef,
+          teamId: job.teamId,
+        });
+
+        const followUpTasks: Promise<unknown>[] = [];
+        if (backgroundTask) {
+          followUpTasks.push(backgroundTask);
+        }
         if (simpleReviewPromise) {
-          await simpleReviewPromise;
+          followUpTasks.push(simpleReviewPromise);
+        }
+        if (followUpTasks.length > 0) {
+          await Promise.all(followUpTasks);
         }
       } catch (error) {
         const context = {
