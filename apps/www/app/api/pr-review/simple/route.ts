import { NextRequest, NextResponse } from "next/server";

import { stackServerApp } from "@/lib/utils/stack";
import { runSimpleAnthropicReviewStream } from "@/lib/services/code-review/run-simple-anthropic-review";
import { isRepoPublic } from "@/lib/github/check-repo-visibility";
<<<<<<< HEAD
import { parseModelConfigFromUrlSearchParams } from "@/lib/services/code-review/model-config";
import { parseAcceptLanguage } from "@/lib/services/code-review/heatmap-shared";
=======
import {
  HEATMAP_MODEL_QUERY_KEY,
  parseModelConfigFromUrlSearchParams,
  parseTooltipLanguageFromUrlSearchParams,
} from "@/lib/services/code-review/model-config";
import { trackHeatmapReviewRequested } from "@/lib/analytics/track-heatmap-review";
>>>>>>> 6a59f8f4

export const runtime = "nodejs";
export const dynamic = "force-dynamic";

function parseRepoFullName(repoFullName: string | null): {
  owner: string;
  repo: string;
} | null {
  if (!repoFullName) {
    return null;
  }
  const [owner, repo] = repoFullName.split("/");
  if (!owner || !repo) {
    return null;
  }
  return { owner, repo };
}

function parsePrNumber(raw: string | null): number | null {
  if (!raw) {
    return null;
  }
  if (!/^\d+$/.test(raw)) {
    return null;
  }
  const parsed = Number.parseInt(raw, 10);
  if (!Number.isFinite(parsed) || parsed <= 0) {
    return null;
  }
  return parsed;
}

export async function GET(request: NextRequest) {
  try {
    const { searchParams } = request.nextUrl;
    const repoFullName = parseRepoFullName(searchParams.get("repoFullName"));
    const prNumber = parsePrNumber(searchParams.get("prNumber"));
    const modelConfig = parseModelConfigFromUrlSearchParams(searchParams);
<<<<<<< HEAD
    // Get language from query param (preferred) or Accept-Language header
    const languageParam = searchParams.get("lang") ?? searchParams.get("language");
    const acceptLanguageHeader = request.headers.get("Accept-Language");
    const language = languageParam ?? parseAcceptLanguage(acceptLanguageHeader);
=======
    const tooltipLanguage = parseTooltipLanguageFromUrlSearchParams(searchParams);
>>>>>>> 6a59f8f4

    if (!repoFullName || prNumber === null) {
      return NextResponse.json(
        { error: "repoFullName and prNumber query params are required" },
        { status: 400 }
      );
    }

    const user = await stackServerApp.getUser({ or: "anonymous" });

    const repoIsPublic = await isRepoPublic(
      repoFullName.owner,
      repoFullName.repo
    );

    let githubToken: string | null = null;
    try {
      const githubAccount = await user.getConnectedAccount("github");
      if (githubAccount) {
        const tokenResult = await githubAccount.getAccessToken();
        githubToken = tokenResult.accessToken ?? null;
      }
    } catch (error) {
      console.warn("[simple-review][api] Failed to resolve GitHub account", {
        error,
      });
    }

    const normalizedGithubToken =
      typeof githubToken === "string" && githubToken.trim().length > 0
        ? githubToken.trim()
        : null;

    if (!repoIsPublic && !normalizedGithubToken) {
      return NextResponse.json(
        {
          error:
            "GitHub authentication is required to review private repositories.",
        },
        { status: 403 }
      );
    }

    const prIdentifier = `https://github.com/${repoFullName.owner}/${repoFullName.repo}/pull/${prNumber}`;
    const repoFullNameStr = `${repoFullName.owner}/${repoFullName.repo}`;
    const modelQueryValue =
      searchParams.get(HEATMAP_MODEL_QUERY_KEY) ?? "default";

    // Track analytics (fire and forget - don't block the request)
    trackHeatmapReviewRequested({
      repo: repoFullNameStr,
      pullNumber: prNumber,
      language: tooltipLanguage,
      model: modelQueryValue,
      userId: user.id ?? undefined,
    }).catch((error) => {
      console.error("[simple-review][api] Failed to track analytics", error);
    });

    const encoder = new TextEncoder();
    const abortController = new AbortController();

    const stream = new ReadableStream<Uint8Array>({
      async start(controller) {
        let isClosed = false;

        const enqueue = (payload: unknown) => {
          // Silently skip if controller is already closed (happens when client disconnects)
          if (isClosed) {
            return;
          }
          try {
            controller.enqueue(
              encoder.encode(`data: ${JSON.stringify(payload)}\n\n`)
            );
          } catch {
            // Mark as closed if enqueue fails
            isClosed = true;
          }
        };

        enqueue({ type: "status", message: "starting" });

        try {
          await runSimpleAnthropicReviewStream({
            prIdentifier,
            githubToken: normalizedGithubToken,
            modelConfig,
<<<<<<< HEAD
            language,
=======
            tooltipLanguage,
>>>>>>> 6a59f8f4
            signal: abortController.signal,
            onEvent: async (event) => {
              switch (event.type) {
                case "file":
                  enqueue({
                    type: "file",
                    filePath: event.filePath,
                  });
                  break;
                case "skip":
                  enqueue({
                    type: "skip",
                    filePath: event.filePath,
                    reason: event.reason,
                  });
                  break;
                case "hunk":
                  enqueue({
                    type: "hunk",
                    filePath: event.filePath,
                    header: event.header,
                  });
                  break;
                case "file-complete":
                  enqueue({
                    type: "file-complete",
                    filePath: event.filePath,
                    status: event.status,
                    summary: event.summary,
                  });
                  break;
                case "line": {
                  const {
                    changeType,
                    diffLine,
                    codeLine,
                    mostImportantWord,
                    shouldReviewWhy,
                    score,
                    scoreNormalized,
                    oldLineNumber,
                    newLineNumber,
                  } = event.line;

                  enqueue({
                    type: "line",
                    filePath: event.filePath,
                    changeType,
                    diffLine,
                    codeLine,
                    mostImportantWord,
                    shouldReviewWhy,
                    score,
                    scoreNormalized,
                    oldLineNumber,
                    newLineNumber,
                    line: event.line,
                  });
                  break;
                }
                default:
                  break;
              }
            },
          });
          enqueue({ type: "complete" });
          isClosed = true;
          controller.close();
        } catch (error) {
          const message =
            error instanceof Error ? error.message : "Unknown error";

          // Don't log expected errors
          const isAuthError = message.includes("status 401") || message.includes("status 403") || message.includes("status 404");
          const isAbortError = message.includes("Stream aborted") || message.includes("aborted");

          if (isAuthError) {
            console.info("[simple-review][api] Auth failed, fallback should handle", {
              prIdentifier,
              message,
            });
          } else if (isAbortError) {
            // Client disconnected - this is expected, don't log as error
            console.info("[simple-review][api] Stream aborted by client", {
              prIdentifier,
            });
          } else {
            console.error("[simple-review][api] Stream failed", {
              prIdentifier,
              message,
              error,
            });
          }

          enqueue({ type: "error", message });
          isClosed = true;
          controller.close();
        }
      },
      cancel() {
        abortController.abort();
      },
    });

    return new Response(stream, {
      headers: {
        "Content-Type": "text/event-stream",
        "Cache-Control": "no-store",
        Connection: "keep-alive",
      },
    });
  } catch (error) {
    const message =
      error instanceof Error ? error.message : "Unknown server error";
    console.error("[simple-review][api] Unexpected failure", {
      message,
      error,
    });
    return NextResponse.json({ error: message }, { status: 500 });
  }
}<|MERGE_RESOLUTION|>--- conflicted
+++ resolved
@@ -3,17 +3,12 @@
 import { stackServerApp } from "@/lib/utils/stack";
 import { runSimpleAnthropicReviewStream } from "@/lib/services/code-review/run-simple-anthropic-review";
 import { isRepoPublic } from "@/lib/github/check-repo-visibility";
-<<<<<<< HEAD
-import { parseModelConfigFromUrlSearchParams } from "@/lib/services/code-review/model-config";
-import { parseAcceptLanguage } from "@/lib/services/code-review/heatmap-shared";
-=======
 import {
   HEATMAP_MODEL_QUERY_KEY,
   parseModelConfigFromUrlSearchParams,
   parseTooltipLanguageFromUrlSearchParams,
 } from "@/lib/services/code-review/model-config";
 import { trackHeatmapReviewRequested } from "@/lib/analytics/track-heatmap-review";
->>>>>>> 6a59f8f4
 
 export const runtime = "nodejs";
 export const dynamic = "force-dynamic";
@@ -52,14 +47,7 @@
     const repoFullName = parseRepoFullName(searchParams.get("repoFullName"));
     const prNumber = parsePrNumber(searchParams.get("prNumber"));
     const modelConfig = parseModelConfigFromUrlSearchParams(searchParams);
-<<<<<<< HEAD
-    // Get language from query param (preferred) or Accept-Language header
-    const languageParam = searchParams.get("lang") ?? searchParams.get("language");
-    const acceptLanguageHeader = request.headers.get("Accept-Language");
-    const language = languageParam ?? parseAcceptLanguage(acceptLanguageHeader);
-=======
     const tooltipLanguage = parseTooltipLanguageFromUrlSearchParams(searchParams);
->>>>>>> 6a59f8f4
 
     if (!repoFullName || prNumber === null) {
       return NextResponse.json(
@@ -148,11 +136,7 @@
             prIdentifier,
             githubToken: normalizedGithubToken,
             modelConfig,
-<<<<<<< HEAD
-            language,
-=======
             tooltipLanguage,
->>>>>>> 6a59f8f4
             signal: abortController.signal,
             onEvent: async (event) => {
               switch (event.type) {
