import type { Instance } from "morphcloud";
import { MorphCloudClient } from "morphcloud";
<<<<<<< HEAD
import { existsSync } from "node:fs";
=======
>>>>>>> c17d64a3
import { readFile } from "node:fs/promises";
import { dirname } from "node:path";
import { fileURLToPath } from "node:url";
import {
  codeReviewCallbackSchema,
  type CodeReviewCallbackPayload,
} from "@cmux/shared/codeReview/callback-schemas";
<<<<<<< HEAD
import { fetchPullRequest } from "@/lib/github/fetch-pull-request";
import type { GithubPullRequest } from "@/lib/github/fetch-pull-request";
import { isGithubApiError } from "@/lib/github/errors";
=======
import {
  bundleInjectScript,
  getBunExecutable,
  resolveInjectScriptPaths,
} from "../scripts/pr-review/shared";
import {
  fetchPrMetadata,
  type GithubPrMetadata,
} from "../scripts/pr-review/github";
>>>>>>> c17d64a3

const DEFAULT_MORPH_SNAPSHOT_ID = "snapshot_vb7uqz8o";
const OPEN_VSCODE_PORT = 39378;
const REMOTE_WORKSPACE_DIR = "/root/workspace";
const REMOTE_LOG_FILE_PATH = "/root/pr-review-inject.log";
const WORKSPACE_LOG_RELATIVE_PATH = "pr-review-inject.log";
const WORKSPACE_LOG_ABSOLUTE_PATH = `${REMOTE_WORKSPACE_DIR}/${WORKSPACE_LOG_RELATIVE_PATH}`;
const CODE_REVIEW_OUTPUT_FILENAME = "code-review-output.json";

const moduleDir = dirname(fileURLToPath(import.meta.url));

function resolveProductionMode(explicit?: boolean): boolean {
  if (typeof explicit === "boolean") {
    return explicit;
  }
  return (
    process.env.NODE_ENV === "production" ||
    process.env.CMUX_PR_REVIEW_ENV === "production"
  );
}

const {
  projectRoot,
  injectScriptSourcePath,
  injectScriptBundlePath,
} = resolveInjectScriptPaths({ moduleDir });

let cachedInjectScriptPromise: Promise<string> | null = null;

async function getInjectScriptSource(productionMode: boolean): Promise<string> {
  if (!cachedInjectScriptPromise) {
    cachedInjectScriptPromise = (async () => {
      console.log(
        "[pr-review][debug] getInjectScriptSource ensuring inject script bundle is available"
      );
      console.log("[pr-review][debug] bundleInjectScript resolving paths", {
        moduleDir,
        projectRoot,
        injectScriptSourcePath,
        injectScriptBundlePath,
      });
      await bundleInjectScript({
        productionMode,
        sourcePath: injectScriptSourcePath,
        bundlePath: injectScriptBundlePath,
        bunExecutable: getBunExecutable(),
        logPrefix: "[pr-review]",
      });
      console.log(
        `[pr-review][debug] Reading inject script bundle from ${injectScriptBundlePath}`
      );
      try {
        return await readFile(injectScriptBundlePath, "utf8");
      } catch (error) {
        const maybeCode =
          typeof error === "object" &&
            error !== null &&
            "code" in error &&
            typeof (error as { code?: unknown }).code === "string"
            ? (error as { code: string }).code
            : null;
        if (maybeCode === "ENOENT") {
          throw new Error(
            `[pr-review] Inject script bundle not found at ${injectScriptBundlePath}. Run "bun run build" to generate it before running PR review in production.`
          );
        }
        throw error;
      }
    })().catch((error) => {
      cachedInjectScriptPromise = null;
      throw error;
    });
  }
  return cachedInjectScriptPromise;
}

interface PrReviewCallbackConfig {
  url: string;
  token: string;
}

export interface PrReviewJobContext {
  jobId: string;
  teamId?: string;
  repoFullName: string;
  repoUrl: string;
  prNumber?: number;
  prUrl: string;
  commitRef: string;
  comparison?: ComparisonReviewContext;
  callback?: PrReviewCallbackConfig;
  fileCallback?: PrReviewCallbackConfig;
  morphSnapshotId?: string;
  productionMode?: boolean;
  showDiffLineNumbers?: boolean;
  showContextLineNumbers?: boolean;
  strategy?: string;
  diffArtifactMode?: string;
  githubAccessToken?: string;
}

export interface ComparisonReviewContext {
  slug: string;
  baseOwner: string;
  baseRef: string;
  headOwner: string;
  headRef: string;
}

<<<<<<< HEAD
interface ParsedPrUrl {
  owner: string;
  repo: string;
  number: number;
}

interface PrMetadata extends ParsedPrUrl {
  prUrl: string;
  headRefName: string;
  headRepoOwner: string;
  headRepoName: string;
  headSha: string;
  baseRefName: string;
}

type GithubApiPullResponse = GithubPullRequest;
=======
type PrMetadata = GithubPrMetadata;
>>>>>>> c17d64a3

function ensureMorphClient(): MorphCloudClient {
  const apiKey = process.env.MORPH_API_KEY;
  if (!apiKey) {
    throw new Error("MORPH_API_KEY environment variable is required");
  }
  return new MorphCloudClient({ apiKey });
}

async function sendCallback(
  callback: PrReviewCallbackConfig,
  payload: CodeReviewCallbackPayload
): Promise<void> {
  try {
    const validatedPayload = codeReviewCallbackSchema.parse(payload);
    const response = await fetch(callback.url, {
      method: "POST",
      headers: {
        "Content-Type": "application/json",
        Authorization: `Bearer ${callback.token}`,
      },
      body: JSON.stringify(validatedPayload),
    });
    if (!response.ok) {
      const text = await response.text();
      throw new Error(
        `Callback failed with status ${response.status}: ${text.slice(0, 2048)}`
      );
    }
  } catch (error) {
    const message =
      error instanceof Error ? error.message : String(error ?? "Unknown error");
    console.error(`[pr-review] Failed to send callback: ${message}`);
    throw error;
  }
}

<<<<<<< HEAD
function parsePrUrl(prUrl: string): ParsedPrUrl {
  let url: URL;
  try {
    url = new URL(prUrl);
  } catch (_error) {
    throw new Error(`Invalid PR URL: ${prUrl}`);
  }

  const pathParts = url.pathname.split("/").filter(Boolean);
  if (pathParts.length < 3 || pathParts[2] !== "pull") {
    throw new Error(
      `PR URL must be in the form https://github.com/<owner>/<repo>/pull/<number>, received: ${prUrl}`
    );
  }

  const [owner, repo, _pullSegment, prNumberPart] = pathParts;
  const prNumber = Number(prNumberPart);
  if (!Number.isInteger(prNumber)) {
    throw new Error(`Invalid PR number in URL: ${prUrl}`);
  }

  return { owner, repo, number: prNumber };
}

async function fetchPrMetadata(prUrl: string): Promise<PrMetadata> {
  const parsed = parsePrUrl(prUrl);

  let data: GithubApiPullResponse;
  try {
    data = await fetchPullRequest(parsed.owner, parsed.repo, parsed.number);
  } catch (error) {
    if (isGithubApiError(error)) {
      const documentation = error.documentationUrl
        ? ` - ${error.documentationUrl}`
        : "";
      throw new Error(
        `Failed to fetch PR metadata via GitHub API: ${error.message}${documentation}`.trim()
      );
    }

    const message =
      error instanceof Error ? error.message : String(error ?? "unknown error");
    throw new Error(
      `Failed to fetch PR metadata via GitHub API: ${message}`.trim()
    );
  }

  const headRefName = data.head?.ref;
  if (typeof headRefName !== "string" || headRefName.length === 0) {
    throw new Error("PR metadata is missing head.ref.");
  }

  const headRepoName = data.head?.repo?.name;
  const headRepoOwner = data.head?.repo?.owner?.login;
  if (
    typeof headRepoName !== "string" ||
    headRepoName.length === 0 ||
    typeof headRepoOwner !== "string" ||
    headRepoOwner.length === 0
  ) {
    throw new Error("PR metadata is missing head repository information.");
  }

  const baseRefName = data.base?.ref;
  if (typeof baseRefName !== "string" || baseRefName.length === 0) {
    throw new Error("PR metadata is missing base.ref.");
  }

  const headSha = data.head?.sha;
  if (typeof headSha !== "string" || headSha.length === 0) {
    throw new Error("PR metadata is missing head.sha.");
  }

  const baseRepoName = data.base?.repo?.name;
  const baseRepoOwner = data.base?.repo?.owner?.login;

  return {
    owner:
      typeof baseRepoOwner === "string" && baseRepoOwner.length > 0
        ? baseRepoOwner
        : parsed.owner,
    repo:
      typeof baseRepoName === "string" && baseRepoName.length > 0
        ? baseRepoName
        : parsed.repo,
    number: parsed.number,
    prUrl,
    headRefName,
    headRepoName,
    headRepoOwner,
    headSha,
    baseRefName,
  };
}

=======
>>>>>>> c17d64a3
function shellQuote(value: string): string {
  return `'${value.replace(/'/g, `'"'"'`)}'`;
}

function startTiming(label: string): () => void {
  const startTime = performance.now();
  let finished = false;
  return () => {
    if (finished) {
      return;
    }
    finished = true;
    const durationMs = performance.now() - startTime;
    const seconds = durationMs / 1000;
    console.log(`[timing] ${label} ${seconds.toFixed(2)}s`);
  };
}

async function execOrThrow(instance: Instance, command: string): Promise<void> {
  console.log("[pr-review][debug] Executing command on Morph instance", {
    commandPreview: command.slice(0, 160),
    instanceId: instance.id,
  });
  const result = await instance.exec(command);
  const exitCode = result.exit_code ?? 0;
  if (exitCode !== 0) {
    const stderr = result.stderr?.trim();
    const stdout = result.stdout?.trim();
    throw new Error(
      [
        `Command failed: ${command}`,
        stdout ? `stdout:\n${stdout}` : "",
        stderr ? `stderr:\n${stderr}` : "",
      ]
        .filter(Boolean)
        .join("\n\n")
    );
  }
  if (result.stdout && result.stdout.length > 0) {
    process.stdout.write(result.stdout);
    if (!result.stdout.endsWith("\n")) {
      process.stdout.write("\n");
    }
  }
  if (result.stderr && result.stderr.length > 0) {
    process.stderr.write(result.stderr);
    if (!result.stderr.endsWith("\n")) {
      process.stderr.write("\n");
    }
  }
}

function describeServices(instance: Instance): void {
  if (!instance.networking?.httpServices?.length) {
    console.log("No HTTP services exposed on the Morph instance yet.");
    return;
  }

  instance.networking.httpServices.forEach((service) => {
    console.log(
      `HTTP service ${service.name ?? `port-${service.port}`} -> ${service.url}`
    );
  });
}

function getOpenVscodeBaseUrl(
  instance: Instance,
  workspacePath: string
): URL | null {
  const services = instance.networking?.httpServices ?? [];
  const vscodeService = services.find(
    (service) =>
      service.port === OPEN_VSCODE_PORT ||
      service.name === `port-${OPEN_VSCODE_PORT}`
  );

  if (!vscodeService) {
    console.warn(
      `Warning: could not find exposed OpenVSCode service on port ${OPEN_VSCODE_PORT}.`
    );
    return null;
  }

  try {
    const vscodeUrl = new URL(vscodeService.url);
    vscodeUrl.searchParams.set("folder", workspacePath);
    return vscodeUrl;
  } catch (error) {
    const message =
      error instanceof Error ? error.message : String(error ?? "unknown error");
    console.warn(
      `Warning: unable to format OpenVSCode URL for port ${OPEN_VSCODE_PORT}: ${message}`
    );
    return null;
  }
}

function logOpenVscodeUrl(
  instance: Instance,
  workspacePath: string
): URL | null {
  const baseUrl = getOpenVscodeBaseUrl(instance, workspacePath);
  if (!baseUrl) {
    return null;
  }
  console.log(`OpenVSCode (${OPEN_VSCODE_PORT}): ${baseUrl.toString()}`);
  return baseUrl;
}

function logOpenVscodeFileUrl(
  instance: Instance,
  workspacePath: string,
  relativeFilePath: string
): void {
  const baseUrl = getOpenVscodeBaseUrl(instance, workspacePath);
  if (!baseUrl) {
    return;
  }

  const fileUrl = new URL(baseUrl.toString());
  fileUrl.searchParams.set("path", relativeFilePath);
  console.log(
    `OpenVSCode log file (${relativeFilePath}): ${fileUrl.toString()}`
  );
}

function buildMetadata(
  pr: PrMetadata,
  config: PrReviewJobContext
): Record<string, string> {
  return {
    purpose: "pr-review",
    prUrl: pr.prUrl,
    repo: `${pr.owner}/${pr.repo}`,
    head: `${pr.headRepoOwner}/${pr.headRepoName}#${pr.headRefName}`,
    jobId: config.jobId,
    ...(config.teamId ? { teamId: config.teamId } : {}),
    commitRef: config.commitRef,
    ...(config.comparison ? { comparisonSlug: config.comparison.slug } : {}),
  };
}

async function fetchPrMetadataTask(prUrl: string): Promise<PrMetadata> {
  console.log("Fetching PR metadata...");
  const finishFetchMetadata = startTiming("fetch PR metadata");
  try {
    return await fetchPrMetadata(prUrl);
  } finally {
    finishFetchMetadata();
  }
}

async function startMorphInstanceTask(
  client: MorphCloudClient,
  config: PrReviewJobContext
): Promise<Instance> {
  const snapshotId = config.morphSnapshotId ?? DEFAULT_MORPH_SNAPSHOT_ID;
  console.log(
    "[pr-review][debug] startMorphInstanceTask called",
    {
      snapshotId,
      jobId: config.jobId,
      repoFullName: config.repoFullName,
    }
  );
  console.log(`Starting Morph instance from snapshot ${snapshotId}...`);
  const finishStartInstance = startTiming("start Morph instance");
  try {
    return await client.instances.start({
      snapshotId,
      ttlSeconds: 60 * 30,
      ttlAction: "pause",
      metadata: {
        purpose: "pr-review",
        prUrl: config.prUrl,
        jobId: config.jobId,
        ...(config.teamId ? { teamId: config.teamId } : {}),
        repo: config.repoFullName,
      },
    });
  } catch (error) {
    const message =
      error instanceof Error ? error.message : String(error ?? "unknown error");
    console.error(`[pr-review] Failed to start Morph instance: ${message}`);
    throw error;
  } finally {
    finishStartInstance();
  }
}

export async function startAutomatedPrReview(
  config: PrReviewJobContext
): Promise<void> {
  const productionMode = resolveProductionMode(config.productionMode);
  console.log(
    `[pr-review] Preparing Morph review environment for ${config.prUrl}`
  );
  console.log("[pr-review][debug] startAutomatedPrReview config snapshot", {
    jobId: config.jobId,
    repoFullName: config.repoFullName,
    prUrl: config.prUrl,
    commitRef: config.commitRef,
    hasCallback: Boolean(config.callback),
    hasFileCallback: Boolean(config.fileCallback),
    morphSnapshotId: config.morphSnapshotId,
    productionMode: config.productionMode ?? null,
    resolvedProductionMode: productionMode,
  });
  const morphClient = ensureMorphClient();
  let instance: Instance | null = null;

  try {
    console.log("[pr-review][debug] Starting parallel tasks", {
      jobId: config.jobId,
    });
    const startInstancePromise = startMorphInstanceTask(
      morphClient,
      config
    ).then((startedInstance) => {
      instance = startedInstance;
      return startedInstance;
    });
    const prMetadataPromise = config.comparison
      ? Promise.resolve(buildComparisonMetadata(config))
      : fetchPrMetadataTask(config.prUrl);

    const [prMetadata, startedInstance] = await Promise.all([
      prMetadataPromise,
      startInstancePromise,
    ]);
    instance = startedInstance;

    const normalizedCommitRef =
      config.commitRef === "unknown" && prMetadata.headSha
        ? prMetadata.headSha
        : config.commitRef;

    const metadataConfig =
      normalizedCommitRef === config.commitRef
        ? config
        : { ...config, commitRef: normalizedCommitRef };

    console.log(
      `[pr-review] Targeting ${prMetadata.headRepoOwner}/${prMetadata.headRepoName}@${prMetadata.headRefName}`
    );
    console.log("[pr-review][debug] Commit context", {
      originalCommitRef: config.commitRef,
      normalizedCommitRef,
      headSha: prMetadata.headSha,
    });

    try {
      await startedInstance.setMetadata(
        buildMetadata(prMetadata, metadataConfig)
      );
    } catch (metadataError) {
      const message =
        metadataError instanceof Error
          ? metadataError.message
          : String(metadataError ?? "unknown error");
      console.warn(
        `[pr-review] Warning: failed to set metadata for instance ${startedInstance.id}: ${message}`
      );
    }

    console.log("[pr-review] Waiting for Morph instance to be ready...");
    const finishWaitReady = startTiming("wait for Morph instance ready");
    try {
      await startedInstance.waitUntilReady();
    } finally {
      finishWaitReady();
    }
    console.log(`[pr-review] Instance ${startedInstance.id} is ready.`);

    describeServices(startedInstance);
    logOpenVscodeUrl(startedInstance, REMOTE_WORKSPACE_DIR);

    const openAiApiKey = process.env.OPENAI_API_KEY;
    if (!openAiApiKey || openAiApiKey.length === 0) {
      throw new Error(
        "OPENAI_API_KEY environment variable is required to run PR review."
      );
    }

    const remoteScriptPath = "/root/pr-review-inject.ts";
    const injectScriptSource = await getInjectScriptSource(productionMode);
    const baseRepoUrl = `https://github.com/${prMetadata.owner}/${prMetadata.repo}.git`;
    const headRepoUrl = `https://github.com/${prMetadata.headRepoOwner}/${prMetadata.headRepoName}.git`;

    const envPairs: Array<[string, string]> = [
      ["WORKSPACE_DIR", REMOTE_WORKSPACE_DIR],
      ["PR_URL", prMetadata.prUrl],
      ["GIT_REPO_URL", headRepoUrl],
      ["GIT_BRANCH", prMetadata.headRefName],
      ["BASE_REPO_URL", baseRepoUrl],
      ["BASE_REF_NAME", prMetadata.baseRefName],
      ["OPENAI_API_KEY", openAiApiKey],
      ["LOG_FILE_PATH", REMOTE_LOG_FILE_PATH],
      ["LOG_SYMLINK_PATH", WORKSPACE_LOG_ABSOLUTE_PATH],
      [
        "CODE_REVIEW_OUTPUT_SYMLINK_PATH",
        `${REMOTE_WORKSPACE_DIR}/${CODE_REVIEW_OUTPUT_FILENAME}`,
      ],
      ["JOB_ID", config.jobId],
      ["SANDBOX_INSTANCE_ID", startedInstance.id],
      ["REPO_FULL_NAME", config.repoFullName],
      ["COMMIT_REF", normalizedCommitRef],
    ];

    if (typeof config.showDiffLineNumbers === "boolean") {
      envPairs.push([
        "CMUX_PR_REVIEW_SHOW_DIFF_LINE_NUMBERS",
        config.showDiffLineNumbers ? "true" : "false",
      ]);
    }
    if (typeof config.showContextLineNumbers === "boolean") {
      envPairs.push([
        "CMUX_PR_REVIEW_SHOW_CONTEXT_LINE_NUMBERS",
        config.showContextLineNumbers ? "true" : "false",
      ]);
    }
    if (typeof config.strategy === "string" && config.strategy.length > 0) {
      envPairs.push(["CMUX_PR_REVIEW_STRATEGY", config.strategy]);
    }
    if (
      typeof config.diffArtifactMode === "string" &&
      config.diffArtifactMode.length > 0
    ) {
      envPairs.push([
        "CMUX_PR_REVIEW_DIFF_ARTIFACT_MODE",
        config.diffArtifactMode,
      ]);
    }

    if (config.callback) {
      envPairs.push(["CALLBACK_URL", config.callback.url]);
      envPairs.push(["CALLBACK_TOKEN", config.callback.token]);
    }
    if (config.fileCallback) {
      envPairs.push(["FILE_CALLBACK_URL", config.fileCallback.url]);
      envPairs.push(["FILE_CALLBACK_TOKEN", config.fileCallback.token]);
    }
    if (config.teamId) {
      envPairs.push(["TEAM_ID", config.teamId]);
    }

    const envAssignments = envPairs
      .map(([key, value]) => `${key}=${shellQuote(value)}`)
      .join(" ");
    const injectCommand =
      [
        `cat <<'EOF_PR_REVIEW_INJECT' > ${shellQuote(remoteScriptPath)}`,
        injectScriptSource,
        "EOF_PR_REVIEW_INJECT",
        `chmod +x ${shellQuote(remoteScriptPath)}`,
        `rm -f ${shellQuote(REMOTE_LOG_FILE_PATH)}`,
        `nohup env ${envAssignments} bun ${shellQuote(
          remoteScriptPath
        )} > ${shellQuote(REMOTE_LOG_FILE_PATH)} 2>&1 &`,
      ].join("\n") + "\n";

    const finishPrepareRepo = startTiming("dispatch review script");
    try {
      await execOrThrow(startedInstance, injectCommand);
    } finally {
      finishPrepareRepo();
    }

    console.log(
      `[pr-review] Repository preparation is running in the background. Remote log: ${REMOTE_LOG_FILE_PATH}`
    );
    console.log(
      `[pr-review] Symlinked workspace log (once created): ${WORKSPACE_LOG_ABSOLUTE_PATH}`
    );
    logOpenVscodeFileUrl(
      startedInstance,
      REMOTE_WORKSPACE_DIR,
      WORKSPACE_LOG_RELATIVE_PATH
    );
    console.log(
      `[pr-review] Morph instance ${startedInstance.id} provisioned for PR ${prMetadata.prUrl}`
    );
  } catch (error) {
    const message =
      error instanceof Error ? error.message : String(error ?? "Unknown error");
    console.error(`[pr-review] Failure during setup: ${message}`);

    console.log("[pr-review][debug] Failure context", {
      jobId: config.jobId,
      instanceId: instance?.id ?? null,
      errorMessage: message,
    });

    if (config.callback && instance) {
      try {
        await sendCallback(config.callback, {
          status: "error",
          jobId: config.jobId,
          sandboxInstanceId: instance.id,
          errorCode: "pr_review_setup_failed",
          errorDetail: message,
        });
      } catch (callbackError) {
        const callbackMessage =
          callbackError instanceof Error
            ? callbackError.message
            : String(callbackError ?? "Unknown callback error");
        console.error(
          `[pr-review] Callback dispatch failed: ${callbackMessage}`
        );
      }
    } else if (config.callback && !instance) {
      console.warn(
        "[pr-review][debug] Skipping failure callback because Morph instance was never provisioned",
        { jobId: config.jobId }
      );
    }

    if (instance) {
      try {
        await instance.pause();
      } catch (pauseError) {
        const pauseMessage =
          pauseError instanceof Error
            ? pauseError.message
            : String(pauseError ?? "Unknown pause error");
        console.warn(
          `[pr-review] Warning: failed to pause instance ${instance.id}: ${pauseMessage}`
        );
      }
    }
    throw error;
  }
}

function buildComparisonMetadata(config: PrReviewJobContext): PrMetadata {
  const comparison = config.comparison;
  if (!comparison) {
    throw new Error("Comparison context is required to build metadata");
  }
  const { owner: repoOwner, name: repoName } = splitRepoFullName(
    config.repoFullName
  );
  const baseOwner = comparison.baseOwner || repoOwner;
  const headOwner = comparison.headOwner || repoOwner;

  return {
    owner: baseOwner,
    repo: repoName,
    number: config.prNumber ?? -1,
    prUrl: config.prUrl,
    headRefName: comparison.headRef,
    headRepoOwner: headOwner,
    headRepoName: repoName,
    headSha: config.commitRef,
    baseRefName: comparison.baseRef,
  };
}

function splitRepoFullName(repoFullName: string): {
  owner: string;
  name: string;
} {
  const [owner, name] = repoFullName.split("/");
  if (!owner || !name) {
    throw new Error(`Invalid repo full name: ${repoFullName}`);
  }
  return { owner, name };
}<|MERGE_RESOLUTION|>--- conflicted
+++ resolved
@@ -1,9 +1,5 @@
 import type { Instance } from "morphcloud";
 import { MorphCloudClient } from "morphcloud";
-<<<<<<< HEAD
-import { existsSync } from "node:fs";
-=======
->>>>>>> c17d64a3
 import { readFile } from "node:fs/promises";
 import { dirname } from "node:path";
 import { fileURLToPath } from "node:url";
@@ -11,11 +7,6 @@
   codeReviewCallbackSchema,
   type CodeReviewCallbackPayload,
 } from "@cmux/shared/codeReview/callback-schemas";
-<<<<<<< HEAD
-import { fetchPullRequest } from "@/lib/github/fetch-pull-request";
-import type { GithubPullRequest } from "@/lib/github/fetch-pull-request";
-import { isGithubApiError } from "@/lib/github/errors";
-=======
 import {
   bundleInjectScript,
   getBunExecutable,
@@ -25,7 +16,6 @@
   fetchPrMetadata,
   type GithubPrMetadata,
 } from "../scripts/pr-review/github";
->>>>>>> c17d64a3
 
 const DEFAULT_MORPH_SNAPSHOT_ID = "snapshot_vb7uqz8o";
 const OPEN_VSCODE_PORT = 39378;
@@ -135,26 +125,7 @@
   headRef: string;
 }
 
-<<<<<<< HEAD
-interface ParsedPrUrl {
-  owner: string;
-  repo: string;
-  number: number;
-}
-
-interface PrMetadata extends ParsedPrUrl {
-  prUrl: string;
-  headRefName: string;
-  headRepoOwner: string;
-  headRepoName: string;
-  headSha: string;
-  baseRefName: string;
-}
-
-type GithubApiPullResponse = GithubPullRequest;
-=======
 type PrMetadata = GithubPrMetadata;
->>>>>>> c17d64a3
 
 function ensureMorphClient(): MorphCloudClient {
   const apiKey = process.env.MORPH_API_KEY;
@@ -192,104 +163,6 @@
   }
 }
 
-<<<<<<< HEAD
-function parsePrUrl(prUrl: string): ParsedPrUrl {
-  let url: URL;
-  try {
-    url = new URL(prUrl);
-  } catch (_error) {
-    throw new Error(`Invalid PR URL: ${prUrl}`);
-  }
-
-  const pathParts = url.pathname.split("/").filter(Boolean);
-  if (pathParts.length < 3 || pathParts[2] !== "pull") {
-    throw new Error(
-      `PR URL must be in the form https://github.com/<owner>/<repo>/pull/<number>, received: ${prUrl}`
-    );
-  }
-
-  const [owner, repo, _pullSegment, prNumberPart] = pathParts;
-  const prNumber = Number(prNumberPart);
-  if (!Number.isInteger(prNumber)) {
-    throw new Error(`Invalid PR number in URL: ${prUrl}`);
-  }
-
-  return { owner, repo, number: prNumber };
-}
-
-async function fetchPrMetadata(prUrl: string): Promise<PrMetadata> {
-  const parsed = parsePrUrl(prUrl);
-
-  let data: GithubApiPullResponse;
-  try {
-    data = await fetchPullRequest(parsed.owner, parsed.repo, parsed.number);
-  } catch (error) {
-    if (isGithubApiError(error)) {
-      const documentation = error.documentationUrl
-        ? ` - ${error.documentationUrl}`
-        : "";
-      throw new Error(
-        `Failed to fetch PR metadata via GitHub API: ${error.message}${documentation}`.trim()
-      );
-    }
-
-    const message =
-      error instanceof Error ? error.message : String(error ?? "unknown error");
-    throw new Error(
-      `Failed to fetch PR metadata via GitHub API: ${message}`.trim()
-    );
-  }
-
-  const headRefName = data.head?.ref;
-  if (typeof headRefName !== "string" || headRefName.length === 0) {
-    throw new Error("PR metadata is missing head.ref.");
-  }
-
-  const headRepoName = data.head?.repo?.name;
-  const headRepoOwner = data.head?.repo?.owner?.login;
-  if (
-    typeof headRepoName !== "string" ||
-    headRepoName.length === 0 ||
-    typeof headRepoOwner !== "string" ||
-    headRepoOwner.length === 0
-  ) {
-    throw new Error("PR metadata is missing head repository information.");
-  }
-
-  const baseRefName = data.base?.ref;
-  if (typeof baseRefName !== "string" || baseRefName.length === 0) {
-    throw new Error("PR metadata is missing base.ref.");
-  }
-
-  const headSha = data.head?.sha;
-  if (typeof headSha !== "string" || headSha.length === 0) {
-    throw new Error("PR metadata is missing head.sha.");
-  }
-
-  const baseRepoName = data.base?.repo?.name;
-  const baseRepoOwner = data.base?.repo?.owner?.login;
-
-  return {
-    owner:
-      typeof baseRepoOwner === "string" && baseRepoOwner.length > 0
-        ? baseRepoOwner
-        : parsed.owner,
-    repo:
-      typeof baseRepoName === "string" && baseRepoName.length > 0
-        ? baseRepoName
-        : parsed.repo,
-    number: parsed.number,
-    prUrl,
-    headRefName,
-    headRepoName,
-    headRepoOwner,
-    headSha,
-    baseRefName,
-  };
-}
-
-=======
->>>>>>> c17d64a3
 function shellQuote(value: string): string {
   return `'${value.replace(/'/g, `'"'"'`)}'`;
 }
