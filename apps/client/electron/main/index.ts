import path, { join } from "node:path";
import { pathToFileURL } from "node:url";

import { is } from "@electron-toolkit/utils";
import {
  app,
  BrowserWindow,
  clipboard,
  dialog,
  ipcMain,
  Menu,
  MenuItem,
  nativeImage,
  net,
  session,
  shell,
  type BrowserWindowConstructorOptions,
  type MenuItemConstructorOptions,
} from "electron";
import { startEmbeddedServer } from "./embedded-server";
import { registerWebContentsViewHandlers } from "./web-contents-view";
import { registerGlobalContextMenu } from "./context-menu";
import electronUpdater, {
  type UpdateCheckResult,
  type UpdateInfo,
} from "electron-updater";
import semver from "semver";
import {
  createRemoteJWKSet,
  decodeJwt,
  jwtVerify,
  type JWTPayload,
} from "jose";
import { collectAllLogs } from "./log-management/collect-logs";
import { ensureLogDirectory } from "./log-management/log-paths";
import {
  appendLogWithRotation,
  type LogRotationOptions,
} from "./log-management/log-rotation";
const { autoUpdater } = electronUpdater;

import util from "node:util";
import { initCmdK, keyDebug } from "./cmdk";
import { env } from "./electron-main-env";
import {
  getProxyCredentialsForWebContents,
  startPreviewProxy,
} from "./task-run-preview-proxy";
import { normalizeBrowserUrl } from "@cmux/shared";
<<<<<<< HEAD
import { CertificateManager } from "./preview-proxy-certs";
=======
import {
  ELECTRON_WINDOW_FOCUS_EVENT,
  type ElectronRendererEventMap,
} from "../../src/types/electron-events";
>>>>>>> 14186f99

// Use a cookieable HTTPS origin intercepted locally instead of a custom scheme.
const PARTITION = "persist:cmux";
const APP_HOST = "cmux.local";

function resolveMaxSuspendedWebContents(): number | undefined {
  const raw =
    process.env.CMUX_ELECTRON_MAX_SUSPENDED_WEBVIEWS ??
    process.env.CMUX_ELECTRON_MAX_SUSPENDED_WEB_CONTENTS;
  if (!raw) return undefined;
  const parsed = Number.parseInt(raw, 10);
  if (!Number.isFinite(parsed) || Number.isNaN(parsed) || parsed < 0) {
    return undefined;
  }
  return parsed;
}

type AutoUpdateToastPayload = {
  version: string | null;
};

let queuedAutoUpdateToast: AutoUpdateToastPayload | null = null;

// Persistent log files
let logsDir: string | null = null;
let mainLogPath: string | null = null;
let rendererLogPath: string | null = null;

const LOG_ROTATION: LogRotationOptions = {
  maxBytes: 5 * 1024 * 1024,
  maxBackups: 3,
};


let rendererLoaded = false;
let pendingProtocolUrl: string | null = null;
let mainWindow: BrowserWindow | null = null;
let previewReloadMenuItem: MenuItem | null = null;
let previewBackMenuItem: MenuItem | null = null;
let previewForwardMenuItem: MenuItem | null = null;
let previewFocusAddressMenuItem: MenuItem | null = null;
let previewReloadMenuVisible = false;
let historyBackMenuItem: MenuItem | null = null;
let historyForwardMenuItem: MenuItem | null = null;
const previewWebContentsIds = new Set<number>();
const altGrActivePreviewContents = new Set<number>();
let embeddedServerCleanup: (() => Promise<void>) | null = null;

function getTimestamp(): string {
  return new Date().toISOString();
}

function ensureLogFiles(): void {
  if (logsDir && mainLogPath && rendererLogPath) return;
  const dir = ensureLogDirectory();
  logsDir = dir;
  mainLogPath = join(dir, "main.log");
  rendererLogPath = join(dir, "renderer.log");
}

function writeMainLogLine(level: "LOG" | "WARN" | "ERROR", line: string): void {
  if (!mainLogPath) ensureLogFiles();
  if (!mainLogPath) return;
  appendLogWithRotation(
    mainLogPath,
    `[${getTimestamp()}] [MAIN] [${level}] ${line}\n`,
    LOG_ROTATION
  );
}

function writeRendererLogLine(
  level: "info" | "warning" | "error" | "debug",
  line: string
): void {
  if (!rendererLogPath) ensureLogFiles();
  if (!rendererLogPath) return;
  appendLogWithRotation(
    rendererLogPath,
    `[${getTimestamp()}] [RENDERER] [${level.toUpperCase()}] ${line}\n`,
    LOG_ROTATION
  );
}

function getActiveBrowserWindow(): BrowserWindow | null {
  const target =
    BrowserWindow.getFocusedWindow() ??
    mainWindow ??
    BrowserWindow.getAllWindows()[0] ??
    null;
  if (!target || target.isDestroyed()) {
    return null;
  }
  return target;
}

function updateHistoryMenuState(target?: BrowserWindow | null): void {
  if (!historyBackMenuItem && !historyForwardMenuItem) return;
  const focusableTarget =
    target && !target.isDestroyed() && target.isFocused() ? target : null;
  const window = focusableTarget ?? getActiveBrowserWindow();
  const contents = window && !window.isDestroyed() ? window.webContents : null;
  const navigationHistory = contents?.navigationHistory;
  const canGoBack = Boolean(navigationHistory?.canGoBack());
  const canGoForward = Boolean(navigationHistory?.canGoForward());
  if (historyBackMenuItem) {
    historyBackMenuItem.enabled = canGoBack;
  }
  if (historyForwardMenuItem) {
    historyForwardMenuItem.enabled = canGoForward;
  }
}

function navigateHistory(direction: "back" | "forward"): void {
  const target = getActiveBrowserWindow();
  if (!target) return;
  const contents = target.webContents;
  const navigationHistory = contents.navigationHistory;
  if (direction === "back") {
    if (navigationHistory.canGoBack()) {
      contents.goBack();
    }
  } else if (direction === "forward" && navigationHistory.canGoForward()) {
    contents.goForward();
  }
  updateHistoryMenuState(target);
}

function getPreviewNavigationAccelerator(key: string): string {
  if (process.platform === "darwin") {
    return `Command+Control+${key}`;
  }
  return `Control+Alt+${key}`;
}

function setupConsoleFileMirrors(): void {
  const orig = {
    log: console.log.bind(console),
    warn: console.warn.bind(console),
    error: console.error.bind(console),
  } as const;

  console.log = (...args: unknown[]) => {
    try {
      orig.log(...args);
    } finally {
      try {
        writeMainLogLine("LOG", formatArgs(args));
      } catch {
        // ignore
      }
    }
  };
  console.warn = (...args: unknown[]) => {
    try {
      orig.warn(...args);
    } finally {
      try {
        writeMainLogLine("WARN", formatArgs(args));
      } catch {
        // ignore
      }
    }
  };
  console.error = (...args: unknown[]) => {
    try {
      orig.error(...args);
    } finally {
      try {
        writeMainLogLine("ERROR", formatArgs(args));
      } catch {
        // ignore
      }
    }
  };
}

function setupPreviewProxyCertificateTrust(): void {
  // Also whitelist the SPKI for caching purposes (Chromium disables cache on cert errors)
  // Note: This switch must be appended before the app is ready, but we are calling this function
  // inside app.whenReady(). However, for the *next* launch or if we move it, it would be better.
  // Actually, let's just do it here and hope it works for new requests, or move it out.
  // Documentation says "This switch must be set before the app is ready".
  // So we should call a separate function for it.
  
  app.on(
    "certificate-error",
    (event, _webContents, url, error, certificate, callback) => {
      // Trust the self-signed certificate for the preview proxy
      if (
        error === "net::ERR_CERT_AUTHORITY_INVALID" &&
        certificate.issuerName === "Cmux Preview Proxy CA"
      ) {
        event.preventDefault();
        callback(true);
        mainLog("Trusted preview proxy certificate", { url });
      } else {
        callback(false);
      }
    }
  );
}

function setupSpkiWhitelist() {
  try {
    const certManager = new CertificateManager();
    const fingerprint = certManager.getCaSpkiFingerprint();
    app.commandLine.appendSwitch("ignore-certificate-errors-spki-list", fingerprint);
    console.log("[MAIN] Added SPKI whitelist for proxy CA:", fingerprint);
  } catch (error) {
    console.error("[MAIN] Failed to setup SPKI whitelist", error);
  }
}

// Call immediately to ensure it's set before ready
setupSpkiWhitelist();

function resolveResourcePath(rel: string) {
  // Prod: packaged resources directory; Dev: look under client/assets
  if (app.isPackaged) return path.join(process.resourcesPath, rel);
  return path.join(app.getAppPath(), "assets", rel);
}

// Lightweight logger that prints to the main process stdout and mirrors
// into the renderer console (via preload listener) when available.
type LogLevel = "log" | "warn" | "error";
function emitToRenderer(level: LogLevel, message: string) {
  try {
    if (mainWindow && !mainWindow.isDestroyed()) {
      mainWindow.webContents.send("main-log", { level, message });
    }
  } catch (error) {
    console.error("Failed to emit to renderer", error);
  }
}

function formatArgs(args: unknown[]): string {
  const ts = new Date().toISOString();
  const body = args
    .map((a) =>
      typeof a === "string" ? a : util.inspect(a, { depth: 3, colors: false })
    )
    .join(" ");
  return `[${ts}] ${body}`;
}

export function mainLog(...args: unknown[]) {
  const line = formatArgs(args);

  console.log("[MAIN]", line);
  emitToRenderer("log", `[MAIN] ${line}`);
}

export function mainWarn(...args: unknown[]) {
  const line = formatArgs(args);

  console.warn("[MAIN]", line);
  emitToRenderer("warn", `[MAIN] ${line}`);
}

export function mainError(...args: unknown[]) {
  const line = formatArgs(args);

  console.error("[MAIN]", line);
  emitToRenderer("error", `[MAIN] ${line}`);
}

function sendShortcutToFocusedWindow(
  eventName: string,
  payload?: unknown
): boolean {
  try {
    const target = getActiveBrowserWindow();
    if (!target) {
      return false;
    }
    target.webContents.send(`cmux:event:shortcut:${eventName}`, payload);
    return true;
  } catch (error) {
    mainWarn("Failed to dispatch shortcut event", { eventName, error });
    return false;
  }
}

function setPreviewReloadMenuVisibility(visible: boolean): void {
  previewReloadMenuVisible = visible;
  const applyVisibility = (item: MenuItem | null) => {
    if (item) {
      item.visible = visible;
    }
  };
  applyVisibility(previewReloadMenuItem);
  applyVisibility(previewBackMenuItem);
  applyVisibility(previewForwardMenuItem);
  applyVisibility(previewFocusAddressMenuItem);
}

ipcMain.on("cmux:get-current-webcontents-id", (event) => {
  event.returnValue = event.sender.id;
});

ipcMain.handle(
  "cmux:ui:set-preview-reload-visible",
  async (_event, visible: unknown) => {
    setPreviewReloadMenuVisibility(Boolean(visible));
    return { ok: true };
  }
);

function emitAutoUpdateToastIfPossible(): void {
  if (!queuedAutoUpdateToast) return;
  if (!mainWindow || mainWindow.isDestroyed() || !rendererLoaded) return;
  try {
    mainWindow.webContents.send(
      "cmux:event:auto-update:ready",
      queuedAutoUpdateToast
    );
    queuedAutoUpdateToast = null;
  } catch (error) {
    mainWarn("Failed to send auto-update toast to renderer", error);
  }
}

function queueAutoUpdateToast(payload: AutoUpdateToastPayload): void {
  queuedAutoUpdateToast = payload;
  emitAutoUpdateToastIfPossible();
}

function resolveSemverVersion(value: string | null | undefined): string | null {
  if (!value) return null;
  const valid = semver.valid(value);
  if (valid) return valid;
  const coerced = semver.coerce(value);
  return coerced ? coerced.version : null;
}

function isUpdateNewerThanCurrent(
  info: UpdateInfo | null | undefined
): boolean {
  if (!info) return false;

  const updateVersion = resolveSemverVersion(info.version);
  if (!updateVersion) return false;

  const currentVersion = resolveSemverVersion(app.getVersion());
  if (!currentVersion) {
    return info.version !== app.getVersion();
  }

  const updateParsed = semver.parse(updateVersion);
  const currentParsed = semver.parse(currentVersion);

  if (!updateParsed || !currentParsed) {
    return semver.gt(updateVersion, currentVersion);
  }

  const isNewer = semver.gt(updateParsed, currentParsed);
  if (!isNewer) return false;

  const currentHasPrerelease = currentParsed.prerelease.length > 0;
  const updateHasPrerelease = updateParsed.prerelease.length > 0;
  const sameCoreVersion =
    updateParsed.major === currentParsed.major &&
    updateParsed.minor === currentParsed.minor &&
    updateParsed.patch === currentParsed.patch;

  if (currentHasPrerelease && !updateHasPrerelease && sameCoreVersion) {
    return false;
  }

  return true;
}

function logUpdateCheckResult(
  context: string,
  result: UpdateCheckResult | null | undefined
): void {
  if (!result) {
    mainLog(`${context} completed`, { updateAvailable: false });
    return;
  }

  const info = result.updateInfo;
  const summary = {
    updateAvailable: isUpdateNewerThanCurrent(info),
    version: info?.version ?? null,
    releaseDate: info?.releaseDate ?? null,
    fileCount: info?.files?.length ?? 0,
    stagingPercentage:
      typeof info?.stagingPercentage === "number"
        ? info.stagingPercentage
        : null,
  };

  mainLog(`${context} completed`, summary);
}

function registerLogIpcHandlers(): void {
  ipcMain.handle("cmux:logs:read-all", async () => {
    try {
      return await collectAllLogs();
    } catch (error) {
      mainWarn("Failed to read logs for renderer", error);
      const err = error instanceof Error ? error : new Error(String(error));
      throw err;
    }
  });

  ipcMain.handle("cmux:logs:copy-all", async () => {
    try {
      const { combinedText } = await collectAllLogs();
      clipboard.writeText(combinedText);
      return { ok: true };
    } catch (error) {
      mainWarn("Failed to copy logs for renderer", error);
      const err = error instanceof Error ? error : new Error(String(error));
      throw err;
    }
  });
}

function registerAutoUpdateIpcHandlers(): void {
  ipcMain.handle("cmux:auto-update:check", async () => {
    if (!app.isPackaged) {
      mainLog(
        "Auto-update check requested while app is not packaged; ignoring request"
      );
      return { ok: false, reason: "not-packaged" as const };
    }

    try {
      mainLog("Renderer requested manual checkForUpdates");
      const result = await autoUpdater.checkForUpdates();
      logUpdateCheckResult("Renderer checkForUpdates", result);

      const updateInfo = result?.updateInfo;
      const version =
        updateInfo && typeof updateInfo.version === "string"
          ? updateInfo.version
          : null;

      return {
        ok: true as const,
        updateAvailable: isUpdateNewerThanCurrent(updateInfo),
        version,
      };
    } catch (error) {
      mainWarn("Renderer-initiated checkForUpdates failed", error);
      const err = error instanceof Error ? error : new Error(String(error));
      throw err;
    }
  });

  ipcMain.handle("cmux:auto-update:install", async () => {
    if (!app.isPackaged) {
      mainLog(
        "Auto-update install requested while app is not packaged; ignoring request"
      );
      return { ok: false, reason: "not-packaged" as const };
    }

    try {
      queuedAutoUpdateToast = null;
      autoUpdater.quitAndInstall();
      return { ok: true } as const;
    } catch (error) {
      mainWarn("Failed to trigger quitAndInstall", error);
      const err = error instanceof Error ? error : new Error(String(error));
      throw err;
    }
  });
}


function setupAutoUpdates(): void {
  if (!app.isPackaged) {
    mainLog("Skipping auto-updates in development");
    return;
  }

  mainLog("Setting up auto-updates", {
    appVersion: app.getVersion(),
    platform: process.platform,
    arch: process.arch,
  });

  try {
    // Wire logs to our logger
    (autoUpdater as unknown as { logger: unknown }).logger = {
      info: (...args: unknown[]) => mainLog("[updater]", ...args),
      warn: (...args: unknown[]) => mainWarn("[updater]", ...args),
      error: (...args: unknown[]) => mainError("[updater]", ...args),
    } as unknown as typeof autoUpdater.logger;

    autoUpdater.autoDownload = true;
    autoUpdater.autoInstallOnAppQuit = true;
    autoUpdater.allowPrerelease = false;

    if (process.platform === "darwin") {
      const channel = "latest-universal";
      if (autoUpdater.channel !== channel) {
        autoUpdater.channel = channel;
        mainLog("Configured autoUpdater channel", {
          channel,
          arch: process.arch,
        });
      }
    }

    mainLog("Auto-updater configuration complete", {
      autoDownload: autoUpdater.autoDownload,
      autoInstallOnAppQuit: autoUpdater.autoInstallOnAppQuit,
      allowPrerelease: autoUpdater.allowPrerelease,
      channel: autoUpdater.channel ?? null,
    });
  } catch (e) {
    mainWarn("Failed to initialize autoUpdater", e);
    return;
  }

  autoUpdater.on("checking-for-update", () => mainLog("Checking for update…"));
  autoUpdater.on("update-available", (info) =>
    mainLog("Update available", info?.version)
  );
  autoUpdater.on("update-not-available", () => mainLog("No updates available"));
  autoUpdater.on("error", (err) => mainWarn("Updater error", err));
  autoUpdater.on("download-progress", (p) =>
    mainLog(
      "Update download progress",
      `${p.percent?.toFixed?.(1) ?? 0}% (${p.transferred}/${p.total})`
    )
  );
  autoUpdater.on("update-downloaded", (info: UpdateInfo) => {
    const version =
      info &&
      typeof info === "object" &&
      "version" in info &&
      typeof info.version === "string"
        ? info.version
        : null;

    if (!isUpdateNewerThanCurrent(info)) {
      mainLog(
        "Ignoring downloaded update that is not newer than current build",
        {
          version,
          currentVersion: app.getVersion(),
        }
      );
      return;
    }

    mainLog("Update downloaded; notifying renderer", { version });
    queueAutoUpdateToast({ version });
  });

  // Initial check and periodic re-checks
  mainLog("Starting initial auto-update check");
  autoUpdater
    .checkForUpdatesAndNotify()
    .then((result) =>
      logUpdateCheckResult("Initial checkForUpdatesAndNotify", result)
    )
    .catch((e) => mainWarn("checkForUpdatesAndNotify failed", e));
  const CHECK_INTERVAL_MS = 30 * 60 * 1000;
  setInterval(() => {
    mainLog("Starting scheduled auto-update check");
    autoUpdater
      .checkForUpdates()
      .then((result) =>
        logUpdateCheckResult("Scheduled checkForUpdates", result)
      )
      .catch((e) => mainWarn("Periodic checkForUpdates failed", e));
  }, CHECK_INTERVAL_MS); // 30 minutes
}

async function handleOrQueueProtocolUrl(url: string) {
  if (mainWindow && rendererLoaded) {
    mainLog("Handling protocol URL immediately", { url });
    await handleProtocolUrl(url);
  } else {
    mainLog("Queueing protocol URL until renderer ready", { url });
    pendingProtocolUrl = url;
  }
}

function createWindow(): void {
  const windowOptions: BrowserWindowConstructorOptions = {
    width: 1200,
    height: 800,
    show: false,
    autoHideMenuBar: true,
    titleBarStyle: "hiddenInset",
    trafficLightPosition: { x: 12, y: 10 },
    webPreferences: {
      preload: join(app.getAppPath(), "out/preload/index.cjs"),
      sandbox: false,
      contextIsolation: true,
      nodeIntegration: false,
      webviewTag: true,
      partition: PARTITION,
    },
  };

  // Use only the icon from cmux-logos iconset.
  const iconPng = resolveResourcePath(
    "cmux-logos/cmux.iconset/icon_512x512.png"
  );
  if (process.platform !== "darwin") {
    windowOptions.icon = iconPng;
  }

  mainWindow = new BrowserWindow(windowOptions);

  // Capture renderer console output into renderer.log
  mainWindow.webContents.on(
    "console-message",
    ({ level, lineNumber, message, sourceId }) => {
      const src = sourceId
        ? `${sourceId}${lineNumber ? `:${lineNumber}` : ""}`
        : "";
      const msg = src ? `${message} (${src})` : message;
      writeRendererLogLine(level, msg);
    }
  );

  mainWindow.on("ready-to-show", () => {
    mainLog("Window ready-to-show");
    mainWindow?.show();
  });

  // Socket bridge not required; renderer connects directly

  // Initialize auto-updates
  setupAutoUpdates();

  // Once the renderer is loaded, process any queued deep-link
  mainWindow.webContents.on("did-finish-load", () => {
    mainLog("Renderer finished load");
    rendererLoaded = true;
    if (pendingProtocolUrl) {
      mainLog("Processing queued protocol URL", { url: pendingProtocolUrl });
      void handleProtocolUrl(pendingProtocolUrl);
      pendingProtocolUrl = null;
    }
    emitAutoUpdateToastIfPossible();
  });

  mainWindow.webContents.on(
    "did-fail-load",
    (
      _event,
      errorCode,
      errorDescription,
      validatedURL,
      isMainFrame,
      frameProcessId,
      frameRoutingId
    ) => {
      mainWarn("did-fail-load", {
        errorCode,
        errorDescription,
        validatedURL,
        isMainFrame,
        frameProcessId,
        frameRoutingId,
      });
    }
  );

  mainWindow.webContents.on("did-navigate", (_e, url) => {
    mainLog("did-navigate", { url });
  });

  mainWindow.webContents.setWindowOpenHandler((details) => {
    const targetUrl = normalizeBrowserUrl(details.url);
    shell.openExternal(targetUrl);
    return { action: "deny" };
  });

  if (is.dev && process.env["ELECTRON_RENDERER_URL"]) {
    const url = process.env["ELECTRON_RENDERER_URL"]!;
    mainLog("Loading renderer (dev)", { url });
    mainWindow.loadURL(url);
  } else {
    // In production, serve the renderer over HTTPS on a private host which we
    // intercept and back with local files (supports cookies).
    mainLog("Loading renderer (prod)", { host: APP_HOST });
    mainWindow.loadURL(`https://${APP_HOST}/index-electron.html`);
  }
}

app.on("browser-window-created", (_event, window) => {
  const updateForWindow = () => updateHistoryMenuState(window);
  window.webContents.on("did-navigate", updateForWindow);
  window.webContents.on("did-navigate-in-page", updateForWindow);
  window.on("focus", updateForWindow);
  window.on("closed", () => updateHistoryMenuState());
  updateHistoryMenuState(window);
});

app.on("browser-window-focus", (_event, window) => {
  updateHistoryMenuState(window);
  try {
    const payload: ElectronRendererEventMap[typeof ELECTRON_WINDOW_FOCUS_EVENT] =
      { windowId: window.id };
    window.webContents.send(
      `cmux:event:${ELECTRON_WINDOW_FOCUS_EVENT}`,
      payload
    );
  } catch (error) {
    mainWarn("Failed to emit window focus event to renderer", error);
  }
});

app.on("login", (event, webContents, _request, authInfo, callback) => {
  if (!authInfo.isProxy) {
    return;
  }
  const creds = getProxyCredentialsForWebContents(webContents.id);
  if (!creds) {
    return;
  }
  event.preventDefault();
  callback(creds.username, creds.password);
});

app.on("open-url", (_event, url) => {
  handleOrQueueProtocolUrl(url);
});

app.whenReady().then(async () => {
  setupPreviewProxyCertificateTrust();
  ensureLogFiles();
  setupConsoleFileMirrors();
  const disposeContextMenu = registerGlobalContextMenu();
  app.once("will-quit", () => {
    try {
      disposeContextMenu();
    } catch (error) {
      console.error("Failed to dispose context menu", error);
    }

    if (embeddedServerCleanup) {
      embeddedServerCleanup().catch((error) => {
        console.error("Failed to clean up embedded server", error);
      });
      embeddedServerCleanup = null;
    }
  });
  registerLogIpcHandlers();
  registerAutoUpdateIpcHandlers();
  initCmdK({
    getMainWindow: () => mainWindow,
    logger: {
      log: mainLog,
      warn: mainWarn,
    },
  });

  await startPreviewProxy({
    log: mainLog,
    warn: mainWarn,
    error: mainError,
  });

  // Register before-input-event handlers for preview browser shortcuts
  // These fire before web content sees them, so they work even in WebContentsViews
  app.on("web-contents-created", (_event, contents) => {
    contents.on("before-input-event", (e, input) => {
      if (!previewWebContentsIds.has(contents.id)) return;

      const isMac = process.platform === "darwin";
      if (!isMac) {
        const isAltGrKey =
          input.code === "AltRight" || input.key === "AltGraph";
        if (isAltGrKey) {
          if (input.type === "keyDown") {
            altGrActivePreviewContents.add(contents.id);
          } else if (input.type === "keyUp") {
            altGrActivePreviewContents.delete(contents.id);
          }
        }
      }

      if (input.type !== "keyDown") return;

      // Only handle preview shortcuts when preview is visible
      if (!previewReloadMenuVisible) return;

      const key = input.key.toLowerCase();
      const primaryModifierActive = isMac
        ? input.meta && !input.control && !input.alt && !input.shift
        : input.control && !input.meta && !input.alt && !input.shift;
      const isAltGrActive =
        !isMac && altGrActivePreviewContents.has(contents.id);
      const previewNavModifierActive = isMac
        ? input.meta && input.control && !input.alt && !input.shift
        : input.control &&
          input.alt &&
          !input.meta &&
          !input.shift &&
          !isAltGrActive;

      // cmd+l / ctrl+l: focus address bar
      if (primaryModifierActive && key === "l") {
        e.preventDefault();
        sendShortcutToFocusedWindow("preview-focus-address");
        return;
      }

      // cmd+ctrl+[: go back (mac) / ctrl+alt+[ (others)
      if (previewNavModifierActive && input.key === "[") {
        e.preventDefault();
        sendShortcutToFocusedWindow("preview-back");
        return;
      }

      // cmd+ctrl+]: go forward (mac) / ctrl+alt+] (others)
      if (previewNavModifierActive && input.key === "]") {
        e.preventDefault();
        sendShortcutToFocusedWindow("preview-forward");
        return;
      }

      // cmd+r / ctrl+r: reload
      if (primaryModifierActive && key === "r") {
        e.preventDefault();
        sendShortcutToFocusedWindow("preview-reload");
        return;
      }
    });
  });
  registerWebContentsViewHandlers({
    logger: {
      log: mainLog,
      warn: mainWarn,
      error: mainError,
    },
    maxSuspendedEntries: resolveMaxSuspendedWebContents(),
    onPreviewWebContentsChange: ({ webContentsId, present }) => {
      if (present) {
        previewWebContentsIds.add(webContentsId);
      } else {
        previewWebContentsIds.delete(webContentsId);
        altGrActivePreviewContents.delete(webContentsId);
      }
    },
  });

  // Ensure macOS menu and About panel use "cmux" instead of package.json name
  if (process.platform === "darwin") {
    try {
      app.setName("cmux");
      app.setAboutPanelOptions({ applicationName: "cmux" });
    } catch (error) {
      console.error("Failed to set app name and about panel options", error);
    }
  }

  // Start the embedded IPC server (registers cmux:register and cmux:rpc)
  try {
    mainLog("Starting embedded IPC server...");
    const embeddedServer = await startEmbeddedServer();
    embeddedServerCleanup = embeddedServer.cleanup;
    mainLog("Embedded IPC server started successfully");
  } catch (error) {
    mainError("Failed to start embedded IPC server:", error);
    process.exit(1);
  }

  // Try to register the custom protocol handler with the OS. electron-builder
  // will add CFBundleURLTypes on macOS, but calling this is harmless and also
  // helps on Windows/Linux when packaged.
  try {
    const ok = app.setAsDefaultProtocolClient("cmux");
    mainLog("setAsDefaultProtocolClient(cmux)", {
      ok,
      packaged: app.isPackaged,
    });
  } catch (e) {
    mainWarn("setAsDefaultProtocolClient failed", e);
  }

  // When packaged, electron-vite outputs the renderer to out/renderer
  // which is bundled inside app.asar (referenced by app.getAppPath()).
  const baseDir = path.join(app.getAppPath(), "out", "renderer");

  // Set Dock icon from iconset on macOS.
  if (process.platform === "darwin") {
    const iconPng = resolveResourcePath(
      "cmux-logos/cmux.iconset/icon_512x512.png"
    );
    const img = nativeImage.createFromPath(iconPng);
    if (!img.isEmpty()) app.dock?.setIcon(img);
  }

  // session.defaultSession.webRequest.onHeadersReceived((details, callback) => {
  //   callback({
  //     responseHeaders: {
  //       ...details.responseHeaders,
  //       // "Content-Security-Policy": ["script-src 'self' https://cmux.sh"],
  //       "Content-Security-Policy": ["*"],
  //     },
  //   });
  // });

  const ses = session.fromPartition(PARTITION);

  const handleCmuxProtocol = async (request: Request): Promise<Response> => {
    const electronReq = request as unknown as Electron.ProtocolRequest;
    const url = new URL(electronReq.url);

    if (url.hostname !== APP_HOST) {
      return net.fetch(request);
    }

    const pathname = url.pathname === "/" ? "/index-electron.html" : url.pathname;
    const fsPath = path.normalize(
      path.join(baseDir, decodeURIComponent(pathname))
    );
    const rel = path.relative(baseDir, fsPath);
    if (!rel || rel.startsWith("..") || path.isAbsolute(rel)) {
      mainWarn("Blocked path outside baseDir", { fsPath, baseDir });
      return new Response("Not found", { status: 404 });
    }

    const response = await net.fetch(pathToFileURL(fsPath).toString());
    const contentSecurityPolicy =
      "default-src * 'unsafe-inline' 'unsafe-eval' data: blob: ws: wss:; " +
      "connect-src * sentry-ipc:; " +
      "worker-src * blob:; child-src * blob:; frame-src *";
    response.headers.set("Content-Security-Policy", contentSecurityPolicy);
    return response;
  };

  ses.protocol.handle("https", handleCmuxProtocol);
  ses.protocol.handle("http", handleCmuxProtocol);

  // Create the initial window.
  if (BrowserWindow.getAllWindows().length === 0) createWindow();

  // Application menu with Command Palette accelerator; keep Help items.
  try {
    const template: MenuItemConstructorOptions[] = [];
    if (process.platform === "darwin") {
      template.push({ role: "appMenu" });
    } else {
      template.push({ label: "File", submenu: [{ role: "quit" }] });
    }
    const viewMenu: MenuItemConstructorOptions = {
      label: "View",
      submenu: [
        {
          id: "cmux-preview-reload",
          visible: previewReloadMenuVisible,
          label: "Reload Preview",
          accelerator: "CommandOrControl+R",
          click: () => {
            const dispatched = sendShortcutToFocusedWindow("preview-reload");
            if (!dispatched) {
              mainWarn(
                "Reload Preview shortcut triggered with no active renderer"
              );
            }
          },
        },
        {
          id: "cmux-preview-back",
          visible: previewReloadMenuVisible,
          label: "Back",
          accelerator: getPreviewNavigationAccelerator("["),
          click: () => {
            sendShortcutToFocusedWindow("preview-back");
          },
        },
        {
          id: "cmux-preview-forward",
          visible: previewReloadMenuVisible,
          label: "Forward",
          accelerator: getPreviewNavigationAccelerator("]"),
          click: () => {
            sendShortcutToFocusedWindow("preview-forward");
          },
        },
        {
          id: "cmux-preview-focus-address",
          visible: previewReloadMenuVisible,
          label: "Focus Address Bar",
          accelerator: "CommandOrControl+L",
          click: () => {
            sendShortcutToFocusedWindow("preview-focus-address");
          },
        },
        {
          label: "Reload Application",
          click: () => {
            const target = getActiveBrowserWindow();
            target?.webContents.reload();
          },
        },
        { type: "separator" },
        { role: "resetZoom" },
        { role: "zoomIn" },
        { role: "zoomOut" },
        { type: "separator" },
        { role: "togglefullscreen" },
        { role: "toggleDevTools" },
      ],
    };
    const historyMenu: MenuItemConstructorOptions = {
      label: "History",
      submenu: [
        {
          id: "cmux-history-back",
          label: "Back",
          accelerator: "CommandOrControl+[",
          enabled: false,
          click: () => {
            navigateHistory("back");
          },
        },
        {
          id: "cmux-history-forward",
          label: "Forward",
          accelerator: "CommandOrControl+]",
          enabled: false,
          click: () => {
            navigateHistory("forward");
          },
        },
      ],
    };
    template.push(
      { role: "editMenu" },
      historyMenu,
      {
        label: "Commands",
        submenu: [
          {
            label: "Command Palette…",
            accelerator: "CommandOrControl+K",
            click: () => {
              try {
                const target = getActiveBrowserWindow();
                keyDebug("menu-accelerator-cmdk", {
                  to: target?.webContents.id,
                });
                if (target && !target.isDestroyed()) {
                  target.webContents.send("cmux:event:shortcut:cmd-k");
                }
              } catch (err) {
                mainWarn("Failed to emit Cmd+K from menu accelerator", err);
                keyDebug("menu-accelerator-cmdk-error", { err: String(err) });
              }
            },
          },
        ],
      },
      viewMenu,
      { role: "windowMenu" }
    );
    template.push({
      role: "help",
      submenu: [
        {
          label: "Check for Updates…",
          click: async () => {
            if (!app.isPackaged) {
              await dialog.showMessageBox({
                type: "info",
                message: "Updates are only available in packaged builds.",
              });
              return;
            }
            try {
              mainLog("Manual update check initiated");
              const result = await autoUpdater.checkForUpdates();
              if (!result?.updateInfo) {
                await dialog.showMessageBox({
                  type: "info",
                  message: "You’re up to date.",
                });
              }
            } catch (e) {
              mainWarn("Manual checkForUpdates failed", e);
              await dialog.showMessageBox({
                type: "error",
                message: "Failed to check for updates.",
              });
            }
          },
        },
        {
          label: "Open Logs Folder",
          click: async () => {
            if (!logsDir) ensureLogFiles();
            if (logsDir) await shell.openPath(logsDir);
          },
        },
      ],
    });
    const menu = Menu.buildFromTemplate(template);
    previewReloadMenuItem = menu.getMenuItemById("cmux-preview-reload") ?? null;
    previewBackMenuItem = menu.getMenuItemById("cmux-preview-back") ?? null;
    previewForwardMenuItem =
      menu.getMenuItemById("cmux-preview-forward") ?? null;
    previewFocusAddressMenuItem =
      menu.getMenuItemById("cmux-preview-focus-address") ?? null;
    historyBackMenuItem = menu.getMenuItemById("cmux-history-back") ?? null;
    historyForwardMenuItem =
      menu.getMenuItemById("cmux-history-forward") ?? null;
    setPreviewReloadMenuVisibility(previewReloadMenuVisible);
    updateHistoryMenuState();
    Menu.setApplicationMenu(menu);
  } catch (e) {
    mainWarn("Failed to set application menu", e);
  }

  app.on("activate", function () {
    if (BrowserWindow.getAllWindows().length === 0) createWindow();
  });
});

app.on("window-all-closed", () => {
  if (process.platform !== "darwin") {
    app.quit();
  }
});

// Simple in-memory cache of RemoteJWKSet by issuer
const jwksCache = new Map<string, ReturnType<typeof createRemoteJWKSet>>();

function jwksForIssuer(issuer: string) {
  const base = issuer.endsWith("/") ? issuer : issuer + "/";
  // Stack Auth exposes JWKS at <issuer>/.well-known/jwks.json
  const url = new URL(".well-known/jwks.json", base);
  let jwks = jwksCache.get(url.toString());
  if (!jwks) {
    jwks = createRemoteJWKSet(url);
    jwksCache.set(url.toString(), jwks);
  }
  return jwks;
}

async function verifyJwtAndGetPayload(
  token: string
): Promise<JWTPayload | null> {
  try {
    const decoded = decodeJwt(token);
    const iss = decoded.iss;
    if (!iss) return null;
    const JWKS = jwksForIssuer(iss);
    const { payload } = await jwtVerify(token, JWKS, { issuer: iss });
    return payload;
  } catch (error) {
    console.error("Failed to verify JWT and get payload", error);
    return null;
  }
}

async function handleProtocolUrl(url: string): Promise<void> {
  if (!mainWindow) {
    // Should not happen due to queuing, but guard anyway
    mainWarn("handleProtocolUrl called with no window; queueing", { url });
    pendingProtocolUrl = url;
    return;
  }

  const urlObj = new URL(url);

  if (urlObj.hostname === "auth-callback") {
    const rawStackRefresh = urlObj.searchParams.get("stack_refresh");
    const rawStackAccess = urlObj.searchParams.get("stack_access");

    if (!rawStackRefresh || !rawStackAccess) {
      mainWarn("Aborting cookie set due to missing tokens");
      return;
    }

    // Check for the full URL parameter
    const stackRefresh = encodeURIComponent(rawStackRefresh);
    const stackAccess = encodeURIComponent(rawStackAccess);

    // Verify tokens with Stack JWKS and extract exp for cookie expiry.
    const [refreshPayload, accessPayload] = await Promise.all([
      verifyJwtAndGetPayload(stackRefresh),
      verifyJwtAndGetPayload(stackAccess),
    ]);

    if (refreshPayload?.exp === null || accessPayload?.exp === null) {
      mainWarn("Aborting cookie set due to invalid tokens");
      return;
    }

    // Determine a cookieable URL. Prefer our custom cmux:// origin when not
    // running against an http(s) dev server.
    const currentUrl = new URL(mainWindow.webContents.getURL());
    currentUrl.hash = "";
    const realUrl = currentUrl.toString() + "/";

    await Promise.all([
      mainWindow.webContents.session.cookies.remove(
        realUrl,
        `stack-refresh-${env.NEXT_PUBLIC_STACK_PROJECT_ID}`
      ),
      mainWindow.webContents.session.cookies.remove(realUrl, `stack-access`),
    ]);

    await Promise.all([
      mainWindow.webContents.session.cookies.set({
        url: realUrl,
        name: `stack-refresh-${env.NEXT_PUBLIC_STACK_PROJECT_ID}`,
        value: stackRefresh,
        expirationDate: refreshPayload?.exp,
        sameSite: "no_restriction",
        secure: true,
      }),
      mainWindow.webContents.session.cookies.set({
        url: realUrl,
        name: "stack-access",
        value: stackAccess,
        expirationDate: accessPayload?.exp,
        sameSite: "no_restriction",
        secure: true,
      }),
    ]);

    mainWindow.webContents.reload();
    return;
  }

  if (urlObj.hostname === "github-connect-complete") {
    try {
      mainLog("Deep link: github-connect-complete", {
        team: urlObj.searchParams.get("team"),
      });
      // Bring app to front and refresh to pick up new connections
      if (mainWindow.isMinimized()) mainWindow.restore();
      mainWindow.show();
      mainWindow.focus();
      const team = urlObj.searchParams.get("team");
      try {
        mainWindow.webContents.send("cmux:event:github-connect-complete", {
          team,
        });
      } catch (emitErr) {
        mainWarn("Failed to emit github-connect-complete", emitErr);
      }
    } catch (e) {
      mainWarn("Failed to handle github-connect-complete", e);
    }
    return;
  }
}<|MERGE_RESOLUTION|>--- conflicted
+++ resolved
@@ -47,14 +47,11 @@
   startPreviewProxy,
 } from "./task-run-preview-proxy";
 import { normalizeBrowserUrl } from "@cmux/shared";
-<<<<<<< HEAD
-import { CertificateManager } from "./preview-proxy-certs";
-=======
 import {
   ELECTRON_WINDOW_FOCUS_EVENT,
   type ElectronRendererEventMap,
 } from "../../src/types/electron-events";
->>>>>>> 14186f99
+import { CertificateManager } from "./preview-proxy-certs";
 
 // Use a cookieable HTTPS origin intercepted locally instead of a custom scheme.
 const PARTITION = "persist:cmux";
