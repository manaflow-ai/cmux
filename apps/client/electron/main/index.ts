import { is } from "@electron-toolkit/utils";
import { app, BrowserWindow, dialog, net, session, shell } from "electron";
import path, { join } from "node:path";
import { pathToFileURL } from "node:url";
<<<<<<< HEAD
import { autoUpdater as updater } from "electron-updater";
=======
import {
  createRemoteJWKSet,
  decodeJwt,
  jwtVerify,
  type JWTPayload,
} from "jose";
>>>>>>> 1489e3cf

// Use a cookieable HTTPS origin intercepted locally instead of a custom scheme.
const PARTITION = "persist:cmux";
const APP_HOST = "cmux.local";

let rendererLoaded = false;
let pendingProtocolUrl: string | null = null;
let mainWindow: BrowserWindow | null = null;

async function handleOrQueueProtocolUrl(url: string) {
  if (mainWindow && rendererLoaded) {
    await handleProtocolUrl(url);
  } else {
    pendingProtocolUrl = url;
  }
}

function createWindow(): void {
  mainWindow = new BrowserWindow({
    width: 1200,
    height: 800,
    show: false,
    autoHideMenuBar: true,
    titleBarStyle: "hiddenInset",
    trafficLightPosition: { x: 12, y: 10 },
    webPreferences: {
      preload: join(__dirname, "../preload/index.cjs"),
      sandbox: false,
      contextIsolation: true,
      nodeIntegration: false,
      partition: PARTITION,
    },
  });

  mainWindow.on("ready-to-show", () => {
    mainWindow?.show();
  });

  // Once the renderer is loaded, process any queued deep-link
  mainWindow.webContents.on("did-finish-load", () => {
    rendererLoaded = true;
    if (pendingProtocolUrl) {
      void handleProtocolUrl(pendingProtocolUrl);
      pendingProtocolUrl = null;
    }
  });

  mainWindow.webContents.setWindowOpenHandler((details) => {
    shell.openExternal(details.url);
    return { action: "deny" };
  });

  if (is.dev && process.env["ELECTRON_RENDERER_URL"]) {
    mainWindow.loadURL(process.env["ELECTRON_RENDERER_URL"]);
  } else {
    // In production, serve the renderer over HTTPS on a private host which we
    // intercept and back with local files (supports cookies).
    mainWindow.loadURL(`https://${APP_HOST}/index.html`);
  }
}

app.on("open-url", (_event, url) => {
  handleOrQueueProtocolUrl(url);
});

app.whenReady().then(() => {
  // When packaged, electron-vite outputs the renderer to out/renderer
  // which is bundled inside app.asar (referenced by app.getAppPath()).
  const baseDir = path.join(app.getAppPath(), "out", "renderer");

  const ses = session.fromPartition(PARTITION);
  // Intercept HTTPS for our private host and serve local files; pass-through others.
  ses.protocol.handle("https", async (req) => {
    const u = new URL(req.url);
    if (u.hostname !== APP_HOST) return net.fetch(req);
    const pathname = u.pathname === "/" ? "/index.html" : u.pathname;
    const fsPath = path.normalize(
      path.join(baseDir, decodeURIComponent(pathname))
    );
    const rel = path.relative(baseDir, fsPath);
    if (!rel || rel.startsWith("..") || path.isAbsolute(rel)) {
      return new Response("Not found", { status: 404 });
    }
    return net.fetch(pathToFileURL(fsPath).toString());
  });

  app.on("activate", function () {
    if (BrowserWindow.getAllWindows().length === 0) createWindow();
  });

  // Configure auto updates when packaged.
  setupAutoUpdates();
});

app.on("window-all-closed", () => {
  if (process.platform !== "darwin") {
    app.quit();
  }
});

// Simple in-memory cache of RemoteJWKSet by issuer
const jwksCache = new Map<string, ReturnType<typeof createRemoteJWKSet>>();

function jwksForIssuer(issuer: string) {
  const base = issuer.endsWith("/") ? issuer : issuer + "/";
  // Stack Auth exposes JWKS at <issuer>/.well-known/jwks.json
  const url = new URL(".well-known/jwks.json", base);
  let jwks = jwksCache.get(url.toString());
  if (!jwks) {
    jwks = createRemoteJWKSet(url);
    jwksCache.set(url.toString(), jwks);
  }
  return jwks;
}

async function verifyJwtAndGetPayload(
  token: string
): Promise<JWTPayload | null> {
  try {
    const decoded = decodeJwt(token);
    const iss = decoded.iss;
    if (!iss) return null;
    const JWKS = jwksForIssuer(iss);
    const { payload } = await jwtVerify(token, JWKS, { issuer: iss });
    return payload;
  } catch {
    return null;
  }
}

async function handleProtocolUrl(url: string): Promise<void> {
  if (!mainWindow) {
    // Should not happen due to queuing, but guard anyway
    pendingProtocolUrl = url;
    return;
  }

  const urlObj = new URL(url);

  if (urlObj.hostname === "auth-callback") {
    // Check for the full URL parameter
    const stackRefresh = urlObj.searchParams.get(`stack_refresh`);
    const stackAccess = urlObj.searchParams.get("stack_access");

    if (stackRefresh && stackAccess) {
      // Determine a cookieable URL. Prefer our custom cmux:// origin when not
      // running against an http(s) dev server.
      const currentUrl = mainWindow.webContents.getURL();

      const [refreshPayload, accessPayload] = await Promise.all([
        verifyJwtAndGetPayload(stackRefresh),
        verifyJwtAndGetPayload(stackAccess),
      ]);

      if (refreshPayload && accessPayload) {
        const refreshExp =
          typeof refreshPayload.exp === "number" &&
          Number.isFinite(refreshPayload.exp)
            ? refreshPayload.exp
            : undefined;
        const accessExp =
          typeof accessPayload.exp === "number" &&
          Number.isFinite(accessPayload.exp)
            ? accessPayload.exp
            : undefined;

        mainWindow.webContents.session.cookies.set({
          url: currentUrl,
          name: `stack-refresh-8a877114-b905-47c5-8b64-3a2d90679577`,
          value: stackRefresh,
          expirationDate: refreshExp,
        });

        mainWindow.webContents.session.cookies.set({
          url: currentUrl,
          name: "stack-access",
          value: stackAccess,
          expirationDate: accessExp,
        });
      }
    }
  }
}

function setupAutoUpdates(): void {
  if (!app.isPackaged) return;

  try {
    app.setAppUserModelId("com.cmux.app");
  } catch {
    // ignore
  }

  // Unified updater for macOS, Windows, and Linux using GitHub provider via app-update.yml
  try {
    updater.autoDownload = true;
    updater.on("error", (err) => {
      if (err) console.error("AutoUpdater error:", (err as Error).message);
    });
    updater.on("update-downloaded", () => {
      const dialogOpts = {
        type: "info" as const,
        buttons: ["Restart", "Later"],
        title: "Application Update",
        message: "Update ready to install",
        detail: "A new version has been downloaded. Restart to apply the update.",
      };
      dialog.showMessageBox(dialogOpts).then((ret) => {
        if (ret.response === 0) updater.quitAndInstall();
      });
    });
    void updater.checkForUpdates();
    const tenMinutes = 10 * 60 * 1000;
    setInterval(() => void updater.checkForUpdates(), tenMinutes);
  } catch (e) {
    console.error("Failed to initialize auto-updater", e);
  }
}<|MERGE_RESOLUTION|>--- conflicted
+++ resolved
@@ -2,16 +2,13 @@
 import { app, BrowserWindow, dialog, net, session, shell } from "electron";
 import path, { join } from "node:path";
 import { pathToFileURL } from "node:url";
-<<<<<<< HEAD
 import { autoUpdater as updater } from "electron-updater";
-=======
 import {
   createRemoteJWKSet,
   decodeJwt,
   jwtVerify,
   type JWTPayload,
 } from "jose";
->>>>>>> 1489e3cf
 
 // Use a cookieable HTTPS origin intercepted locally instead of a custom scheme.
 const PARTITION = "persist:cmux";
@@ -185,13 +182,11 @@
           expirationDate: refreshExp,
         });
 
-        mainWindow.webContents.session.cookies.set({
-          url: currentUrl,
-          name: "stack-access",
-          value: stackAccess,
-          expirationDate: accessExp,
-        });
-      }
+      mainWindow.webContents.session.cookies.set({
+        url: currentUrl,
+        name: "stack-access",
+        value: stackAccess,
+      });
     }
   }
 }
