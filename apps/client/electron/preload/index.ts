import { electronAPI } from "@electron-toolkit/preload";
import { contextBridge, ipcRenderer } from "electron";
import type {
  ElectronDevToolsMode,
  ElectronWebContentsEvent,
  ElectronWebContentsState,
} from "../../src/types/electron-webcontents";
import type {
  ElectronLogsPayload,
  ElectronMainLogMessage,
} from "../../src/lib/electron-logs/types";

const api = {};

type RectanglePayload = {
  x: number;
  y: number;
  width: number;
  height: number;
};

type LogListener = (entry: ElectronMainLogMessage) => void;
const mainLogListeners = new Set<LogListener>();

// Cmux IPC API for Electron server communication
const cmuxAPI = {
  // Register with the server (like socket connection)
  register: (meta: { auth?: string; team?: string; auth_json?: string }) => {
    return ipcRenderer.invoke("cmux:register", meta);
  },

  // RPC call (like socket.emit with acknowledgment)
  rpc: (event: string, ...args: unknown[]) => {
    return ipcRenderer.invoke("cmux:rpc", { event, args });
  },

  // Subscribe to server events
  on: (event: string, callback: (...args: unknown[]) => void) => {
    const listener = (
      _event: Electron.IpcRendererEvent,
      ...args: unknown[]
    ) => {
      callback(...args);
    };
    ipcRenderer.on(`cmux:event:${event}`, listener);
    return () => {
      ipcRenderer.removeListener(`cmux:event:${event}`, listener);
    };
  },

  // Unsubscribe from server events
  off: (event: string, callback?: (...args: unknown[]) => void) => {
    if (callback) {
      ipcRenderer.removeListener(`cmux:event:${event}`, callback);
    } else {
      ipcRenderer.removeAllListeners(`cmux:event:${event}`);
    }
  },

  // Socket IPC methods for IPC-based socket communication
  socket: {
    connect: (query: Record<string, string>) => {
      return ipcRenderer.invoke("socket:connect", query);
    },
    disconnect: (socketId: string) => {
      return ipcRenderer.invoke("socket:disconnect", socketId);
    },
    emit: (socketId: string, eventName: string, ...args: unknown[]) => {
      // Pass args as an array to avoid serialization issues
      return ipcRenderer.invoke("socket:emit", socketId, eventName, args);
    },
    on: (socketId: string, eventName: string) => {
      return ipcRenderer.invoke("socket:on", socketId, eventName);
    },
    onEvent: (
      socketId: string,
      callback: (eventName: string, ...args: unknown[]) => void
    ) => {
      ipcRenderer.on(
        `socket:event:${socketId}`,
        (_event, eventName, ...args) => {
          callback(eventName, ...args);
        }
      );
    },
  },
  // UI helpers
  ui: {
    focusWebContents: (id: number) => {
      return ipcRenderer.invoke("cmux:ui:focus-webcontents", id) as Promise<{
        ok: boolean;
      }>;
    },
    restoreLastFocusInWebContents: (id: number) => {
      return ipcRenderer.invoke(
        "cmux:ui:webcontents-restore-last-focus",
        id
      ) as Promise<{ ok: boolean }>;
    },
    restoreLastFocusInFrame: (
      contentsId: number,
      frameRoutingId: number,
      frameProcessId: number
    ) => {
      return ipcRenderer.invoke("cmux:ui:frame-restore-last-focus", {
        contentsId,
        frameRoutingId,
        frameProcessId,
      }) as Promise<{ ok: boolean }>;
    },
    setCommandPaletteOpen: (open: boolean) => {
      return ipcRenderer.invoke(
        "cmux:ui:set-command-palette-open",
        Boolean(open)
      ) as Promise<{ ok: boolean }>;
    },
    restoreLastFocus: () => {
      return ipcRenderer.invoke("cmux:ui:restore-last-focus") as Promise<{
        ok: boolean;
      }>;
    },
  },
  logs: {
    onMainLog: (callback: LogListener) => {
      mainLogListeners.add(callback);
      return () => {
        mainLogListeners.delete(callback);
      };
    },
    readAll: () =>
      ipcRenderer.invoke("cmux:logs:read-all") as Promise<ElectronLogsPayload>,
    copyAll: () =>
      ipcRenderer.invoke("cmux:logs:copy-all") as Promise<{ ok: boolean }>,
  },
  autoUpdate: {
    install: () =>
      ipcRenderer.invoke("cmux:auto-update:install") as Promise<{
        ok: boolean;
        reason?: string;
      }>,
  },
  webContentsView: {
    create: (options: {
      url: string;
      bounds?: RectanglePayload;
      backgroundColor?: string;
      borderRadius?: number;
      persistKey?: string;
    }) =>
      ipcRenderer.invoke("cmux:webcontents:create", options) as Promise<{
        id: number;
        webContentsId: number;
        restored: boolean;
      }>,
    setBounds: (options: {
      id: number;
      bounds: RectanglePayload;
      visible?: boolean;
    }) =>
      ipcRenderer.invoke("cmux:webcontents:set-bounds", options) as Promise<{
        ok: boolean;
      }>,
    loadURL: (id: number, url: string) =>
      ipcRenderer.invoke("cmux:webcontents:load-url", { id, url }) as Promise<{
        ok: boolean;
      }>,
    release: (options: { id: number; persist?: boolean }) =>
      ipcRenderer.invoke("cmux:webcontents:release", options) as Promise<{
        ok: boolean;
        suspended: boolean;
      }>,
    destroy: (id: number) =>
<<<<<<< HEAD
      ipcRenderer.invoke("cmux:webcontents:destroy", id) as Promise<{ ok: boolean }>,
    updateStyle: (options: { id: number; backgroundColor?: string; borderRadius?: number }) =>
      ipcRenderer.invoke(
        "cmux:webcontents:update-style",
        options
      ) as Promise<{ ok: boolean }>,
    goBack: (id: number) =>
      ipcRenderer.invoke("cmux:webcontents:go-back", id) as Promise<{ ok: boolean }>,
    goForward: (id: number) =>
      ipcRenderer.invoke("cmux:webcontents:go-forward", id) as Promise<{ ok: boolean }>,
    reload: (id: number) =>
      ipcRenderer.invoke("cmux:webcontents:reload", id) as Promise<{ ok: boolean }>,
    onEvent: (id: number, callback: (event: ElectronWebContentsEvent) => void) => {
      const channel = `cmux:webcontents:event:${id}`;
      const listener = (_event: Electron.IpcRendererEvent, payload: ElectronWebContentsEvent) => {
        callback(payload);
      };
      ipcRenderer.on(channel, listener);
      return () => {
        ipcRenderer.removeListener(channel, listener);
      };
    },
    getState: (id: number) =>
      ipcRenderer.invoke("cmux:webcontents:get-state", id) as Promise<{
        ok: boolean;
        state?: ElectronWebContentsState;
      }>,
    openDevTools: (id: number, options?: { mode?: ElectronDevToolsMode }) =>
      ipcRenderer.invoke("cmux:webcontents:open-devtools", {
        id,
        mode: options?.mode,
      }) as Promise<{ ok: boolean }>,
    closeDevTools: (id: number) =>
      ipcRenderer.invoke("cmux:webcontents:close-devtools", id) as Promise<{ ok: boolean }>,
=======
      ipcRenderer.invoke("cmux:webcontents:destroy", id) as Promise<{
        ok: boolean;
      }>,
    updateStyle: (options: {
      id: number;
      backgroundColor?: string;
      borderRadius?: number;
    }) =>
      ipcRenderer.invoke("cmux:webcontents:update-style", options) as Promise<{
        ok: boolean;
      }>,
>>>>>>> 338b2da6
  },
};

contextBridge.exposeInMainWorld("electron", electronAPI);
contextBridge.exposeInMainWorld("api", api);
contextBridge.exposeInMainWorld("cmux", cmuxAPI);

// Mirror main process logs into the renderer console so they show up in
// DevTools. Avoid exposing tokens or sensitive data in main logs.
ipcRenderer.on(
  "main-log",
  (_event, payload: { level: "log" | "warn" | "error"; message: string }) => {
    const level = (payload?.level ?? "log") as ElectronMainLogMessage["level"];
    const message =
      typeof payload?.message === "string"
        ? payload.message
        : String(payload?.message ?? "");
    const entry: ElectronMainLogMessage = { level, message };

    const fn = console[level] ?? console.log;
    try {
      fn(message);
    } catch {
      // fallback
      console.log(message);
    }

    for (const listener of Array.from(mainLogListeners)) {
      try {
        listener(entry);
      } catch {
        // ignore listener errors to avoid breaking the bridge
      }
    }
  }
);<|MERGE_RESOLUTION|>--- conflicted
+++ resolved
@@ -170,13 +170,15 @@
         suspended: boolean;
       }>,
     destroy: (id: number) =>
-<<<<<<< HEAD
       ipcRenderer.invoke("cmux:webcontents:destroy", id) as Promise<{ ok: boolean }>,
-    updateStyle: (options: { id: number; backgroundColor?: string; borderRadius?: number }) =>
-      ipcRenderer.invoke(
-        "cmux:webcontents:update-style",
-        options
-      ) as Promise<{ ok: boolean }>,
+    updateStyle: (options: {
+      id: number;
+      backgroundColor?: string;
+      borderRadius?: number;
+    }) =>
+      ipcRenderer.invoke("cmux:webcontents:update-style", options) as Promise<{
+        ok: boolean;
+      }>,
     goBack: (id: number) =>
       ipcRenderer.invoke("cmux:webcontents:go-back", id) as Promise<{ ok: boolean }>,
     goForward: (id: number) =>
@@ -185,7 +187,10 @@
       ipcRenderer.invoke("cmux:webcontents:reload", id) as Promise<{ ok: boolean }>,
     onEvent: (id: number, callback: (event: ElectronWebContentsEvent) => void) => {
       const channel = `cmux:webcontents:event:${id}`;
-      const listener = (_event: Electron.IpcRendererEvent, payload: ElectronWebContentsEvent) => {
+      const listener = (
+        _event: Electron.IpcRendererEvent,
+        payload: ElectronWebContentsEvent
+      ) => {
         callback(payload);
       };
       ipcRenderer.on(channel, listener);
@@ -205,19 +210,6 @@
       }) as Promise<{ ok: boolean }>,
     closeDevTools: (id: number) =>
       ipcRenderer.invoke("cmux:webcontents:close-devtools", id) as Promise<{ ok: boolean }>,
-=======
-      ipcRenderer.invoke("cmux:webcontents:destroy", id) as Promise<{
-        ok: boolean;
-      }>,
-    updateStyle: (options: {
-      id: number;
-      backgroundColor?: string;
-      borderRadius?: number;
-    }) =>
-      ipcRenderer.invoke("cmux:webcontents:update-style", options) as Promise<{
-        ok: boolean;
-      }>,
->>>>>>> 338b2da6
   },
 };
 
