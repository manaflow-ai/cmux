{
  "appId": "com.cmux.app",
  "productName": "Cmux",
  "directories": {
    "output": "dist-electron"
  },
  "files": [
    "out/**/*",
    "package.json"
  ],
  "asar": true,
  "npmRebuild": false,
  "nodeGypRebuild": false,
  "mac": {
    "category": "public.app-category.developer-tools",
    "icon": "build/icon.icns",
<<<<<<< HEAD
    "hardenedRuntime": true,
    "gatekeeperAssess": true,
    "target": ["dmg", "zip"]
  },
  "win": {
    "target": [
      {
        "target": "nsis",
        "arch": ["x64"]
      }
    ]
=======
    "hardenedRuntime": false,
    "gatekeeperAssess": false,
    "target": ["dmg", "zip"]
>>>>>>> cafec5c7
  },
  "dmg": {
    "contents": [
      {
        "x": 130,
        "y": 220
      },
      {
        "x": 410,
        "y": 220,
        "type": "link",
        "path": "/Applications"
      }
    ]
  },
  "linux": {
    "category": "Utility",
    "target": [
      {
        "target": "AppImage",
        "arch": ["x64", "arm64"]
      }
    ]
  },
  "publish": [
    {
      "provider": "github"
    }
  ]
}<|MERGE_RESOLUTION|>--- conflicted
+++ resolved
@@ -14,23 +14,9 @@
   "mac": {
     "category": "public.app-category.developer-tools",
     "icon": "build/icon.icns",
-<<<<<<< HEAD
-    "hardenedRuntime": true,
-    "gatekeeperAssess": true,
-    "target": ["dmg", "zip"]
-  },
-  "win": {
-    "target": [
-      {
-        "target": "nsis",
-        "arch": ["x64"]
-      }
-    ]
-=======
     "hardenedRuntime": false,
     "gatekeeperAssess": false,
     "target": ["dmg", "zip"]
->>>>>>> cafec5c7
   },
   "dmg": {
     "contents": [
@@ -45,19 +31,5 @@
         "path": "/Applications"
       }
     ]
-  },
-  "linux": {
-    "category": "Utility",
-    "target": [
-      {
-        "target": "AppImage",
-        "arch": ["x64", "arm64"]
-      }
-    ]
-  },
-  "publish": [
-    {
-      "provider": "github"
-    }
-  ]
+  }
 }