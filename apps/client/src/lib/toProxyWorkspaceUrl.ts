--- conflicted
+++ resolved
@@ -77,7 +77,6 @@
   return vncUrl.toString();
 }
 
-<<<<<<< HEAD
 export function toWorkspaceServiceUrl(
   workspaceUrl: string,
   options: { port: number; path?: string; protocol?: "http" | "https" },
@@ -159,7 +158,8 @@
   }
 
   return Array.from(results);
-=======
+}
+
 export function toMorphXtermBaseUrl(sourceUrl: string): string | null {
   const components = parseMorphUrl(sourceUrl);
 
@@ -176,5 +176,4 @@
   proxiedUrl.hash = "";
 
   return proxiedUrl.toString();
->>>>>>> 770b34a8
 }