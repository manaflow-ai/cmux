<<<<<<< HEAD
import { useStackApp } from "@stackframe/react";
import {
  createRouter as createTanStackRouter,
  RouterProvider,
=======
import { convexQueryClient } from "@/contexts/convex/convex-query-client";
import { isElectron } from "@/lib/electron";
import { QueryClient } from "@tanstack/react-query";
import {
  createRouter as createTanStackRouter,
  createHashHistory,
>>>>>>> c13161e8
} from "@tanstack/react-router";
import { routerWithQueryClient } from "@tanstack/react-router-with-query";
import { queryClient } from "./query-client";
import { routeTree } from "./routeTree.gen";

function createRouter() {
  const router = routerWithQueryClient(
    createTanStackRouter({
      routeTree,
      defaultPreload: "intent",
      context: {
        queryClient: undefined!,
        auth: undefined!,
      },
      scrollRestoration: true,
      // When running under Electron, use hash-based history so
      // file:// URLs don't break route matching in production builds.
      history: isElectron ? createHashHistory() : undefined,
    }),
    queryClient
  );

  return router;
}

const router = createRouter();

export function RouterProviderWithAuth() {
  const auth = useStackApp();
  return <RouterProvider router={router} context={{ queryClient, auth }} />;
}

declare module "@tanstack/react-router" {
  interface Register {
    router: typeof router;
  }
}<|MERGE_RESOLUTION|>--- conflicted
+++ resolved
@@ -1,16 +1,9 @@
-<<<<<<< HEAD
+import { isElectron } from "@/lib/electron";
 import { useStackApp } from "@stackframe/react";
 import {
+  createHashHistory,
   createRouter as createTanStackRouter,
   RouterProvider,
-=======
-import { convexQueryClient } from "@/contexts/convex/convex-query-client";
-import { isElectron } from "@/lib/electron";
-import { QueryClient } from "@tanstack/react-query";
-import {
-  createRouter as createTanStackRouter,
-  createHashHistory,
->>>>>>> c13161e8
 } from "@tanstack/react-router";
 import { routerWithQueryClient } from "@tanstack/react-router-with-query";
 import { queryClient } from "./query-client";
