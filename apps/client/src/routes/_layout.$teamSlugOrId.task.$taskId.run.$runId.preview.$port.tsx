--- conflicted
+++ resolved
@@ -96,21 +96,16 @@
         return;
       }
 
-<<<<<<< HEAD
-=======
-    const request = taskRun?.isCloudWorkspace
-      ? {
-          cmd: "bash",
-          args: ["-lc", CLOUD_TMUX_BOOTSTRAP_SCRIPT],
-        }
-      : {
-          cmd: "bash",
-          args: ["-lc", STANDARD_ATTACH_SCRIPT],
-        };
-
-    // Create terminal in background without blocking
-    (async () => {
->>>>>>> d766d592
+      const request = taskRun?.isCloudWorkspace
+        ? {
+            cmd: "bash",
+            args: ["-lc", CLOUD_TMUX_BOOTSTRAP_SCRIPT],
+          }
+        : {
+            cmd: "bash",
+            args: ["-lc", STANDARD_ATTACH_SCRIPT],
+          };
+
       try {
         const created = await createTerminalTab({
           baseUrl,
