import { api } from "@cmux/convex/api";
import { typedZid } from "@cmux/shared/utils/typed-zid";
import { convexQuery } from "@convex-dev/react-query";
import { useSuspenseQuery } from "@tanstack/react-query";
import { createFileRoute } from "@tanstack/react-router";
import { useCallback, useEffect, useMemo, useState } from "react";
import z from "zod";
import type { PersistentIframeStatus } from "@/components/persistent-iframe";
import { PersistentWebView } from "@/components/persistent-webview";
import { getTaskRunPersistKey } from "@/lib/persistent-webview-keys";
import { WorkspaceLoadingIndicator } from "@/components/workspace-loading-indicator";
import { toProxyWorkspaceUrl } from "@/lib/toProxyWorkspaceUrl";
import { useTheme } from "@/components/theme/use-theme";
import { persistentIframeManager } from "@/lib/persistentIframeManager";
import {
  preloadTaskRunIframes,
  TASK_RUN_IFRAME_ALLOW,
  TASK_RUN_IFRAME_SANDBOX,
} from "../lib/preloadTaskRunIframes";
import { shouldUseServerIframePreflight } from "@/hooks/useIframePreflight";
import {
  localVSCodeServeWebQueryOptions,
  useLocalVSCodeServeWebQuery,
} from "@/queries/local-vscode-serve-web";

const paramsSchema = z.object({
  taskId: typedZid("tasks"),
  runId: typedZid("taskRuns"),
});

export const Route = createFileRoute(
  "/_layout/$teamSlugOrId/task/$taskId/run/$runId/vscode"
)({
  component: VSCodeComponent,
  params: {
    parse: paramsSchema.parse,
    stringify: (params) => {
      return {
        taskId: params.taskId,
        runId: params.runId,
      };
    },
  },
  loader: async (opts) => {
    const [result, localServeWeb] = await Promise.all([
      opts.context.queryClient.ensureQueryData(
        convexQuery(api.taskRuns.get, {
          teamSlugOrId: opts.params.teamSlugOrId,
          id: opts.params.runId,
        })
      ),
      opts.context.queryClient.ensureQueryData(
        localVSCodeServeWebQueryOptions()
      ),
    ]);
    if (result) {
      const workspaceUrl = result.vscode?.workspaceUrl;
      void preloadTaskRunIframes([
        {
          url: workspaceUrl
            ? toProxyWorkspaceUrl(workspaceUrl, localServeWeb.baseUrl)
            : "",
          taskRunId: opts.params.runId,
        },
      ]);
    }
  },
});

function VSCodeComponent() {
  const { runId: taskRunId, teamSlugOrId } = Route.useParams();
<<<<<<< HEAD
  const { resolvedTheme } = useTheme();
=======
  const localServeWeb = useLocalVSCodeServeWebQuery();
>>>>>>> 99b7192c
  const taskRun = useSuspenseQuery(
    convexQuery(api.taskRuns.get, {
      teamSlugOrId,
      id: taskRunId,
    })
  );

  const workspaceUrl = taskRun?.data?.vscode?.workspaceUrl
    ? toProxyWorkspaceUrl(
        taskRun.data.vscode.workspaceUrl,
        localServeWeb.data?.baseUrl
      )
    : null;
<<<<<<< HEAD

=======
  const disablePreflight = taskRun?.data?.vscode?.workspaceUrl
    ? shouldUseServerIframePreflight(taskRun.data.vscode.workspaceUrl)
    : false;
>>>>>>> 99b7192c
  const persistKey = getTaskRunPersistKey(taskRunId);
  const hasWorkspace = workspaceUrl !== null;
  const isLocalWorkspace = taskRun?.data?.vscode?.provider === "other";

  const [iframeStatus, setIframeStatus] =
    useState<PersistentIframeStatus>("loading");
  useEffect(() => {
    setIframeStatus("loading");
  }, [workspaceUrl]);

  // Send theme changes to VSCode iframe via postMessage
  useEffect(() => {
    if (!hasWorkspace || iframeStatus !== "loaded" || !workspaceUrl) {
      return;
    }

    // Get iframe from the persistent iframe manager
    const iframe = persistentIframeManager.getIframe(persistKey);
    if (!iframe) {
      return;
    }

    try {
      const targetOrigin = new URL(workspaceUrl).origin;
      iframe.contentWindow?.postMessage(
        {
          type: "cmux:set-theme",
          theme: resolvedTheme,
        },
        targetOrigin
      );
    } catch (error) {
      console.error("Failed to send theme message to VSCode iframe:", error);
    }
  }, [resolvedTheme, hasWorkspace, iframeStatus, workspaceUrl, persistKey]);

  const onLoad = useCallback(() => {
    console.log(`Workspace view loaded for task run ${taskRunId}`);
  }, [taskRunId]);

  const onError = useCallback(
    (error: Error) => {
      console.error(
        `Failed to load workspace view for task run ${taskRunId}:`,
        error
      );
    },
    [taskRunId]
  );

  const loadingFallback = useMemo(
    () =>
      isLocalWorkspace
        ? null
        : <WorkspaceLoadingIndicator variant="vscode" status="loading" />,
    [isLocalWorkspace]
  );
  const errorFallback = useMemo(
    () => <WorkspaceLoadingIndicator variant="vscode" status="error" />,
    []
  );

  const isEditorBusy = !hasWorkspace || iframeStatus !== "loaded";

  return (
    <div className="flex flex-col grow bg-neutral-50 dark:bg-black">
      <div className="flex flex-col grow min-h-0 border-l border-neutral-200 dark:border-neutral-800">
        <div
          className="flex flex-row grow min-h-0 relative"
          aria-busy={isEditorBusy}
        >
          {workspaceUrl ? (
            <PersistentWebView
              persistKey={persistKey}
              src={workspaceUrl}
              className="grow flex"
              iframeClassName="select-none"
              sandbox={TASK_RUN_IFRAME_SANDBOX}
              allow={TASK_RUN_IFRAME_ALLOW}
              retainOnUnmount
              suspended={!hasWorkspace}
              preflight={!disablePreflight}
              onLoad={onLoad}
              onError={onError}
              fallback={loadingFallback}
              fallbackClassName="bg-neutral-50 dark:bg-black"
              errorFallback={errorFallback}
              errorFallbackClassName="bg-neutral-50/95 dark:bg-black/95"
              onStatusChange={setIframeStatus}
              loadTimeoutMs={60_000}
            />
          ) : (
            <div className="grow" />
          )}
          {!hasWorkspace && !isLocalWorkspace ? (
            <div className="absolute inset-0 flex items-center justify-center pointer-events-none">
              <WorkspaceLoadingIndicator variant="vscode" status="loading" />
            </div>
          ) : null}
        </div>
      </div>
    </div>
  );
}<|MERGE_RESOLUTION|>--- conflicted
+++ resolved
@@ -69,11 +69,8 @@
 
 function VSCodeComponent() {
   const { runId: taskRunId, teamSlugOrId } = Route.useParams();
-<<<<<<< HEAD
+  const localServeWeb = useLocalVSCodeServeWebQuery();
   const { resolvedTheme } = useTheme();
-=======
-  const localServeWeb = useLocalVSCodeServeWebQuery();
->>>>>>> 99b7192c
   const taskRun = useSuspenseQuery(
     convexQuery(api.taskRuns.get, {
       teamSlugOrId,
@@ -87,13 +84,10 @@
         localServeWeb.data?.baseUrl
       )
     : null;
-<<<<<<< HEAD
-
-=======
   const disablePreflight = taskRun?.data?.vscode?.workspaceUrl
     ? shouldUseServerIframePreflight(taskRun.data.vscode.workspaceUrl)
     : false;
->>>>>>> 99b7192c
+
   const persistKey = getTaskRunPersistKey(taskRunId);
   const hasWorkspace = workspaceUrl !== null;
   const isLocalWorkspace = taskRun?.data?.vscode?.provider === "other";
