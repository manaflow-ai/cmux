--- conflicted
+++ resolved
@@ -14,11 +14,6 @@
 import { refWithOrigin } from "@/lib/refWithOrigin";
 import { cn } from "@/lib/utils";
 import { diffSmartQueryOptions } from "@/queries/diff-smart";
-<<<<<<< HEAD
-=======
-import { Switch } from "@heroui/react";
-// Refs mode: no run-diffs prefetch
->>>>>>> 8f80e3b8
 import { api } from "@cmux/convex/api";
 import type { Doc } from "@cmux/convex/dataModel";
 import { AGENT_CONFIGS } from "@cmux/shared/agentConfig";
@@ -27,11 +22,7 @@
 import { Switch } from "@heroui/react";
 import { createFileRoute } from "@tanstack/react-router";
 import { useMutation, useQuery } from "convex/react";
-<<<<<<< HEAD
-import { Command, FileText } from "lucide-react";
-=======
 import { Command } from "lucide-react";
->>>>>>> 8f80e3b8
 import {
   Suspense,
   useCallback,
@@ -390,7 +381,8 @@
   const [primaryRepo, ...additionalRepos] = repoFullNames;
   const baseRef = normalizeGitRef(task?.baseBranch || "main");
   const headRef = normalizeGitRef(selectedRun.newBranch);
-  const hasDiffSources = Boolean(primaryRepo) && Boolean(baseRef) && Boolean(headRef);
+  const hasDiffSources =
+    Boolean(primaryRepo) && Boolean(baseRef) && Boolean(headRef);
   const shouldPrefixDiffs = repoFullNames.length > 1;
 
   return (
