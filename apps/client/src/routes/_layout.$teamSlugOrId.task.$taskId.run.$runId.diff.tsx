import { FloatingPane } from "@/components/floating-pane";
import { type GitDiffViewerProps } from "@/components/git-diff-viewer";
import { RunDiffSection } from "@/components/RunDiffSection";
import { TaskDetailHeader } from "@/components/task-detail-header";
import { useTheme } from "@/components/theme/use-theme";
import { Button } from "@/components/ui/button";
import {
  Tooltip,
  TooltipContent,
  TooltipTrigger,
} from "@/components/ui/tooltip";
import { useExpandTasks } from "@/contexts/expand-tasks/ExpandTasksContext";
import { useSocket } from "@/contexts/socket/use-socket";
import { normalizeGitRef } from "@/lib/refWithOrigin";
import { cn } from "@/lib/utils";
import { gitDiffQueryOptions } from "@/queries/git-diff";
import { api } from "@cmux/convex/api";
import type { Doc, Id } from "@cmux/convex/dataModel";
import { AGENT_CONFIGS } from "@cmux/shared/agentConfig";
import { typedZid } from "@cmux/shared/utils/typed-zid";
import { convexQuery } from "@convex-dev/react-query";
import { Switch } from "@heroui/react";
import { useQuery as useRQ } from "@tanstack/react-query";
import { createFileRoute } from "@tanstack/react-router";
import { useMutation, useQuery } from "convex/react";
import { Command } from "lucide-react";
import {
  Suspense,
  memo,
  useCallback,
  useMemo,
  useRef,
  useState,
  type FormEvent,
} from "react";
import { toast } from "sonner";
import z from "zod";
import type { EditorApi } from "@/components/dashboard/DashboardInput";
import LexicalEditor from "@/components/lexical/LexicalEditor";

const paramsSchema = z.object({
  taskId: typedZid("tasks"),
  runId: typedZid("taskRuns"),
});

const gitDiffViewerClassNames: GitDiffViewerProps["classNames"] = {
  fileDiffRow: {
    button: "top-[96px] md:top-[56px]",
  },
};

type DiffControls = Parameters<
  NonNullable<GitDiffViewerProps["onControlsChange"]>
>[0];

type RunEnvironmentSummary = Pick<
  Doc<"environments">,
  "_id" | "name" | "selectedRepos"
>;

type TaskRunWithChildren = Doc<"taskRuns"> & {
  children: TaskRunWithChildren[];
  environment: RunEnvironmentSummary | null;
};

const AVAILABLE_AGENT_NAMES = new Set(AGENT_CONFIGS.map((agent) => agent.name));

interface RestartTaskFormProps {
  task: Doc<"tasks"> | null | undefined;
  teamSlugOrId: string;
  restartAgents: string[];
  restartIsCloudMode: boolean;
  persistenceKey: string;
}

const RestartTaskForm = memo(function RestartTaskForm({
  task,
  teamSlugOrId,
  restartAgents,
  restartIsCloudMode,
  persistenceKey,
}: RestartTaskFormProps) {
  const { socket } = useSocket();
  const { theme } = useTheme();
  const { addTaskToExpand } = useExpandTasks();
  const createTask = useMutation(api.tasks.create);
  const editorApiRef = useRef<EditorApi | null>(null);
  const [followUpText, setFollowUpText] = useState("");
  const [isRestartingTask, setIsRestartingTask] = useState(false);
  const [overridePrompt, setOverridePrompt] = useState(false);

  const handleRestartTask = useCallback(async () => {
    if (!task) {
      toast.error("Task data is still loading. Try again in a moment.");
      return;
    }
    if (!socket) {
      toast.error("Socket not connected. Refresh or try again later.");
      return;
    }

    const editorContent = editorApiRef.current?.getContent();
    const followUp = (editorContent?.text ?? followUpText).trim();

    if (!followUp && overridePrompt) {
      toast.error("Add new instructions when overriding the prompt.");
      return;
    }
    if (!followUp && !task.text) {
      toast.error("Add follow-up context before restarting.");
      return;
    }

    if (restartAgents.length === 0) {
      toast.error(
        "No previous agents found for this task. Start a new run from the dashboard.",
      );
      return;
    }

    const originalPrompt = task.text ?? "";
    const combinedPrompt = overridePrompt
      ? followUp
      : originalPrompt
        ? followUp
          ? `${originalPrompt}\n\n${followUp}`
          : originalPrompt
        : followUp;

    const projectFullNameForSocket =
      task.projectFullName ??
      (task.environmentId ? `env:${task.environmentId}` : undefined);

    if (!projectFullNameForSocket) {
      toast.error("Missing repository or environment for this task.");
      return;
    }

    setIsRestartingTask(true);

    try {
      const existingImages =
        task.images && task.images.length > 0
          ? task.images.map((image) => ({
            storageId: image.storageId,
            fileName: image.fileName,
            altText: image.altText,
          }))
          : [];

      const newImages = (editorContent?.images && editorContent.images.length > 0
        ? editorContent.images.filter((img) => "storageId" in img)
        : []) as {
          storageId: Id<"_storage">;
          fileName: string | undefined;
          altText: string;
        }[];

      const imagesPayload =
        [...existingImages, ...newImages].length > 0
          ? [...existingImages, ...newImages]
          : undefined;

      const newTaskId = await createTask({
        teamSlugOrId,
        text: combinedPrompt,
        projectFullName: task.projectFullName ?? undefined,
        baseBranch: task.baseBranch ?? undefined,
        images: imagesPayload,
        environmentId: task.environmentId ?? undefined,
      });

      addTaskToExpand(newTaskId);

      const isEnvTask = projectFullNameForSocket.startsWith("env:");
      const repoUrl = !isEnvTask
        ? `https://github.com/${projectFullNameForSocket}.git`
        : undefined;

      socket.emit(
        "start-task",
        {
          ...(repoUrl ? { repoUrl } : {}),
          ...(task.baseBranch ? { branch: task.baseBranch } : {}),
          taskDescription: combinedPrompt,
          projectFullName: projectFullNameForSocket,
          taskId: newTaskId,
          selectedAgents: [...restartAgents],
          isCloudMode: restartIsCloudMode,
          ...(task.environmentId ? { environmentId: task.environmentId } : {}),
          theme,
        },
        (response) => {
          if ("error" in response) {
            toast.error(`Task restart error: ${response.error}`);
            return;
          }
          editorApiRef.current?.clear();
          setFollowUpText("");
        },
      );

      toast.success("Started follow-up task");
    } catch (error) {
      console.error("Failed to restart task", error);
      toast.error("Failed to start follow-up task");
    } finally {
      setIsRestartingTask(false);
    }
  }, [
    addTaskToExpand,
    createTask,
    followUpText,
    overridePrompt,
    restartAgents,
    restartIsCloudMode,
    socket,
    task,
    teamSlugOrId,
    theme,
  ]);

  const handleFormSubmit = useCallback(
    (event: FormEvent<HTMLFormElement>) => {
      event.preventDefault();
      void handleRestartTask();
    },
    [handleRestartTask],
  );

  const trimmedFollowUp = followUpText.trim();
  const isRestartDisabled =
    isRestartingTask ||
    (overridePrompt ? !trimmedFollowUp : !trimmedFollowUp && !task?.text) ||
    !socket ||
    !task;
  const isMac =
    typeof navigator !== "undefined" &&
    navigator.userAgent.toUpperCase().includes("MAC");
  const restartDisabledReason = useMemo(() => {
    if (isRestartingTask) {
      return "Starting follow-up...";
    }
    if (!task) {
      return "Task data loading...";
    }
    if (!socket) {
      return "Socket not connected";
    }
    if (overridePrompt && !trimmedFollowUp) {
      return "Add new instructions";
    }
    if (!trimmedFollowUp && !task?.text) {
      return "Add follow-up context";
    }
    return undefined;
  }, [isRestartingTask, overridePrompt, socket, task, trimmedFollowUp]);

  return (
    <div className="sticky bottom-0 z-[var(--z-popover)] border-t border-transparent px-3.5 pb-3.5 pt-2">
      <form
        onSubmit={handleFormSubmit}
        className="mx-auto w-full max-w-2xl overflow-hidden rounded-2xl border border-neutral-500/15 bg-white dark:border-neutral-500/15 dark:bg-neutral-950"
      >
        <div className="px-3.5 pt-3.5">
          <LexicalEditor
            key={persistenceKey}
            placeholder={
              overridePrompt
                ? "Edit original task instructions..."
                : "Add updated instructions or context..."
            }
            onChange={setFollowUpText}
            onSubmit={() => void handleRestartTask()}
            repoUrl={
              task?.projectFullName
                ? `https://github.com/${task.projectFullName}.git`
                : undefined
            }
            branch={task?.baseBranch ?? undefined}
            environmentId={task?.environmentId ?? undefined}
            persistenceKey={persistenceKey}
            maxHeight="42px"
            minHeight="30px"
            onEditorReady={(api) => {
              editorApiRef.current = api;
            }}
            contentEditableClassName="text-[15px] text-neutral-900 dark:text-neutral-100 focus:outline-none"
            padding={{
              paddingLeft: "0px",
              paddingRight: "0px",
              paddingTop: "0px",
            }}
          />
        </div>
        <div className="flex items-center justify-between gap-2 px-3.5 pb-3 pt-2">
          <div className="flex items-center gap-2.5">
            <Switch
              isSelected={overridePrompt}
              onValueChange={(value) => {
                setOverridePrompt(value);
                if (value) {
                  if (!task?.text) {
                    return;
                  }
                  const promptText = task.text;
                  const currentContent = editorApiRef.current?.getContent();
                  const currentText = currentContent?.text ?? "";
                  if (!currentText) {
                    editorApiRef.current?.insertText?.(promptText);
                  } else if (!currentText.includes(promptText)) {
                    editorApiRef.current?.insertText?.(promptText);
                  }
                } else {
                  editorApiRef.current?.clear();
                }
              }}
              size="sm"
              aria-label="Override prompt"
              classNames={{
                wrapper: cn(
                  "group-data-[selected=true]:bg-neutral-600",
                  "group-data-[selected=true]:border-neutral-600",
                  "dark:group-data-[selected=true]:bg-neutral-500",
                  "dark:group-data-[selected=true]:border-neutral-500",
                ),
              }}
            />
            <span className="text-xs leading-tight text-neutral-500 dark:text-neutral-400">
              {overridePrompt
                ? "Override initial prompt"
                : task?.text
                  ? "Original prompt included"
                  : "New task prompt"}
            </span>
          </div>
          <Tooltip>
            <TooltipTrigger asChild>
              <span tabIndex={0} className="inline-flex">
                <Button
                  type="submit"
                  size="sm"
                  variant="default"
                  className="!h-7"
                  disabled={isRestartDisabled}
                >
                  {isRestartingTask ? "Starting..." : "Restart task"}
                </Button>
              </span>
            </TooltipTrigger>
            <TooltipContent
              side="bottom"
              className="flex items-center gap-1 border-black bg-black text-white [&>*:last-child]:bg-black [&>*:last-child]:fill-black"
            >
              {restartDisabledReason ? (
                <span className="text-xs">{restartDisabledReason}</span>
              ) : (
                <>
                  {isMac ? (
                    <>
                      <Command className="size-3.5 opacity-80" />
                      <span className="text-xs leading-tight">+ Enter</span>
                    </>
                  ) : (
                    <span className="text-xs leading-tight">Ctrl + Enter</span>
                  )}
                </>
              )}
            </TooltipContent>
          </Tooltip>
        </div>
      </form>
    </div>
  );
});

RestartTaskForm.displayName = "RestartTaskForm";

function collectAgentNamesFromRuns(
  runs: TaskRunWithChildren[] | undefined,
): string[] {
  if (!runs) return [];

  // Top-level runs mirror the user's original agent selection, including duplicates.
  const rootAgents = runs
    .map((run) => run.agentName?.trim())
    .filter((name): name is string => {
      if (!name) {
        return false;
      }
      return AVAILABLE_AGENT_NAMES.has(name);
    });

  if (rootAgents.length > 0) {
    return rootAgents;
  }

  const ordered: string[] = [];
  const traverse = (items: TaskRunWithChildren[]) => {
    for (const run of items) {
      const trimmed = run.agentName?.trim();
      if (trimmed && AVAILABLE_AGENT_NAMES.has(trimmed)) {
        ordered.push(trimmed);
      }
      if (run.children.length > 0) {
        traverse(run.children);
      }
    }
  };

  traverse(runs);
  return ordered;
}

export const Route = createFileRoute(
  "/_layout/$teamSlugOrId/task/$taskId/run/$runId/diff",
)({
  component: RunDiffPage,
  params: {
    parse: paramsSchema.parse,
    stringify: (params) => {
      return {
        taskId: params.taskId,
        runId: params.runId,
      };
    },
  },
  loader: (opts) => {
    const { runId } = opts.params;

    void opts.context.queryClient
      .ensureQueryData(
        convexQuery(api.taskRuns.getRunDiffContext, {
          teamSlugOrId: opts.params.teamSlugOrId,
          taskId: opts.params.taskId,
          runId,
        }),
      )
      .then(async (context) => {
        if (!context) {
          return;
        }

        const { task, taskRuns, branchMetadataByRepo } = context;

        if (task) {
          opts.context.queryClient.setQueryData(
            convexQuery(api.tasks.getById, {
              teamSlugOrId: opts.params.teamSlugOrId,
              id: opts.params.taskId,
            }).queryKey,
            task,
          );
        }

        if (taskRuns) {
          opts.context.queryClient.setQueryData(
            convexQuery(api.taskRuns.getByTask, {
              teamSlugOrId: opts.params.teamSlugOrId,
              taskId: opts.params.taskId,
            }).queryKey,
            taskRuns,
          );
        }

        const selectedTaskRun = taskRuns.find((run) => run._id === runId);
        if (!task || !selectedTaskRun?.newBranch) {
          return;
        }

        const trimmedProjectFullName = task.projectFullName?.trim();
        const targetRepos = new Set<string>();
        for (const repo of selectedTaskRun.environment?.selectedRepos ?? []) {
          const trimmed = repo?.trim();
          if (trimmed) {
            targetRepos.add(trimmed);
          }
        }
        if (trimmedProjectFullName) {
          targetRepos.add(trimmedProjectFullName);
        }

        if (targetRepos.size === 0) {
          return;
        }

        const trimmedBaseBranch = task.baseBranch?.trim();
        const baseRefForDiff = normalizeGitRef(trimmedBaseBranch || "main");
        const headRefForDiff = normalizeGitRef(selectedTaskRun.newBranch);
        if (!headRefForDiff || !baseRefForDiff) {
          return;
        }

        const metadataForPrimaryRepo = trimmedProjectFullName
          ? branchMetadataByRepo?.[trimmedProjectFullName]
          : undefined;
        const baseBranchMeta = metadataForPrimaryRepo?.find(
          (branch) => branch.name === trimmedBaseBranch,
        );

        const prefetches = Array.from(targetRepos).map(async (repoFullName) => {
          const metadata =
            trimmedProjectFullName && repoFullName === trimmedProjectFullName
              ? baseBranchMeta
              : undefined;

          return opts.context.queryClient
            .ensureQueryData(
              gitDiffQueryOptions({
                baseRef: baseRefForDiff,
                headRef: headRefForDiff,
                repoFullName,
                lastKnownBaseSha: metadata?.lastKnownBaseSha,
                lastKnownMergeCommitSha: metadata?.lastKnownMergeCommitSha,
              }),
            )
            .catch(() => undefined);
        });

        await Promise.all(prefetches);
      })
      .catch(() => undefined);

    return undefined;
  },
});

function RunDiffPage() {
  const { taskId, teamSlugOrId, runId } = Route.useParams();
  const [diffControls, setDiffControls] = useState<DiffControls | null>(null);
  const task = useQuery(api.tasks.getById, {
    teamSlugOrId,
    id: taskId,
  });
  const taskRuns = useQuery(api.taskRuns.getByTask, {
    teamSlugOrId,
    taskId,
  });
  const selectedRun = useMemo(() => {
    return taskRuns?.find((run) => run._id === runId);
  }, [runId, taskRuns]);
  const restartProvider = selectedRun?.vscode?.provider;
  const restartRunEnvironmentId = selectedRun?.environmentId;
  const taskEnvironmentId = task?.environmentId;
  const trimmedProjectFullName = task?.projectFullName?.trim();
  const trimmedBaseBranch = task?.baseBranch?.trim();
  const restartIsCloudMode = useMemo(() => {
    if (restartProvider === "docker") {
      return false;
    }
    if (restartProvider) {
      return true;
    }
    if (restartRunEnvironmentId || taskEnvironmentId) {
      return true;
    }
    return false;
  }, [restartProvider, restartRunEnvironmentId, taskEnvironmentId]);
  const environmentRepos = useMemo(() => {
    const repos = selectedRun?.environment?.selectedRepos ?? [];
    const trimmed = repos
      .map((repo) => repo?.trim())
      .filter((repo): repo is string => Boolean(repo));
    return Array.from(new Set(trimmed));
  }, [selectedRun]);

  const repoFullNames = useMemo(() => {
    if (trimmedProjectFullName) {
      return [trimmedProjectFullName];
    }
    return environmentRepos;
  }, [trimmedProjectFullName, environmentRepos]);

  const [primaryRepo, ...additionalRepos] = repoFullNames;

  const branchMetadataQuery = useRQ({
    ...convexQuery(api.github.getBranchesByRepo, {
      teamSlugOrId,
      repo: primaryRepo ?? "",
    }),
    enabled: Boolean(primaryRepo),
  });

  const branchMetadata = branchMetadataQuery.data as
    | Doc<"branches">[]
    | undefined;

  const baseBranchMetadata = useMemo(() => {
    if (!trimmedBaseBranch) {
      return undefined;
    }
    return branchMetadata?.find((branch) => branch.name === trimmedBaseBranch);
  }, [branchMetadata, trimmedBaseBranch]);

  const metadataByRepo = useMemo(() => {
    if (!primaryRepo) return undefined;
    if (!baseBranchMetadata) return undefined;
    const { lastKnownBaseSha, lastKnownMergeCommitSha } = baseBranchMetadata;
    if (!lastKnownBaseSha && !lastKnownMergeCommitSha) {
      return undefined;
    }
    return {
      [primaryRepo]: {
        lastKnownBaseSha: lastKnownBaseSha ?? undefined,
        lastKnownMergeCommitSha: lastKnownMergeCommitSha ?? undefined,
      },
    };
  }, [primaryRepo, baseBranchMetadata]);

  const restartAgents = useMemo(() => {
    const previousAgents = collectAgentNamesFromRuns(taskRuns);
    if (previousAgents.length > 0) {
      return previousAgents;
    }
    const fallback = selectedRun?.agentName?.trim();
    if (fallback && AVAILABLE_AGENT_NAMES.has(fallback)) {
      return [fallback];
    }
    return [];
  }, [selectedRun?.agentName, taskRuns]);

  const taskRunId = selectedRun?._id ?? runId;
<<<<<<< HEAD

  const handleRestartTask = useCallback(async () => {
    if (!task) {
      toast.error("Task data is still loading. Try again in a moment.");
      return;
    }
    if (!socket) {
      toast.error("Socket not connected. Refresh or try again later.");
      return;
    }

    const editorContent = editorApiRef.current?.getContent();
    const followUp = (editorContent?.text ?? followUpText).trim();

    if (!followUp && overridePrompt) {
      toast.error("Add new instructions when overriding the prompt.");
      return;
    }
    if (!followUp && !task.text) {
      toast.error("Add follow-up context before restarting.");
      return;
    }

    if (restartAgents.length === 0) {
      toast.error(
        "No previous agents found for this task. Start a new run from the dashboard.",
      );
      return;
    }

    const originalPrompt = task.text ?? "";
    const combinedPrompt = overridePrompt
      ? followUp
      : originalPrompt
        ? followUp
          ? `${originalPrompt}\n\n${followUp}`
          : originalPrompt
        : followUp;

    const runProjectFullName = task.projectFullName?.trim();
    const projectFullNameForSocket =
      runProjectFullName ??
      (task.environmentId ? `env:${task.environmentId}` : undefined);

    if (!projectFullNameForSocket) {
      toast.error("Missing repository or environment for this task.");
      return;
    }

    setIsRestartingTask(true);

    try {
      const trimmedBaseBranchForTask = task.baseBranch?.trim();
      const existingImages = (task.images ?? []).map((image) => ({
        storageId: image.storageId,
        fileName: image.fileName,
        altText: image.altText,
      }));

      const newImages = (editorContent?.images ?? [])
        .filter(
          (
            img,
          ): img is { storageId: Id<"_storage">; fileName?: string; altText: string } =>
            "storageId" in img && Boolean(img.storageId),
        )
        .map((img) => ({
          storageId: img.storageId,
          fileName: img.fileName ?? undefined,
          altText: img.altText,
        }));

      const combinedImages = [...existingImages, ...newImages];
      const imagesPayload = combinedImages.length > 0 ? combinedImages : undefined;

      const newTaskId = await createTask({
        teamSlugOrId,
        text: combinedPrompt,
        projectFullName: runProjectFullName ?? undefined,
        baseBranch: trimmedBaseBranchForTask || undefined,
        images: imagesPayload,
        environmentId: task.environmentId ?? undefined,
      });

      addTaskToExpand(newTaskId);

      const isEnvTask = projectFullNameForSocket.startsWith("env:");
      const repoUrl = !isEnvTask && runProjectFullName
        ? `https://github.com/${runProjectFullName}.git`
        : undefined;

      await new Promise<void>((resolve) => {
        socket.emit(
          "start-task",
          {
            ...(repoUrl ? { repoUrl } : {}),
            ...(trimmedBaseBranchForTask
              ? { branch: trimmedBaseBranchForTask }
              : {}),
            taskDescription: combinedPrompt,
            projectFullName: projectFullNameForSocket,
            taskId: newTaskId,
            selectedAgents: [...restartAgents],
            isCloudMode: restartIsCloudMode,
            ...(task.environmentId
              ? { environmentId: task.environmentId }
              : {}),
            theme,
          },
          (response) => {
            if ("error" in response) {
              toast.error(`Task restart error: ${response.error}`);
            } else {
              editorApiRef.current?.clear();
              setFollowUpText("");
              toast.success("Started follow-up task");
            }
            resolve();
          },
        );
      });
    } catch (error) {
      console.error("Failed to restart task", error);
      toast.error("Failed to start follow-up task");
    } finally {
      setIsRestartingTask(false);
    }
  }, [
    addTaskToExpand,
    createTask,
    followUpText,
    overridePrompt,
    socket,
    task,
    teamSlugOrId,
    theme,
    restartAgents,
    restartIsCloudMode,
  ]);

  const handleFormSubmit = useCallback(
    (event: FormEvent<HTMLFormElement>) => {
      event.preventDefault();
      void handleRestartTask();
    },
    [handleRestartTask],
  );

  const trimmedFollowUp = followUpText.trim();
  const isRestartDisabled =
    isRestartingTask ||
    (overridePrompt ? !trimmedFollowUp : !trimmedFollowUp && !task?.text) ||
    !socket ||
    !task;
  const isMac =
    typeof navigator !== "undefined" &&
    navigator.userAgent.toUpperCase().includes("MAC");
  const restartDisabledReason = useMemo(() => {
    if (isRestartingTask) {
      return "Starting follow-up...";
    }
    if (!task) {
      return "Task data loading...";
    }
    if (!socket) {
      return "Socket not connected";
    }
    if (overridePrompt && !trimmedFollowUp) {
      return "Add new instructions";
    }
    if (!trimmedFollowUp && !task?.text) {
      return "Add follow-up context";
    }
    return undefined;
  }, [isRestartingTask, overridePrompt, socket, task, trimmedFollowUp]);
=======
  const restartTaskPersistenceKey = `restart-task-${taskId}-${runId}`;
>>>>>>> 21544e9a

  // 404 if selected run is missing
  if (!selectedRun) {
    return (
      <div className="p-6 text-sm text-neutral-600 dark:text-neutral-300">
        404 – Run not found
      </div>
    );
  }

  const baseRef = normalizeGitRef(trimmedBaseBranch || "main");
  const headRef = normalizeGitRef(selectedRun.newBranch);
  const hasDiffSources =
    Boolean(primaryRepo) && Boolean(baseRef) && Boolean(headRef);
  const shouldPrefixDiffs = repoFullNames.length > 1;

  return (
    <FloatingPane>
      <div className="flex h-full min-h-0 flex-col relative isolate">
        <div className="flex-1 min-h-0 overflow-y-auto flex flex-col">
          <TaskDetailHeader
            task={task}
            taskRuns={taskRuns ?? null}
            selectedRun={selectedRun ?? null}
            taskRunId={taskRunId}
            onExpandAll={diffControls?.expandAll}
            onCollapseAll={diffControls?.collapseAll}
            teamSlugOrId={teamSlugOrId}
          />
          {task?.text && (
            <div className="mb-2 px-3.5">
              <div className="text-xs text-neutral-600 dark:text-neutral-300">
                <span className="text-neutral-500 dark:text-neutral-400 select-none">
                  Prompt:{" "}
                </span>
                <span className="font-medium">{task.text}</span>
              </div>
            </div>
          )}
          <div className="bg-white dark:bg-neutral-900 grow flex flex-col">
            <Suspense
              fallback={
                <div className="flex items-center justify-center h-full">
                  <div className="text-neutral-500 dark:text-neutral-400 text-sm select-none">
                    Loading diffs...
                  </div>
                </div>
              }
            >
              {hasDiffSources ? (
                <RunDiffSection
                  repoFullName={primaryRepo as string}
                  additionalRepoFullNames={additionalRepos}
                  withRepoPrefix={shouldPrefixDiffs}
                  ref1={baseRef}
                  ref2={headRef}
                  onControlsChange={setDiffControls}
                  classNames={gitDiffViewerClassNames}
                  metadataByRepo={metadataByRepo}
                />
              ) : (
                <div className="p-6 text-sm text-neutral-600 dark:text-neutral-300">
                  Missing repo or branches to show diff.
                </div>
              )}
            </Suspense>
<<<<<<< HEAD
            <div className="sticky bottom-0 z-[var(--z-popover)] border-t border-transparent px-3.5 pb-3.5 pt-2">
              <form
                onSubmit={handleFormSubmit}
                className="mx-auto w-full max-w-2xl overflow-hidden rounded-2xl border border-neutral-500/15 bg-white dark:border-neutral-500/15 dark:bg-neutral-950"
              >
                <div className="px-3.5 pt-3.5">
                  <LexicalEditor
                    placeholder={
                      overridePrompt
                        ? "Edit original task instructions..."
                        : "Add updated instructions or context..."
                    }
                    onChange={setFollowUpText}
                    onSubmit={() => void handleRestartTask()}
                    repoUrl={
                      trimmedProjectFullName
                        ? `https://github.com/${trimmedProjectFullName}.git`
                        : undefined
                    }
                    branch={task?.baseBranch?.trim() || undefined}
                    environmentId={task?.environmentId ?? undefined}
                    persistenceKey={`restart-task-${taskId}-${runId}`}
                    maxHeight="96px"
                    onEditorReady={(api) => {
                      editorApiRef.current = api;
                    }}
                    contentEditableClassName="text-[15px] text-neutral-900 dark:text-neutral-100 focus:outline-none"
                    padding={{
                      paddingLeft: "0px",
                      paddingRight: "0px",
                      paddingTop: "0px",
                    }}
                  />
                </div>
                <div className="flex items-center justify-between gap-2 px-3.5 pb-3 pt-2">
                  <div className="flex items-center gap-2.5">
                    <Switch
                      isSelected={overridePrompt}
                      onValueChange={(value) => {
                        setOverridePrompt(value);
                        if (value) {
                          if (!task?.text) {
                            return;
                          }
                          const promptText = task.text;
                          const currentContent = editorApiRef.current?.getContent();
                          const currentText = currentContent?.text ?? "";
                          if (!currentText) {
                            editorApiRef.current?.insertText?.(promptText);
                          } else if (!currentText.includes(promptText)) {
                            editorApiRef.current?.insertText?.(promptText);
                          }
                        } else {
                          editorApiRef.current?.clear();
                        }
                      }}
                      size="sm"
                      aria-label="Override prompt"
                      classNames={{
                        wrapper: cn(
                          "group-data-[selected=true]:bg-neutral-600",
                          "group-data-[selected=true]:border-neutral-600",
                          "dark:group-data-[selected=true]:bg-neutral-500",
                          "dark:group-data-[selected=true]:border-neutral-500",
                        ),
                      }}
                    />
                    <span className="text-xs leading-tight text-neutral-500 dark:text-neutral-400">
                      {overridePrompt
                        ? "Override initial prompt"
                        : task?.text
                          ? "Original prompt included"
                          : "New task prompt"}
                    </span>
                  </div>
                  <Tooltip>
                    <TooltipTrigger asChild>
                      <span tabIndex={0} className="inline-flex">
                        <Button
                          type="submit"
                          size="sm"
                          variant="default"
                          className="!h-7"
                          disabled={isRestartDisabled}
                        >
                          {isRestartingTask ? "Starting..." : "Restart task"}
                        </Button>
                      </span>
                    </TooltipTrigger>
                    <TooltipContent
                      side="bottom"
                      className="flex items-center gap-1 border-black bg-black text-white [&>*:last-child]:bg-black [&>*:last-child]:fill-black"
                    >
                      {restartDisabledReason ? (
                        <span className="text-xs">{restartDisabledReason}</span>
                      ) : (
                        <>
                          {isMac ? (
                            <Command className="h-3 w-3" />
                          ) : (
                            <span className="text-xs">Ctrl</span>
                          )}
                          <span>+ Enter</span>
                        </>
                      )}
                    </TooltipContent>
                  </Tooltip>
                </div>
              </form>
            </div>
=======
            <RestartTaskForm
              key={restartTaskPersistenceKey}
              task={task}
              teamSlugOrId={teamSlugOrId}
              restartAgents={restartAgents}
              restartIsCloudMode={restartIsCloudMode}
              persistenceKey={restartTaskPersistenceKey}
            />
>>>>>>> 21544e9a
          </div>
        </div>
      </div>
    </FloatingPane>
  );
}<|MERGE_RESOLUTION|>--- conflicted
+++ resolved
@@ -620,185 +620,7 @@
   }, [selectedRun?.agentName, taskRuns]);
 
   const taskRunId = selectedRun?._id ?? runId;
-<<<<<<< HEAD
-
-  const handleRestartTask = useCallback(async () => {
-    if (!task) {
-      toast.error("Task data is still loading. Try again in a moment.");
-      return;
-    }
-    if (!socket) {
-      toast.error("Socket not connected. Refresh or try again later.");
-      return;
-    }
-
-    const editorContent = editorApiRef.current?.getContent();
-    const followUp = (editorContent?.text ?? followUpText).trim();
-
-    if (!followUp && overridePrompt) {
-      toast.error("Add new instructions when overriding the prompt.");
-      return;
-    }
-    if (!followUp && !task.text) {
-      toast.error("Add follow-up context before restarting.");
-      return;
-    }
-
-    if (restartAgents.length === 0) {
-      toast.error(
-        "No previous agents found for this task. Start a new run from the dashboard.",
-      );
-      return;
-    }
-
-    const originalPrompt = task.text ?? "";
-    const combinedPrompt = overridePrompt
-      ? followUp
-      : originalPrompt
-        ? followUp
-          ? `${originalPrompt}\n\n${followUp}`
-          : originalPrompt
-        : followUp;
-
-    const runProjectFullName = task.projectFullName?.trim();
-    const projectFullNameForSocket =
-      runProjectFullName ??
-      (task.environmentId ? `env:${task.environmentId}` : undefined);
-
-    if (!projectFullNameForSocket) {
-      toast.error("Missing repository or environment for this task.");
-      return;
-    }
-
-    setIsRestartingTask(true);
-
-    try {
-      const trimmedBaseBranchForTask = task.baseBranch?.trim();
-      const existingImages = (task.images ?? []).map((image) => ({
-        storageId: image.storageId,
-        fileName: image.fileName,
-        altText: image.altText,
-      }));
-
-      const newImages = (editorContent?.images ?? [])
-        .filter(
-          (
-            img,
-          ): img is { storageId: Id<"_storage">; fileName?: string; altText: string } =>
-            "storageId" in img && Boolean(img.storageId),
-        )
-        .map((img) => ({
-          storageId: img.storageId,
-          fileName: img.fileName ?? undefined,
-          altText: img.altText,
-        }));
-
-      const combinedImages = [...existingImages, ...newImages];
-      const imagesPayload = combinedImages.length > 0 ? combinedImages : undefined;
-
-      const newTaskId = await createTask({
-        teamSlugOrId,
-        text: combinedPrompt,
-        projectFullName: runProjectFullName ?? undefined,
-        baseBranch: trimmedBaseBranchForTask || undefined,
-        images: imagesPayload,
-        environmentId: task.environmentId ?? undefined,
-      });
-
-      addTaskToExpand(newTaskId);
-
-      const isEnvTask = projectFullNameForSocket.startsWith("env:");
-      const repoUrl = !isEnvTask && runProjectFullName
-        ? `https://github.com/${runProjectFullName}.git`
-        : undefined;
-
-      await new Promise<void>((resolve) => {
-        socket.emit(
-          "start-task",
-          {
-            ...(repoUrl ? { repoUrl } : {}),
-            ...(trimmedBaseBranchForTask
-              ? { branch: trimmedBaseBranchForTask }
-              : {}),
-            taskDescription: combinedPrompt,
-            projectFullName: projectFullNameForSocket,
-            taskId: newTaskId,
-            selectedAgents: [...restartAgents],
-            isCloudMode: restartIsCloudMode,
-            ...(task.environmentId
-              ? { environmentId: task.environmentId }
-              : {}),
-            theme,
-          },
-          (response) => {
-            if ("error" in response) {
-              toast.error(`Task restart error: ${response.error}`);
-            } else {
-              editorApiRef.current?.clear();
-              setFollowUpText("");
-              toast.success("Started follow-up task");
-            }
-            resolve();
-          },
-        );
-      });
-    } catch (error) {
-      console.error("Failed to restart task", error);
-      toast.error("Failed to start follow-up task");
-    } finally {
-      setIsRestartingTask(false);
-    }
-  }, [
-    addTaskToExpand,
-    createTask,
-    followUpText,
-    overridePrompt,
-    socket,
-    task,
-    teamSlugOrId,
-    theme,
-    restartAgents,
-    restartIsCloudMode,
-  ]);
-
-  const handleFormSubmit = useCallback(
-    (event: FormEvent<HTMLFormElement>) => {
-      event.preventDefault();
-      void handleRestartTask();
-    },
-    [handleRestartTask],
-  );
-
-  const trimmedFollowUp = followUpText.trim();
-  const isRestartDisabled =
-    isRestartingTask ||
-    (overridePrompt ? !trimmedFollowUp : !trimmedFollowUp && !task?.text) ||
-    !socket ||
-    !task;
-  const isMac =
-    typeof navigator !== "undefined" &&
-    navigator.userAgent.toUpperCase().includes("MAC");
-  const restartDisabledReason = useMemo(() => {
-    if (isRestartingTask) {
-      return "Starting follow-up...";
-    }
-    if (!task) {
-      return "Task data loading...";
-    }
-    if (!socket) {
-      return "Socket not connected";
-    }
-    if (overridePrompt && !trimmedFollowUp) {
-      return "Add new instructions";
-    }
-    if (!trimmedFollowUp && !task?.text) {
-      return "Add follow-up context";
-    }
-    return undefined;
-  }, [isRestartingTask, overridePrompt, socket, task, trimmedFollowUp]);
-=======
   const restartTaskPersistenceKey = `restart-task-${taskId}-${runId}`;
->>>>>>> 21544e9a
 
   // 404 if selected run is missing
   if (!selectedRun) {
@@ -865,118 +687,6 @@
                 </div>
               )}
             </Suspense>
-<<<<<<< HEAD
-            <div className="sticky bottom-0 z-[var(--z-popover)] border-t border-transparent px-3.5 pb-3.5 pt-2">
-              <form
-                onSubmit={handleFormSubmit}
-                className="mx-auto w-full max-w-2xl overflow-hidden rounded-2xl border border-neutral-500/15 bg-white dark:border-neutral-500/15 dark:bg-neutral-950"
-              >
-                <div className="px-3.5 pt-3.5">
-                  <LexicalEditor
-                    placeholder={
-                      overridePrompt
-                        ? "Edit original task instructions..."
-                        : "Add updated instructions or context..."
-                    }
-                    onChange={setFollowUpText}
-                    onSubmit={() => void handleRestartTask()}
-                    repoUrl={
-                      trimmedProjectFullName
-                        ? `https://github.com/${trimmedProjectFullName}.git`
-                        : undefined
-                    }
-                    branch={task?.baseBranch?.trim() || undefined}
-                    environmentId={task?.environmentId ?? undefined}
-                    persistenceKey={`restart-task-${taskId}-${runId}`}
-                    maxHeight="96px"
-                    onEditorReady={(api) => {
-                      editorApiRef.current = api;
-                    }}
-                    contentEditableClassName="text-[15px] text-neutral-900 dark:text-neutral-100 focus:outline-none"
-                    padding={{
-                      paddingLeft: "0px",
-                      paddingRight: "0px",
-                      paddingTop: "0px",
-                    }}
-                  />
-                </div>
-                <div className="flex items-center justify-between gap-2 px-3.5 pb-3 pt-2">
-                  <div className="flex items-center gap-2.5">
-                    <Switch
-                      isSelected={overridePrompt}
-                      onValueChange={(value) => {
-                        setOverridePrompt(value);
-                        if (value) {
-                          if (!task?.text) {
-                            return;
-                          }
-                          const promptText = task.text;
-                          const currentContent = editorApiRef.current?.getContent();
-                          const currentText = currentContent?.text ?? "";
-                          if (!currentText) {
-                            editorApiRef.current?.insertText?.(promptText);
-                          } else if (!currentText.includes(promptText)) {
-                            editorApiRef.current?.insertText?.(promptText);
-                          }
-                        } else {
-                          editorApiRef.current?.clear();
-                        }
-                      }}
-                      size="sm"
-                      aria-label="Override prompt"
-                      classNames={{
-                        wrapper: cn(
-                          "group-data-[selected=true]:bg-neutral-600",
-                          "group-data-[selected=true]:border-neutral-600",
-                          "dark:group-data-[selected=true]:bg-neutral-500",
-                          "dark:group-data-[selected=true]:border-neutral-500",
-                        ),
-                      }}
-                    />
-                    <span className="text-xs leading-tight text-neutral-500 dark:text-neutral-400">
-                      {overridePrompt
-                        ? "Override initial prompt"
-                        : task?.text
-                          ? "Original prompt included"
-                          : "New task prompt"}
-                    </span>
-                  </div>
-                  <Tooltip>
-                    <TooltipTrigger asChild>
-                      <span tabIndex={0} className="inline-flex">
-                        <Button
-                          type="submit"
-                          size="sm"
-                          variant="default"
-                          className="!h-7"
-                          disabled={isRestartDisabled}
-                        >
-                          {isRestartingTask ? "Starting..." : "Restart task"}
-                        </Button>
-                      </span>
-                    </TooltipTrigger>
-                    <TooltipContent
-                      side="bottom"
-                      className="flex items-center gap-1 border-black bg-black text-white [&>*:last-child]:bg-black [&>*:last-child]:fill-black"
-                    >
-                      {restartDisabledReason ? (
-                        <span className="text-xs">{restartDisabledReason}</span>
-                      ) : (
-                        <>
-                          {isMac ? (
-                            <Command className="h-3 w-3" />
-                          ) : (
-                            <span className="text-xs">Ctrl</span>
-                          )}
-                          <span>+ Enter</span>
-                        </>
-                      )}
-                    </TooltipContent>
-                  </Tooltip>
-                </div>
-              </form>
-            </div>
-=======
             <RestartTaskForm
               key={restartTaskPersistenceKey}
               task={task}
@@ -985,7 +695,6 @@
               restartIsCloudMode={restartIsCloudMode}
               persistenceKey={restartTaskPersistenceKey}
             />
->>>>>>> 21544e9a
           </div>
         </div>
       </div>
