--- conflicted
+++ resolved
@@ -12,12 +12,7 @@
 import type { CreateLocalWorkspaceResponse } from "@cmux/shared";
 import { typedZid } from "@cmux/shared/utils/typed-zid";
 import { convexQuery } from "@convex-dev/react-query";
-<<<<<<< HEAD
-import { Switch } from "@heroui/react";
 import { useQuery as useRQ, useMutation as useRQMutation } from "@tanstack/react-query";
-=======
-import { useQuery as useRQ } from "@tanstack/react-query";
->>>>>>> 00d2a615
 import { createFileRoute, useNavigate } from "@tanstack/react-router";
 import { useQuery } from "convex/react";
 import {
@@ -25,6 +20,7 @@
   useCallback,
   useEffect,
   useMemo,
+  useRef,
   useState,
 } from "react";
 import { toast } from "sonner";
@@ -32,6 +28,7 @@
 import { useCombinedWorkflowData, WorkflowRunsSection } from "@/components/WorkflowRunsSection";
 import { convexQueryClient } from "@/contexts/convex/convex-query-client";
 import { postApiCodeReviewStartMutation } from "@cmux/www-openapi-client/react-query";
+import { Button } from "@/components/ui/button";
 
 const paramsSchema = z.object({
   taskId: typedZid("tasks"),
@@ -335,6 +332,7 @@
     }
     setChecksExpandedByRepo(newState);
   }, [pullRequests]);
+
   const environmentRepos = useMemo(() => {
     const repos = selectedRun?.environment?.selectedRepos ?? [];
     const trimmed = repos
@@ -386,7 +384,6 @@
     };
   }, [primaryRepo, baseBranchMetadata]);
 
-<<<<<<< HEAD
   // Subscribe to streaming file outputs from Convex
   const fileOutputs = useQuery(
     api.codeReview.listFileOutputsForComparison,
@@ -426,20 +423,6 @@
     }
   }, [fileOutputs]);
 
-  const restartAgents = useMemo(() => {
-    const previousAgents = collectAgentNamesFromRuns(taskRuns);
-    if (previousAgents.length > 0) {
-      return previousAgents;
-    }
-    const fallback = selectedRun?.agentName?.trim();
-    if (fallback && AVAILABLE_AGENT_NAMES.has(fallback)) {
-      return [fallback];
-    }
-    return [];
-  }, [selectedRun?.agentName, taskRuns]);
-
-=======
->>>>>>> 00d2a615
   const taskRunId = selectedRun?._id ?? runId;
 
   const navigate = useNavigate();
@@ -556,19 +539,6 @@
       },
     });
   }, [primaryRepo, selectedRun?.newBranch, task?.baseBranch, teamSlugOrId, codeReviewMutation]);
-
-  // Auto-trigger disabled - heatmap review only runs when user clicks the button
-  // To re-enable: uncomment the useEffect below
-  // const triggerHeatmapReviewRef = useRef(triggerHeatmapReview);
-  // triggerHeatmapReviewRef.current = triggerHeatmapReview;
-  // useEffect(() => {
-  //   if (heatmapJobStarted) return;
-  //   if (!primaryRepo || !selectedRun?.newBranch) return;
-  //   if (heatmapByFile !== undefined) return;
-  //   if (codeReviewMutation.isPending) return;
-  //   console.log("[heatmap] Auto-triggering heatmap review");
-  //   triggerHeatmapReviewRef.current(false);
-  // }, [heatmapJobStarted, primaryRepo, selectedRun?.newBranch, heatmapByFile, codeReviewMutation.isPending]);
 
   // 404 if selected run is missing
   if (!selectedRun) {
@@ -680,42 +650,12 @@
                 highlightedSetId={selectedRun?.latestScreenshotSetId ?? null}
               />
             )}
-<<<<<<< HEAD
-            <div className="flex-1 min-h-0 flex flex-col">
-              <div className="flex-1 min-h-0">
-                <Suspense
-                  fallback={
-                    <div className="flex h-full items-center justify-center">
-                      <div className="text-neutral-500 dark:text-neutral-400 text-sm select-none">
-                        Loading diffs...
-                      </div>
-                    </div>
-                  }
-                >
-                  {hasDiffSources ? (
-                    <RunDiffSection
-                      repoFullName={primaryRepo as string}
-                      additionalRepoFullNames={additionalRepos}
-                      withRepoPrefix={shouldPrefixDiffs}
-                      ref1={baseRef}
-                      ref2={headRef}
-                      onControlsChange={setDiffControls}
-                      classNames={gitDiffViewerClassNames}
-                      metadataByRepo={metadataByRepo}
-                      heatmapByFile={heatmapByFile}
-                      heatmapThreshold={heatmapThreshold}
-                    />
-                  ) : (
-                    <div className="flex h-full items-center justify-center p-6 text-sm text-neutral-600 dark:text-neutral-300">
-                      Missing repo or branches to show diff.
-=======
             <div className="flex-1 min-h-0">
               <Suspense
                 fallback={
                   <div className="flex h-full items-center justify-center">
                     <div className="text-neutral-500 dark:text-neutral-400 text-sm select-none">
                       Loading diffs...
->>>>>>> 00d2a615
                     </div>
                   </div>
                 }
@@ -730,6 +670,8 @@
                     onControlsChange={setDiffControls}
                     classNames={gitDiffViewerClassNames}
                     metadataByRepo={metadataByRepo}
+                    heatmapByFile={heatmapByFile}
+                    heatmapThreshold={heatmapThreshold}
                   />
                 ) : (
                   <div className="flex h-full items-center justify-center p-6 text-sm text-neutral-600 dark:text-neutral-300">
