import { FloatingPane } from "@/components/floating-pane";
import { type GitDiffViewerProps } from "@/components/git-diff-viewer";
import { RunDiffSection } from "@/components/RunDiffSection";
import { TaskDetailHeader } from "@/components/task-detail-header";
<<<<<<< HEAD
=======
import { runDiffsQueryOptions } from "@/queries/run-diffs";
>>>>>>> 98d9ca1d
import { api } from "@cmux/convex/api";
import { typedZid } from "@cmux/shared/utils/typed-zid";
import { convexQuery } from "@convex-dev/react-query";
import { createFileRoute } from "@tanstack/react-router";
import { useQuery } from "convex/react";
import { Suspense, useMemo, useState } from "react";
import z from "zod";

const paramsSchema = z.object({
  taskId: typedZid("tasks"),
  runId: typedZid("taskRuns"),
});

const gitDiffViewerClassNames: GitDiffViewerProps["classNames"] = {
  fileDiffRow: {
    button: "top-[96px] md:top-[56px]",
  },
};

export const Route = createFileRoute(
  "/_layout/$teamSlugOrId/task/$taskId/run/$runId/diff"
)({
  component: RunDiffPage,
  params: {
    parse: paramsSchema.parse,
    stringify: (params) => {
      return {
        taskId: params.taskId,
        runId: params.runId,
      };
    },
  },
  loader: async (opts) => {
    const taskRunId = opts.params.runId;
    void opts.context.queryClient.ensureQueryData(
      runDiffsQueryOptions({ taskRunId })
    );
    await Promise.all([
      opts.context.queryClient.ensureQueryData(
        convexQuery(api.taskRuns.getByTask, {
          teamSlugOrId: opts.params.teamSlugOrId,
          taskId: opts.params.taskId,
        })
      ),
      opts.context.queryClient.ensureQueryData(
        convexQuery(api.tasks.getById, {
          teamSlugOrId: opts.params.teamSlugOrId,
          id: opts.params.taskId,
        })
      ),
    ]);
  },
});

function RunDiffPage() {
  const { taskId, teamSlugOrId, runId } = Route.useParams();
  const [isCreatingPr, setIsCreatingPr] = useState(false);
  const [diffControls, setDiffControls] = useState<{
    expandAll: () => void;
    collapseAll: () => void;
    totalAdditions: number;
    totalDeletions: number;
  } | null>(null);
  const task = useQuery(api.tasks.getById, {
    teamSlugOrId,
    id: taskId,
  });
  const taskRuns = useQuery(api.taskRuns.getByTask, {
    teamSlugOrId,
    taskId,
  });
  const selectedRun = useMemo(() => {
    return taskRuns?.find((run) => run._id === runId);
  }, [runId, taskRuns]);
<<<<<<< HEAD
=======
  const [isDiffsLoading, setIsDiffsLoading] = useState(false);
  const [hasAnyDiffs, setHasAnyDiffs] = useState(false);
  const taskRunId = selectedRun?._id || runId;
>>>>>>> 98d9ca1d

  return (
    <FloatingPane>
      <div className="flex h-full min-h-0 flex-col relative isolate">
        <div className="flex-1 min-h-0 overflow-y-auto flex flex-col">
          <TaskDetailHeader
            task={task}
            taskRuns={taskRuns ?? null}
            selectedRun={selectedRun ?? null}
            isCreatingPr={isCreatingPr}
            setIsCreatingPr={setIsCreatingPr}
            onExpandAll={diffControls?.expandAll}
            onCollapseAll={diffControls?.collapseAll}
            teamSlugOrId={teamSlugOrId}
          />
          {task?.text && (
            <div className="mb-2 px-3.5">
              <div className="text-xs text-neutral-600 dark:text-neutral-300">
                <span className="text-neutral-500 dark:text-neutral-400 select-none">
                  Prompt:{" "}
                </span>
                <span className="font-medium">{task.text}</span>
              </div>
            </div>
          )}
          <div className="bg-white dark:bg-neutral-950 grow flex flex-col">
            <Suspense
              fallback={
                <div className="flex items-center justify-center h-full">
                  <div className="text-neutral-500 dark:text-neutral-400 text-sm select-none">
                    Loading diffs...
                  </div>
                </div>
              }
            >
              <RunDiffSection
                taskRunId={taskRunId}
                worktreePath={selectedRun?.worktreePath || null}
                onControlsChange={setDiffControls}
                classNames={gitDiffViewerClassNames}
              />
            </Suspense>
          </div>
        </div>
      </div>
    </FloatingPane>
  );
}<|MERGE_RESOLUTION|>--- conflicted
+++ resolved
@@ -2,10 +2,7 @@
 import { type GitDiffViewerProps } from "@/components/git-diff-viewer";
 import { RunDiffSection } from "@/components/RunDiffSection";
 import { TaskDetailHeader } from "@/components/task-detail-header";
-<<<<<<< HEAD
-=======
 import { runDiffsQueryOptions } from "@/queries/run-diffs";
->>>>>>> 98d9ca1d
 import { api } from "@cmux/convex/api";
 import { typedZid } from "@cmux/shared/utils/typed-zid";
 import { convexQuery } from "@convex-dev/react-query";
@@ -80,12 +77,7 @@
   const selectedRun = useMemo(() => {
     return taskRuns?.find((run) => run._id === runId);
   }, [runId, taskRuns]);
-<<<<<<< HEAD
-=======
-  const [isDiffsLoading, setIsDiffsLoading] = useState(false);
-  const [hasAnyDiffs, setHasAnyDiffs] = useState(false);
   const taskRunId = selectedRun?._id || runId;
->>>>>>> 98d9ca1d
 
   return (
     <FloatingPane>
@@ -97,6 +89,7 @@
             selectedRun={selectedRun ?? null}
             isCreatingPr={isCreatingPr}
             setIsCreatingPr={setIsCreatingPr}
+            taskRunId={taskRunId}
             onExpandAll={diffControls?.expandAll}
             onCollapseAll={diffControls?.collapseAll}
             teamSlugOrId={teamSlugOrId}
