--- conflicted
+++ resolved
@@ -82,13 +82,6 @@
     api.gitDiffs.getByTaskRun,
     selectedRun ? { taskRunId: selectedRun._id } : "skip"
   );
-<<<<<<< HEAD
-
-  // Debug logging
-  console.log("Selected run:", selectedRun?._id);
-  console.log("Diffs fetched:", diffs?.length, diffs);
-=======
->>>>>>> 955164e3
 
   // Check for new changes on mount and periodically
   useEffect(() => {
@@ -368,11 +361,6 @@
       {/* Git diff viewer */}
       <div className="flex-1 overflow-hidden bg-white dark:bg-neutral-950">
         <GitDiffViewer
-<<<<<<< HEAD
-          diffs={stableDiffs || diffs || []}
-          isLoading={!diffs && !!selectedRun}
-          taskRunId={selectedRun?._id}
-=======
           diffs={
             (selectedRun?._id
               ? stableDiffsByRun[selectedRun._id as string]
@@ -383,7 +371,6 @@
           isLoading={!diffs && !!selectedRun}
           taskRunId={selectedRun?._id}
           key={selectedRun?._id}
->>>>>>> 955164e3
         />
       </div>
     </FloatingPane>
