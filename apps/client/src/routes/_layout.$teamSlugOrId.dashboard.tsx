import {
  DashboardInput,
  type EditorApi,
} from "@/components/dashboard/DashboardInput";
import { DashboardInputControls } from "@/components/dashboard/DashboardInputControls";
import { DashboardInputFooter } from "@/components/dashboard/DashboardInputFooter";
import { DashboardStartTaskButton } from "@/components/dashboard/DashboardStartTaskButton";
import { TaskList } from "@/components/dashboard/TaskList";
import { FloatingPane } from "@/components/floating-pane";
import { GitHubIcon } from "@/components/icons/github";
import { useTheme } from "@/components/theme/use-theme";
import { TitleBar } from "@/components/TitleBar";
import type { SelectOption } from "@/components/ui/searchable-select";
import {
  Tooltip,
  TooltipContent,
  TooltipTrigger,
} from "@/components/ui/tooltip";
import { useExpandTasks } from "@/contexts/expand-tasks/ExpandTasksContext";
import { useSocket } from "@/contexts/socket/use-socket";
import { createFakeConvexId } from "@/lib/fakeConvexId";
import { branchesQueryOptions } from "@/queries/branches";
import { api } from "@cmux/convex/api";
import type { Doc, Id } from "@cmux/convex/dataModel";
<<<<<<< HEAD
import type { ProviderStatusResponse, TaskAcknowledged, TaskStarted, TaskError } from "@cmux/shared";
=======
import type { ProviderStatusResponse } from "@cmux/shared";
import { AGENT_CONFIGS } from "@cmux/shared/agentConfig";
>>>>>>> c2c7dbab
import { convexQuery } from "@convex-dev/react-query";
import { useQuery } from "@tanstack/react-query";
import { createFileRoute } from "@tanstack/react-router";
import { useMutation } from "convex/react";
import { Server as ServerIcon } from "lucide-react";
import { useCallback, useEffect, useMemo, useRef, useState } from "react";
import { toast } from "sonner";
<<<<<<< HEAD
import { attachTaskLifecycleListeners } from "@/lib/socket/taskLifecycleListeners";
=======
import { z } from "zod";
>>>>>>> c2c7dbab

export const Route = createFileRoute("/_layout/$teamSlugOrId/dashboard")({
  component: DashboardComponent,
});

// Default agents (not persisted to localStorage)
const DEFAULT_AGENTS = [
  "claude/sonnet-4.5",
  "claude/opus-4.1",
  "codex/gpt-5-codex-high",
];
const KNOWN_AGENT_NAMES = new Set(AGENT_CONFIGS.map((agent) => agent.name));
const DEFAULT_AGENT_SELECTION = DEFAULT_AGENTS.filter((agent) =>
  KNOWN_AGENT_NAMES.has(agent),
);

const AGENT_SELECTION_SCHEMA = z.array(z.string());

const filterKnownAgents = (agents: string[]): string[] =>
  agents.filter((agent) => KNOWN_AGENT_NAMES.has(agent));

const parseStoredAgentSelection = (stored: string | null): string[] => {
  if (!stored) {
    return [];
  }

  try {
    const parsed = JSON.parse(stored);
    const result = AGENT_SELECTION_SCHEMA.safeParse(parsed);
    if (!result.success) {
      console.warn("Invalid stored agent selection", result.error);
      return [];
    }

    return filterKnownAgents(result.data);
  } catch (error) {
    console.warn("Failed to parse stored agent selection", error);
    return [];
  }
};

function DashboardComponent() {
  const { teamSlugOrId } = Route.useParams();
  const searchParams = Route.useSearch() as { environmentId?: string };
  const { socket } = useSocket();
  const { theme } = useTheme();
  const { addTaskToExpand } = useExpandTasks();

  const [selectedProject, setSelectedProject] = useState<string[]>(() => {
    const stored = localStorage.getItem("selectedProject");
    return stored ? JSON.parse(stored) : [];
  });
  const [selectedBranch, setSelectedBranch] = useState<string[]>([]);

  const [selectedAgents, setSelectedAgentsState] = useState<string[]>(() => {
    const storedAgents = parseStoredAgentSelection(
      localStorage.getItem("selectedAgents"),
    );

    if (storedAgents.length > 0) {
      return storedAgents;
    }

    return DEFAULT_AGENT_SELECTION.length > 0
      ? [...DEFAULT_AGENT_SELECTION]
      : [];
  });
  const selectedAgentsRef = useRef<string[]>(selectedAgents);

  const setSelectedAgents = useCallback((agents: string[]) => {
    selectedAgentsRef.current = agents;
    setSelectedAgentsState(agents);
  }, [setSelectedAgentsState]);

  const [taskDescription, setTaskDescription] = useState<string>("");
  const [isCloudMode, setIsCloudMode] = useState<boolean>(() => {
    const stored = localStorage.getItem("isCloudMode");
    return stored ? JSON.parse(stored) : true;
  });

  const [, setDockerReady] = useState<boolean | null>(null);
  const [providerStatus, setProviderStatus] =
    useState<ProviderStatusResponse | null>(null);

  // Ref to access editor API
  const editorApiRef = useRef<EditorApi | null>(null);

  const persistAgentSelection = useCallback((agents: string[]) => {
    try {
      const isDefaultSelection =
        DEFAULT_AGENT_SELECTION.length > 0 &&
        agents.length === DEFAULT_AGENT_SELECTION.length &&
        agents.every(
          (agent, index) => agent === DEFAULT_AGENT_SELECTION[index],
        );

      if (agents.length === 0 || isDefaultSelection) {
        localStorage.removeItem("selectedAgents");
      } else {
        localStorage.setItem("selectedAgents", JSON.stringify(agents));
      }
    } catch (error) {
      console.warn("Failed to persist agent selection", error);
    }
  }, []);

  // Preselect environment if provided in URL search params
  useEffect(() => {
    if (searchParams?.environmentId) {
      const val = `env:${searchParams.environmentId}`;
      setSelectedProject([val]);
      localStorage.setItem("selectedProject", JSON.stringify([val]));
      setIsCloudMode(true);
      localStorage.setItem("isCloudMode", JSON.stringify(true));
    }
  }, [searchParams?.environmentId]);

  // Callback for task description changes
  const handleTaskDescriptionChange = useCallback((value: string) => {
    setTaskDescription(value);
  }, []);

  // Fetch branches for selected repo from Convex
  const isEnvSelected = useMemo(
    () => (selectedProject[0] || "").startsWith("env:"),
    [selectedProject]
  );

  const branchesQuery = useQuery({
    ...branchesQueryOptions({
      teamSlugOrId,
      repoFullName: selectedProject[0] || "",
    }),
    enabled: !!selectedProject[0] && !isEnvSelected,
  });
  const branchSummary = useMemo(() => {
    const data = branchesQuery.data;
    if (!data?.branches) {
      return { names: [] as string[], defaultName: undefined as string | undefined };
    }
    const names = data.branches.map((branch) => branch.name);
    const fromResponse = data.defaultBranch?.trim();
    const flaggedDefault = data.branches.find((branch) => branch.isDefault)?.name;
    const normalizedFromResponse =
      fromResponse && names.includes(fromResponse) ? fromResponse : undefined;
    const normalizedFlagged =
      flaggedDefault && names.includes(flaggedDefault) ? flaggedDefault : undefined;

    return {
      names,
      defaultName: normalizedFromResponse ?? normalizedFlagged,
    };
  }, [branchesQuery.data]);

  const branchNames = branchSummary.names;
  const remoteDefaultBranch = branchSummary.defaultName;
  // Callback for project selection changes
  const handleProjectChange = useCallback(
    (newProjects: string[]) => {
      setSelectedProject(newProjects);
      localStorage.setItem("selectedProject", JSON.stringify(newProjects));
      if (newProjects[0] !== selectedProject[0]) {
        setSelectedBranch([]);
      }
      // If selecting an environment, enforce cloud mode
      if ((newProjects[0] || "").startsWith("env:")) {
        setIsCloudMode(true);
        localStorage.setItem("isCloudMode", JSON.stringify(true));
      }
    },
    [selectedProject]
  );

  // Callback for branch selection changes
  const handleBranchChange = useCallback((newBranches: string[]) => {
    setSelectedBranch(newBranches);
  }, []);

  // Callback for agent selection changes
  const handleAgentChange = useCallback(
    (newAgents: string[]) => {
      const normalizedAgents = filterKnownAgents(newAgents);
      setSelectedAgents(normalizedAgents);
      persistAgentSelection(normalizedAgents);
    },
    [persistAgentSelection, setSelectedAgents],
  );

  // Fetch repos from Convex
  const reposByOrgQuery = useQuery({
    ...convexQuery(api.github.getReposByOrg, { teamSlugOrId }),
    refetchOnMount: "always",
    refetchOnWindowFocus: false,
  });
  const reposByOrg = useMemo(
    () => reposByOrgQuery.data || {},
    [reposByOrgQuery.data]
  );

  // Socket-based functions to fetch data from GitHub
  // Removed unused fetchRepos function - functionality is handled by Convex queries

  const checkProviderStatus = useCallback(() => {
    if (!socket) return;

    socket.emit("check-provider-status", (response) => {
      if (!response) return;
      setProviderStatus(response);

      if (response.success) {
        const isRunning = response.dockerStatus?.isRunning;
        if (typeof isRunning === "boolean") {
          setDockerReady(isRunning);
        }
      }

      const currentAgents = selectedAgentsRef.current;
      if (currentAgents.length === 0) {
        return;
      }

      const providers = response.providers;
      if (!providers || providers.length === 0) {
        const normalizedOnly = filterKnownAgents(currentAgents);
        if (normalizedOnly.length !== currentAgents.length) {
          setSelectedAgents(normalizedOnly);
          persistAgentSelection(normalizedOnly);
        }
        return;
      }

      const availableAgents = new Set(
        providers
          .filter((provider) => provider.isAvailable)
          .map((provider) => provider.name),
      );

      const normalizedAgents = filterKnownAgents(currentAgents);
      const removedUnknown = normalizedAgents.length !== currentAgents.length;

      const filteredAgents = normalizedAgents.filter((agent) =>
        availableAgents.has(agent),
      );
      const removedUnavailable = normalizedAgents.filter(
        (agent) => !availableAgents.has(agent),
      );

      if (!removedUnknown && removedUnavailable.length === 0) {
        return;
      }

      setSelectedAgents(filteredAgents);
      persistAgentSelection(filteredAgents);

      if (removedUnavailable.length > 0) {
        const uniqueMissing = Array.from(new Set(removedUnavailable));
        if (uniqueMissing.length > 0) {
          const label = uniqueMissing.length === 1 ? "model" : "models";
          const verb = uniqueMissing.length === 1 ? "is" : "are";
          toast.warning(
            `${uniqueMissing.join(", ")} ${verb} not configured and was removed from the selection. Update credentials in Settings to use this ${label}.`,
          );
        }
      }
    });
  }, [persistAgentSelection, setDockerReady, setSelectedAgents, socket]);

  // Mutation to create tasks with optimistic update
  const createTask = useMutation(api.tasks.create).withOptimisticUpdate(
    (localStore, args) => {
      const currentTasks = localStore.getQuery(api.tasks.get, {
        teamSlugOrId,
      });

      if (currentTasks !== undefined) {
        const now = Date.now();
        const optimisticTask = {
          _id: createFakeConvexId() as Doc<"tasks">["_id"],
          _creationTime: now,
          text: args.text,
          description: args.description,
          projectFullName: args.projectFullName,
          baseBranch: args.baseBranch,
          worktreePath: args.worktreePath,
          isCompleted: false,
          isArchived: false,
          createdAt: now,
          updatedAt: now,
          images: args.images,
          userId: "optimistic",
          teamId: teamSlugOrId,
          environmentId: args.environmentId,
        };

        // Add the new task at the beginning (since we order by desc)
        const listArgs: {
          teamSlugOrId: string;
          projectFullName?: string;
          archived?: boolean;
        } = {
          teamSlugOrId,
        };
        localStore.setQuery(api.tasks.get, listArgs, [
          optimisticTask,
          ...currentTasks,
        ]);
      }
    }
  );
  const generateUploadUrl = useMutation(api.storage.generateUploadUrl);

  const effectiveSelectedBranch = useMemo(() => {
    if (selectedBranch.length > 0) {
      return selectedBranch;
    }
    if (branchNames.length === 0) {
      return [];
    }
    const fallbackBranch = branchNames.includes("main")
      ? "main"
      : branchNames.includes("master")
        ? "master"
        : branchNames[0];
    const preferredBranch =
      remoteDefaultBranch && branchNames.includes(remoteDefaultBranch)
        ? remoteDefaultBranch
        : fallbackBranch;
    return [preferredBranch];
  }, [selectedBranch, branchNames, remoteDefaultBranch]);

  const handleStartTask = useCallback(async () => {
    // For local mode, perform a fresh docker check right before starting
    if (!isEnvSelected && !isCloudMode) {
      // Always check Docker status when in local mode, regardless of current state
      if (socket) {
        const ready = await new Promise<boolean>((resolve) => {
          socket.emit("check-provider-status", (response) => {
            const isRunning = !!response?.dockerStatus?.isRunning;
            if (typeof isRunning === "boolean") {
              setDockerReady(isRunning);
            }
            resolve(isRunning);
          });
        });

        // Only show the alert if Docker is actually not running after checking
        if (!ready) {
          toast.error("Docker is not running. Start Docker Desktop.");
          return;
        }
      } else {
        // If socket is not connected, we can't verify Docker status
        console.error("Cannot verify Docker status: socket not connected");
        toast.error("Cannot verify Docker status. Please ensure the server is running.");
        return;
      }
    }

    if (!selectedProject[0] || !taskDescription.trim()) {
      console.error("Please select a project and enter a task description");
      return;
    }
    if (!socket) {
      console.error("Socket not connected");
      return;
    }

    // Use the effective selected branch (respects available branches and sensible defaults)
    const branch = effectiveSelectedBranch[0];
    const projectFullName = selectedProject[0];
    const envSelected = projectFullName.startsWith("env:");
    const environmentId = envSelected
      ? (projectFullName.replace(/^env:/, "") as Id<"environments">)
      : undefined;

    try {
      // Extract content including images from the editor
      const content = editorApiRef.current?.getContent();
      const images = content?.images || [];

      // Upload images to Convex storage first
      const uploadedImages = await Promise.all(
        images.map(
          async (image: {
            src: string;
            fileName?: string;
            altText: string;
          }) => {
            // Convert base64 to blob
            const base64Data = image.src.split(",")[1] || image.src;
            const byteCharacters = atob(base64Data);
            const byteNumbers = new Array(byteCharacters.length);
            for (let i = 0; i < byteCharacters.length; i++) {
              byteNumbers[i] = byteCharacters.charCodeAt(i);
            }
            const byteArray = new Uint8Array(byteNumbers);
            const blob = new Blob([byteArray], { type: "image/png" });
            const uploadUrl = await generateUploadUrl({
              teamSlugOrId,
            });
            const result = await fetch(uploadUrl, {
              method: "POST",
              headers: { "Content-Type": blob.type },
              body: blob,
            });
            const { storageId } = await result.json();

            return {
              storageId,
              fileName: image.fileName,
              altText: image.altText,
            };
          }
        )
      );

      // Clear input after successful task creation
      setTaskDescription("");
      // Force editor to clear
      handleTaskDescriptionChange("");
      if (editorApiRef.current?.clear) {
        editorApiRef.current.clear();
      }

      // Create task in Convex with storage IDs
      const taskId = await createTask({
        teamSlugOrId,
        text: content?.text || taskDescription, // Use content.text which includes image references
        projectFullName: envSelected ? undefined : projectFullName,
        baseBranch: envSelected ? undefined : branch,
        images: uploadedImages.length > 0 ? uploadedImages : undefined,
        environmentId,
      });

      // Hint the sidebar to auto-expand this task once it appears
      addTaskToExpand(taskId);

      const repoUrl = envSelected
        ? undefined
        : `https://github.com/${projectFullName}.git`;

      // For socket.io, we need to send the content text (which includes image references) and the images
      const handleStartTaskAck = (response: TaskAcknowledged | TaskStarted | TaskError) => {
        if ("error" in response) {
          console.error("Task start error:", response.error);
          toast.error(`Task start error: ${JSON.stringify(response.error)}`);
          return;
        }

        attachTaskLifecycleListeners(socket, response.taskId, {
          onStarted: (payload) => {
            console.log("Task started:", payload);
          },
          onFailed: (payload) => {
            toast.error(`Task failed to start: ${payload.error}`);
          },
        });
        console.log("Task acknowledged:", response);
      };

      socket.emit(
        "start-task",
        {
          ...(repoUrl ? { repoUrl } : {}),
          ...(envSelected ? {} : { branch }),
          taskDescription: content?.text || taskDescription, // Use content.text which includes image references
          projectFullName,
          taskId,
          selectedAgents:
            selectedAgents.length > 0 ? selectedAgents : undefined,
          isCloudMode: envSelected ? true : isCloudMode,
          ...(environmentId ? { environmentId } : {}),
          images: images.length > 0 ? images : undefined,
          theme,
        },
        handleStartTaskAck
      );
      console.log("Task created:", taskId);
    } catch (error) {
      console.error("Error starting task:", error);
    }
  }, [
    selectedProject,
    taskDescription,
    socket,
    effectiveSelectedBranch,
    handleTaskDescriptionChange,
    createTask,
    teamSlugOrId,
    addTaskToExpand,
    selectedAgents,
    isCloudMode,
    isEnvSelected,
    theme,
    generateUploadUrl,
  ]);

  // Fetch repos on mount if none exist
  // useEffect(() => {
  //   if (Object.keys(reposByOrg).length === 0) {
  //     fetchRepos();
  //   }
  // }, [reposByOrg, fetchRepos]);

  // Check provider status on mount and keep it fresh without page refresh
  useEffect(() => {
    // Initial check
    checkProviderStatus();

    // Poll while the dashboard is open so Docker state updates live
    const interval = setInterval(() => {
      checkProviderStatus();
    }, 5000);

    // Also refresh on window focus to catch recent changes quickly
    const handleFocus = () => checkProviderStatus();
    window.addEventListener("focus", handleFocus);

    return () => {
      clearInterval(interval);
      window.removeEventListener("focus", handleFocus);
    };
  }, [checkProviderStatus]);

  // Format repos for multiselect
  // Fetch environments
  const environmentsQuery = useQuery(
    convexQuery(api.environments.list, { teamSlugOrId })
  );

  const projectOptions = useMemo(() => {
    // Repo options as objects with GitHub icon
    const repoDocs = Object.values(reposByOrg || {}).flatMap((repos) => repos);
    const uniqueRepos = repoDocs.reduce((acc, repo) => {
      const existing = acc.get(repo.fullName);
      if (!existing) {
        acc.set(repo.fullName, repo);
        return acc;
      }
      const existingActivity =
        existing.lastPushedAt ?? Number.NEGATIVE_INFINITY;
      const candidateActivity = repo.lastPushedAt ?? Number.NEGATIVE_INFINITY;
      if (candidateActivity > existingActivity) {
        acc.set(repo.fullName, repo);
      }
      return acc;
    }, new Map<string, Doc<"repos">>());
    const sortedRepos = Array.from(uniqueRepos.values()).sort((a, b) => {
      const aPushedAt = a.lastPushedAt ?? Number.NEGATIVE_INFINITY;
      const bPushedAt = b.lastPushedAt ?? Number.NEGATIVE_INFINITY;
      if (aPushedAt !== bPushedAt) {
        return bPushedAt - aPushedAt;
      }
      return a.fullName.localeCompare(b.fullName);
    });
    const repoOptions = sortedRepos.map((repo) => ({
      label: repo.fullName,
      value: repo.fullName,
      icon: (
        <GitHubIcon className="w-4 h-4 text-neutral-600 dark:text-neutral-300" />
      ),
      iconKey: "github",
    }));

    // Environment options as objects with an icon and stable key
    const envOptions = (environmentsQuery.data || []).map((env) => ({
      label: `${env.name}`,
      value: `env:${env._id}`,
      icon: (
        <Tooltip>
          <TooltipTrigger asChild>
            <span>
              <ServerIcon className="w-4 h-4 text-neutral-600 dark:text-neutral-300" />
            </span>
          </TooltipTrigger>
          <TooltipContent>Environment: {env.name}</TooltipContent>
        </Tooltip>
      ),
      iconKey: "environment",
    }));

    const options: SelectOption[] = [];
    if (envOptions.length > 0) {
      options.push({
        label: "Environments",
        value: "__heading-env",
        heading: true,
      });
      options.push(...envOptions);
    }
    if (repoOptions.length > 0) {
      options.push({
        label: "Repositories",
        value: "__heading-repo",
        heading: true,
      });
      options.push(...repoOptions);
    }

    return options;
  }, [reposByOrg, environmentsQuery.data]);

  const branchOptions = branchNames;

  // Cloud mode toggle handler
  const handleCloudModeToggle = useCallback(() => {
    if (isEnvSelected) return; // environment forces cloud mode
    const newMode = !isCloudMode;
    setIsCloudMode(newMode);
    localStorage.setItem("isCloudMode", JSON.stringify(newMode));
  }, [isCloudMode, isEnvSelected]);

  // Listen for VSCode spawned events
  useEffect(() => {
    if (!socket) return;

    const handleVSCodeSpawned = (data: {
      instanceId: string;
      url: string;
      workspaceUrl: string;
      provider: string;
    }) => {
      console.log("VSCode spawned:", data);
      // Open in new tab
      // window.open(data.workspaceUrl, "_blank");
    };

    socket.on("vscode-spawned", handleVSCodeSpawned);

    return () => {
      socket.off("vscode-spawned", handleVSCodeSpawned);
    };
  }, [socket]);

  // Listen for default repo from CLI
  useEffect(() => {
    if (!socket) return;

    const handleDefaultRepo = (data: {
      repoFullName: string;
      branch?: string;
      localPath: string;
    }) => {
      // Always set the selected project when a default repo is provided
      // This ensures CLI-provided repos take precedence
      setSelectedProject([data.repoFullName]);
      localStorage.setItem(
        "selectedProject",
        JSON.stringify([data.repoFullName])
      );

      // Set the selected branch
      if (data.branch) {
        setSelectedBranch([data.branch]);
      }
    };

    socket.on("default-repo", handleDefaultRepo);

    return () => {
      socket.off("default-repo", handleDefaultRepo);
    };
  }, [socket]);

  // Global keydown handler for autofocus
  useEffect(() => {
    const handleGlobalKeyDown = (e: KeyboardEvent) => {
      // Skip if already focused on an input, textarea, or contenteditable that's NOT the editor
      const activeElement = document.activeElement;
      const isEditor =
        activeElement?.getAttribute("data-cmux-input") === "true";
      const isCommentInput = activeElement?.id === "cmux-comments-root";
      if (
        !isEditor &&
        (activeElement?.tagName === "INPUT" ||
          activeElement?.tagName === "TEXTAREA" ||
          activeElement?.getAttribute("contenteditable") === "true" ||
          activeElement?.closest('[contenteditable="true"]') ||
          isCommentInput)
      ) {
        return;
      }

      // Skip for modifier keys and special keys
      if (
        e.ctrlKey ||
        e.metaKey ||
        e.altKey ||
        e.key === "Tab" ||
        e.key === "Escape" ||
        e.key === "Enter" ||
        e.key.startsWith("F") || // Function keys
        e.key.startsWith("Arrow") ||
        e.key === "Home" ||
        e.key === "End" ||
        e.key === "PageUp" ||
        e.key === "PageDown" ||
        e.key === "Delete" ||
        e.key === "Backspace" ||
        e.key === "CapsLock" ||
        e.key === "Control" ||
        e.key === "Shift" ||
        e.key === "Alt" ||
        e.key === "Meta" ||
        e.key === "ContextMenu"
      ) {
        return;
      }

      // Check if it's a printable character (including shift for uppercase)
      if (e.key.length === 1) {
        // Prevent default to avoid duplicate input
        e.preventDefault();

        // Focus the editor and insert the character
        if (editorApiRef.current?.focus) {
          editorApiRef.current.focus();

          // Insert the typed character
          if (editorApiRef.current.insertText) {
            editorApiRef.current.insertText(e.key);
          }
        }
      }
    };

    document.addEventListener("keydown", handleGlobalKeyDown);

    return () => {
      document.removeEventListener("keydown", handleGlobalKeyDown);
    };
  }, []);

  // Do not pre-disable UI on Docker status; handle fresh check on submit

  // Handle Command+Enter keyboard shortcut
  const handleSubmit = useCallback(() => {
    if (selectedProject[0] && taskDescription.trim()) {
      void handleStartTask();
    }
  }, [selectedProject, taskDescription, handleStartTask]);

  // Memoized computed values for editor props
  const lexicalEnvironmentId = useMemo(() => {
    if (!selectedProject[0] || !isEnvSelected) return undefined;
    return selectedProject[0].replace(/^env:/, "") as Id<"environments">;
  }, [selectedProject, isEnvSelected]);

  const lexicalRepoUrl = useMemo(() => {
    if (!selectedProject[0]) return undefined;
    if (isEnvSelected) return undefined;
    return `https://github.com/${selectedProject[0]}.git`;
  }, [selectedProject, isEnvSelected]);

  const lexicalBranch = useMemo(
    () => effectiveSelectedBranch[0],
    [effectiveSelectedBranch]
  );

  const canSubmit = useMemo(() => {
    if (!selectedProject[0]) return false;
    if (!taskDescription.trim()) return false;
    if (selectedAgents.length === 0) return false;
    if (isEnvSelected) return true; // no branch required when environment selected
    return !!effectiveSelectedBranch[0];
  }, [
    selectedProject,
    taskDescription,
    selectedAgents,
    isEnvSelected,
    effectiveSelectedBranch,
  ]);

  return (
    <FloatingPane header={<TitleBar title="cmux" />}>
      <div className="flex flex-col grow overflow-y-auto">
        {/* Main content area */}
        <div className="flex-1 flex justify-center px-4 pt-60 pb-4">
          <div className="w-full max-w-4xl min-w-0">
            <DashboardMainCard
              editorApiRef={editorApiRef}
              onTaskDescriptionChange={handleTaskDescriptionChange}
              onSubmit={handleSubmit}
              lexicalRepoUrl={lexicalRepoUrl}
              lexicalEnvironmentId={lexicalEnvironmentId}
              lexicalBranch={lexicalBranch}
              projectOptions={projectOptions}
              selectedProject={selectedProject}
              onProjectChange={handleProjectChange}
              branchOptions={branchOptions}
              selectedBranch={effectiveSelectedBranch}
              onBranchChange={handleBranchChange}
              selectedAgents={selectedAgents}
              onAgentChange={handleAgentChange}
              isCloudMode={isCloudMode}
              onCloudModeToggle={handleCloudModeToggle}
              isLoadingProjects={reposByOrgQuery.isLoading}
              isLoadingBranches={branchesQuery.isPending}
              teamSlugOrId={teamSlugOrId}
              cloudToggleDisabled={isEnvSelected}
              branchDisabled={isEnvSelected || !selectedProject[0]}
              providerStatus={providerStatus}
              canSubmit={canSubmit}
              onStartTask={handleStartTask}
            />

            {/* Task List */}
            <TaskList teamSlugOrId={teamSlugOrId} />
          </div>
        </div>
      </div>
    </FloatingPane>
  );
}

type DashboardMainCardProps = {
  editorApiRef: React.MutableRefObject<EditorApi | null>;
  onTaskDescriptionChange: (value: string) => void;
  onSubmit: () => void;
  lexicalRepoUrl?: string;
  lexicalEnvironmentId?: Id<"environments">;
  lexicalBranch?: string;
  projectOptions: SelectOption[];
  selectedProject: string[];
  onProjectChange: (newProjects: string[]) => void;
  branchOptions: string[];
  selectedBranch: string[];
  onBranchChange: (newBranches: string[]) => void;
  selectedAgents: string[];
  onAgentChange: (newAgents: string[]) => void;
  isCloudMode: boolean;
  onCloudModeToggle: () => void;
  isLoadingProjects: boolean;
  isLoadingBranches: boolean;
  teamSlugOrId: string;
  cloudToggleDisabled: boolean;
  branchDisabled: boolean;
  providerStatus: ProviderStatusResponse | null;
  canSubmit: boolean;
  onStartTask: () => void;
};

function DashboardMainCard({
  editorApiRef,
  onTaskDescriptionChange,
  onSubmit,
  lexicalRepoUrl,
  lexicalEnvironmentId,
  lexicalBranch,
  projectOptions,
  selectedProject,
  onProjectChange,
  branchOptions,
  selectedBranch,
  onBranchChange,
  selectedAgents,
  onAgentChange,
  isCloudMode,
  onCloudModeToggle,
  isLoadingProjects,
  isLoadingBranches,
  teamSlugOrId,
  cloudToggleDisabled,
  branchDisabled,
  providerStatus,
  canSubmit,
  onStartTask,
}: DashboardMainCardProps) {
  return (
    <div className="relative bg-white dark:bg-neutral-700/50 border border-neutral-500/15 dark:border-neutral-500/15 rounded-2xl transition-all">
      <DashboardInput
        ref={editorApiRef}
        onTaskDescriptionChange={onTaskDescriptionChange}
        onSubmit={onSubmit}
        repoUrl={lexicalRepoUrl}
        environmentId={lexicalEnvironmentId}
        branch={lexicalBranch}
        persistenceKey="dashboard-task-description"
        maxHeight="300px"
      />

      <DashboardInputFooter>
        <DashboardInputControls
          projectOptions={projectOptions}
          selectedProject={selectedProject}
          onProjectChange={onProjectChange}
          branchOptions={branchOptions}
          selectedBranch={selectedBranch}
          onBranchChange={onBranchChange}
          selectedAgents={selectedAgents}
          onAgentChange={onAgentChange}
          isCloudMode={isCloudMode}
          onCloudModeToggle={onCloudModeToggle}
          isLoadingProjects={isLoadingProjects}
          isLoadingBranches={isLoadingBranches}
          teamSlugOrId={teamSlugOrId}
          cloudToggleDisabled={cloudToggleDisabled}
          branchDisabled={branchDisabled}
          providerStatus={providerStatus}
        />
        <DashboardStartTaskButton
          canSubmit={canSubmit}
          onStartTask={onStartTask}
        />
      </DashboardInputFooter>
    </div>
  );
}<|MERGE_RESOLUTION|>--- conflicted
+++ resolved
@@ -19,15 +19,12 @@
 import { useExpandTasks } from "@/contexts/expand-tasks/ExpandTasksContext";
 import { useSocket } from "@/contexts/socket/use-socket";
 import { createFakeConvexId } from "@/lib/fakeConvexId";
+import { attachTaskLifecycleListeners } from "@/lib/socket/taskLifecycleListeners";
 import { branchesQueryOptions } from "@/queries/branches";
 import { api } from "@cmux/convex/api";
 import type { Doc, Id } from "@cmux/convex/dataModel";
-<<<<<<< HEAD
-import type { ProviderStatusResponse, TaskAcknowledged, TaskStarted, TaskError } from "@cmux/shared";
-=======
-import type { ProviderStatusResponse } from "@cmux/shared";
+import type { ProviderStatusResponse, TaskAcknowledged, TaskError, TaskStarted } from "@cmux/shared";
 import { AGENT_CONFIGS } from "@cmux/shared/agentConfig";
->>>>>>> c2c7dbab
 import { convexQuery } from "@convex-dev/react-query";
 import { useQuery } from "@tanstack/react-query";
 import { createFileRoute } from "@tanstack/react-router";
@@ -35,11 +32,7 @@
 import { Server as ServerIcon } from "lucide-react";
 import { useCallback, useEffect, useMemo, useRef, useState } from "react";
 import { toast } from "sonner";
-<<<<<<< HEAD
-import { attachTaskLifecycleListeners } from "@/lib/socket/taskLifecycleListeners";
-=======
 import { z } from "zod";
->>>>>>> c2c7dbab
 
 export const Route = createFileRoute("/_layout/$teamSlugOrId/dashboard")({
   component: DashboardComponent,
