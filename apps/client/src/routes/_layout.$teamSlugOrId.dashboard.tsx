import {
  DashboardInput,
  type EditorApi,
} from "@/components/dashboard/DashboardInput";
import { DashboardInputControls } from "@/components/dashboard/DashboardInputControls";
import { DashboardInputFooter } from "@/components/dashboard/DashboardInputFooter";
import { DashboardStartTaskButton } from "@/components/dashboard/DashboardStartTaskButton";
import { TaskList } from "@/components/dashboard/TaskList";
import { WorkspaceCreationButtons } from "@/components/dashboard/WorkspaceCreationButtons";
import { FloatingPane } from "@/components/floating-pane";
import { GitHubIcon } from "@/components/icons/github";
import { useTheme } from "@/components/theme/use-theme";
import { TitleBar } from "@/components/TitleBar";
import type { SelectOption } from "@/components/ui/searchable-select";
import {
  Tooltip,
  TooltipContent,
  TooltipTrigger,
} from "@/components/ui/tooltip";
import { useExpandTasks } from "@/contexts/expand-tasks/ExpandTasksContext";
import { useSocket } from "@/contexts/socket/use-socket";
import { createFakeConvexId } from "@/lib/fakeConvexId";
import { attachTaskLifecycleListeners } from "@/lib/socket/taskLifecycleListeners";
import { branchesQueryOptions } from "@/queries/branches";
import { clearEnvironmentDraft } from "@/state/environment-draft-store";
import { api } from "@cmux/convex/api";
import type { Doc, Id } from "@cmux/convex/dataModel";
import type { MorphSnapshotId, ProviderStatusResponse, TaskAcknowledged, TaskError, TaskStarted } from "@cmux/shared";
import { AGENT_CONFIGS } from "@cmux/shared/agentConfig";
import { convexQuery } from "@convex-dev/react-query";
import { useQuery } from "@tanstack/react-query";
<<<<<<< HEAD
import { createFileRoute } from "@tanstack/react-router";
import { useAction, useMutation } from "convex/react";
import { Server as ServerIcon } from "lucide-react";
=======
import { createFileRoute, Link } from "@tanstack/react-router";
import { useMutation } from "convex/react";
import { Info, Server as ServerIcon } from "lucide-react";
>>>>>>> a89a307b
import { useCallback, useEffect, useMemo, useRef, useState } from "react";
import { toast } from "sonner";
import { z } from "zod";

export const Route = createFileRoute("/_layout/$teamSlugOrId/dashboard")({
  component: DashboardComponent,
});

type EnvironmentNewSearchParams = {
  step: "select" | "configure" | undefined;
  selectedRepos: string[] | undefined;
  instanceId: string | undefined;
  connectionLogin: string | undefined;
  repoSearch: string | undefined;
  snapshotId: MorphSnapshotId | undefined;
};

// Default agents (not persisted to localStorage)
const DEFAULT_AGENTS = [
  "claude/sonnet-4.5",
  "claude/opus-4.1",
  "codex/gpt-5-codex-high",
];
const KNOWN_AGENT_NAMES = new Set(AGENT_CONFIGS.map((agent) => agent.name));
const DEFAULT_AGENT_SELECTION = DEFAULT_AGENTS.filter((agent) =>
  KNOWN_AGENT_NAMES.has(agent),
);

const AGENT_SELECTION_SCHEMA = z.array(z.string());

const filterKnownAgents = (agents: string[]): string[] =>
  agents.filter((agent) => KNOWN_AGENT_NAMES.has(agent));

const parseStoredAgentSelection = (stored: string | null): string[] => {
  if (!stored) {
    return [];
  }

  try {
    const parsed = JSON.parse(stored);
    const result = AGENT_SELECTION_SCHEMA.safeParse(parsed);
    if (!result.success) {
      console.warn("Invalid stored agent selection", result.error);
      return [];
    }

    return filterKnownAgents(result.data);
  } catch (error) {
    console.warn("Failed to parse stored agent selection", error);
    return [];
  }
};

function DashboardComponent() {
  const { teamSlugOrId } = Route.useParams();
  const searchParams = Route.useSearch() as { environmentId?: string };
  const { socket } = useSocket();
  const { theme } = useTheme();
  const { addTaskToExpand } = useExpandTasks();

  const [selectedProject, setSelectedProject] = useState<string[]>(() => {
    const stored = localStorage.getItem("selectedProject");
    return stored ? JSON.parse(stored) : [];
  });
  const [selectedBranch, setSelectedBranch] = useState<string[]>([]);

  const [selectedAgents, setSelectedAgentsState] = useState<string[]>(() => {
    const storedAgents = parseStoredAgentSelection(
      localStorage.getItem("selectedAgents"),
    );

    if (storedAgents.length > 0) {
      return storedAgents;
    }

    return DEFAULT_AGENT_SELECTION.length > 0
      ? [...DEFAULT_AGENT_SELECTION]
      : [];
  });
  const selectedAgentsRef = useRef<string[]>(selectedAgents);

  const setSelectedAgents = useCallback((agents: string[]) => {
    selectedAgentsRef.current = agents;
    setSelectedAgentsState(agents);
  }, [setSelectedAgentsState]);

  const [taskDescription, setTaskDescription] = useState<string>("");
  const [isCloudMode, setIsCloudMode] = useState<boolean>(() => {
    const stored = localStorage.getItem("isCloudMode");
    return stored ? JSON.parse(stored) : true;
  });

  const [, setDockerReady] = useState<boolean | null>(null);
  const [providerStatus, setProviderStatus] =
    useState<ProviderStatusResponse | null>(null);

  // Ref to access editor API
  const editorApiRef = useRef<EditorApi | null>(null);

  const persistAgentSelection = useCallback((agents: string[]) => {
    try {
      const isDefaultSelection =
        DEFAULT_AGENT_SELECTION.length > 0 &&
        agents.length === DEFAULT_AGENT_SELECTION.length &&
        agents.every(
          (agent, index) => agent === DEFAULT_AGENT_SELECTION[index],
        );

      if (agents.length === 0 || isDefaultSelection) {
        localStorage.removeItem("selectedAgents");
      } else {
        localStorage.setItem("selectedAgents", JSON.stringify(agents));
      }
    } catch (error) {
      console.warn("Failed to persist agent selection", error);
    }
  }, []);

  // Preselect environment if provided in URL search params
  useEffect(() => {
    if (searchParams?.environmentId) {
      const val = `env:${searchParams.environmentId}`;
      setSelectedProject([val]);
      localStorage.setItem("selectedProject", JSON.stringify([val]));
      setIsCloudMode(true);
      localStorage.setItem("isCloudMode", JSON.stringify(true));
    }
  }, [searchParams?.environmentId]);

  // Callback for task description changes
  const handleTaskDescriptionChange = useCallback((value: string) => {
    setTaskDescription(value);
  }, []);

  // Fetch branches for selected repo from Convex
  const isEnvSelected = useMemo(
    () => (selectedProject[0] || "").startsWith("env:"),
    [selectedProject]
  );

  const branchesQuery = useQuery({
    ...branchesQueryOptions({
      teamSlugOrId,
      repoFullName: selectedProject[0] || "",
    }),
    enabled: !!selectedProject[0] && !isEnvSelected,
  });
  const branchSummary = useMemo(() => {
    const data = branchesQuery.data;
    if (!data?.branches) {
      return { names: [] as string[], defaultName: undefined as string | undefined };
    }
    const names = data.branches.map((branch) => branch.name);
    const fromResponse = data.defaultBranch?.trim();
    const flaggedDefault = data.branches.find((branch) => branch.isDefault)?.name;
    const normalizedFromResponse =
      fromResponse && names.includes(fromResponse) ? fromResponse : undefined;
    const normalizedFlagged =
      flaggedDefault && names.includes(flaggedDefault) ? flaggedDefault : undefined;

    return {
      names,
      defaultName: normalizedFromResponse ?? normalizedFlagged,
    };
  }, [branchesQuery.data]);

  const branchNames = branchSummary.names;
  const remoteDefaultBranch = branchSummary.defaultName;
  // Callback for project selection changes
  const handleProjectChange = useCallback(
    (newProjects: string[]) => {
      setSelectedProject(newProjects);
      localStorage.setItem("selectedProject", JSON.stringify(newProjects));
      if (newProjects[0] !== selectedProject[0]) {
        setSelectedBranch([]);
      }
      // If selecting an environment, enforce cloud mode
      if ((newProjects[0] || "").startsWith("env:")) {
        setIsCloudMode(true);
        localStorage.setItem("isCloudMode", JSON.stringify(true));
      }
    },
    [selectedProject]
  );

  // Callback for branch selection changes
  const handleBranchChange = useCallback((newBranches: string[]) => {
    setSelectedBranch(newBranches);
  }, []);

  // Callback for agent selection changes
  const handleAgentChange = useCallback(
    (newAgents: string[]) => {
      const normalizedAgents = filterKnownAgents(newAgents);
      setSelectedAgents(normalizedAgents);
      persistAgentSelection(normalizedAgents);
    },
    [persistAgentSelection, setSelectedAgents],
  );

  // Fetch repos from Convex
  const reposByOrgQuery = useQuery({
    ...convexQuery(api.github.getReposByOrg, { teamSlugOrId }),
    refetchOnMount: "always",
    refetchOnWindowFocus: false,
  });
  const reposByOrg = useMemo(
    () => reposByOrgQuery.data || {},
    [reposByOrgQuery.data]
  );

  // Socket-based functions to fetch data from GitHub
  // Removed unused fetchRepos function - functionality is handled by Convex queries

  const checkProviderStatus = useCallback(() => {
    if (!socket) return;

    socket.emit("check-provider-status", (response) => {
      if (!response) return;
      setProviderStatus(response);

      if (response.success) {
        const isRunning = response.dockerStatus?.isRunning;
        if (typeof isRunning === "boolean") {
          setDockerReady(isRunning);
        }
      }

      const currentAgents = selectedAgentsRef.current;
      if (currentAgents.length === 0) {
        return;
      }

      const providers = response.providers;
      if (!providers || providers.length === 0) {
        const normalizedOnly = filterKnownAgents(currentAgents);
        if (normalizedOnly.length !== currentAgents.length) {
          setSelectedAgents(normalizedOnly);
          persistAgentSelection(normalizedOnly);
        }
        return;
      }

      const availableAgents = new Set(
        providers
          .filter((provider) => provider.isAvailable)
          .map((provider) => provider.name),
      );

      const normalizedAgents = filterKnownAgents(currentAgents);
      const removedUnknown = normalizedAgents.length !== currentAgents.length;

      const filteredAgents = normalizedAgents.filter((agent) =>
        availableAgents.has(agent),
      );
      const removedUnavailable = normalizedAgents.filter(
        (agent) => !availableAgents.has(agent),
      );

      if (!removedUnknown && removedUnavailable.length === 0) {
        return;
      }

      setSelectedAgents(filteredAgents);
      persistAgentSelection(filteredAgents);

      if (removedUnavailable.length > 0) {
        const uniqueMissing = Array.from(new Set(removedUnavailable));
        if (uniqueMissing.length > 0) {
          const label = uniqueMissing.length === 1 ? "model" : "models";
          const verb = uniqueMissing.length === 1 ? "is" : "are";
          toast.warning(
            `${uniqueMissing.join(", ")} ${verb} not configured and was removed from the selection. Update credentials in Settings to use this ${label}.`,
          );
        }
      }
    });
  }, [persistAgentSelection, setDockerReady, setSelectedAgents, socket]);

  // Mutation to create tasks with optimistic update
  const createTask = useMutation(api.tasks.create).withOptimisticUpdate(
    (localStore, args) => {
      const currentTasks = localStore.getQuery(api.tasks.get, {
        teamSlugOrId,
      });

      if (currentTasks !== undefined) {
        const now = Date.now();
        const optimisticTask = {
          _id: createFakeConvexId() as Doc<"tasks">["_id"],
          _creationTime: now,
          text: args.text,
          description: args.description,
          projectFullName: args.projectFullName,
          baseBranch: args.baseBranch,
          worktreePath: args.worktreePath,
          isCompleted: false,
          isArchived: false,
          createdAt: now,
          updatedAt: now,
          images: args.images,
          userId: "optimistic",
          teamId: teamSlugOrId,
          environmentId: args.environmentId,
        };

        // Add the new task at the beginning (since we order by desc)
        const listArgs: {
          teamSlugOrId: string;
          projectFullName?: string;
          archived?: boolean;
        } = {
          teamSlugOrId,
        };
        localStore.setQuery(api.tasks.get, listArgs, [
          optimisticTask,
          ...currentTasks,
        ]);
      }
    }
  );
  const generateUploadUrl = useMutation(api.storage.generateUploadUrl);
  const addManualRepo = useAction(api.github.addManualRepo);

  const effectiveSelectedBranch = useMemo(() => {
    if (selectedBranch.length > 0) {
      return selectedBranch;
    }
    if (branchNames.length === 0) {
      return [];
    }
    const fallbackBranch = branchNames.includes("main")
      ? "main"
      : branchNames.includes("master")
        ? "master"
        : branchNames[0];
    const preferredBranch =
      remoteDefaultBranch && branchNames.includes(remoteDefaultBranch)
        ? remoteDefaultBranch
        : fallbackBranch;
    return [preferredBranch];
  }, [selectedBranch, branchNames, remoteDefaultBranch]);

  const handleStartTask = useCallback(async () => {
    // For local mode, perform a fresh docker check right before starting
    if (!isEnvSelected && !isCloudMode) {
      // Always check Docker status when in local mode, regardless of current state
      if (socket) {
        const ready = await new Promise<boolean>((resolve) => {
          socket.emit("check-provider-status", (response) => {
            const isRunning = !!response?.dockerStatus?.isRunning;
            if (typeof isRunning === "boolean") {
              setDockerReady(isRunning);
            }
            resolve(isRunning);
          });
        });

        // Only show the alert if Docker is actually not running after checking
        if (!ready) {
          toast.error("Docker is not running. Start Docker Desktop.");
          return;
        }
      } else {
        // If socket is not connected, we can't verify Docker status
        console.error("Cannot verify Docker status: socket not connected");
        toast.error("Cannot verify Docker status. Please ensure the server is running.");
        return;
      }
    }

    if (!selectedProject[0] || !taskDescription.trim()) {
      console.error("Please select a project and enter a task description");
      return;
    }
    if (!socket) {
      console.error("Socket not connected");
      return;
    }

    // Use the effective selected branch (respects available branches and sensible defaults)
    const branch = effectiveSelectedBranch[0];
    const projectFullName = selectedProject[0];
    const envSelected = projectFullName.startsWith("env:");
    const environmentId = envSelected
      ? (projectFullName.replace(/^env:/, "") as Id<"environments">)
      : undefined;

    try {
      // Extract content including images from the editor
      const content = editorApiRef.current?.getContent();
      const images = content?.images || [];

      // Upload images to Convex storage first
      const uploadedImages = await Promise.all(
        images.map(
          async (image: {
            src: string;
            fileName?: string;
            altText: string;
          }) => {
            // Convert base64 to blob
            const base64Data = image.src.split(",")[1] || image.src;
            const byteCharacters = atob(base64Data);
            const byteNumbers = new Array(byteCharacters.length);
            for (let i = 0; i < byteCharacters.length; i++) {
              byteNumbers[i] = byteCharacters.charCodeAt(i);
            }
            const byteArray = new Uint8Array(byteNumbers);
            const blob = new Blob([byteArray], { type: "image/png" });
            const uploadUrl = await generateUploadUrl({
              teamSlugOrId,
            });
            const result = await fetch(uploadUrl, {
              method: "POST",
              headers: { "Content-Type": blob.type },
              body: blob,
            });
            const { storageId } = await result.json();

            return {
              storageId,
              fileName: image.fileName,
              altText: image.altText,
            };
          }
        )
      );

      // Clear input after successful task creation
      setTaskDescription("");
      // Force editor to clear
      handleTaskDescriptionChange("");
      if (editorApiRef.current?.clear) {
        editorApiRef.current.clear();
      }

      // Create task in Convex with storage IDs
      const taskId = await createTask({
        teamSlugOrId,
        text: content?.text || taskDescription, // Use content.text which includes image references
        projectFullName: envSelected ? undefined : projectFullName,
        baseBranch: envSelected ? undefined : branch,
        images: uploadedImages.length > 0 ? uploadedImages : undefined,
        environmentId,
      });

      // Hint the sidebar to auto-expand this task once it appears
      addTaskToExpand(taskId);

      const repoUrl = envSelected
        ? undefined
        : `https://github.com/${projectFullName}.git`;

      // For socket.io, we need to send the content text (which includes image references) and the images
      const handleStartTaskAck = (response: TaskAcknowledged | TaskStarted | TaskError) => {
        if ("error" in response) {
          console.error("Task start error:", response.error);
          toast.error(`Task start error: ${JSON.stringify(response.error)}`);
          return;
        }

        attachTaskLifecycleListeners(socket, response.taskId, {
          onStarted: (payload) => {
            console.log("Task started:", payload);
          },
          onFailed: (payload) => {
            toast.error(`Task failed to start: ${payload.error}`);
          },
        });
        console.log("Task acknowledged:", response);
      };

      socket.emit(
        "start-task",
        {
          ...(repoUrl ? { repoUrl } : {}),
          ...(envSelected ? {} : { branch }),
          taskDescription: content?.text || taskDescription, // Use content.text which includes image references
          projectFullName,
          taskId,
          selectedAgents:
            selectedAgents.length > 0 ? selectedAgents : undefined,
          isCloudMode: envSelected ? true : isCloudMode,
          ...(environmentId ? { environmentId } : {}),
          images: images.length > 0 ? images : undefined,
          theme,
        },
        handleStartTaskAck
      );
      console.log("Task created:", taskId);
    } catch (error) {
      console.error("Error starting task:", error);
    }
  }, [
    selectedProject,
    taskDescription,
    socket,
    effectiveSelectedBranch,
    handleTaskDescriptionChange,
    createTask,
    teamSlugOrId,
    addTaskToExpand,
    selectedAgents,
    isCloudMode,
    isEnvSelected,
    theme,
    generateUploadUrl,
  ]);

  // Fetch repos on mount if none exist
  // useEffect(() => {
  //   if (Object.keys(reposByOrg).length === 0) {
  //     fetchRepos();
  //   }
  // }, [reposByOrg, fetchRepos]);

  // Check provider status on mount and keep it fresh without page refresh
  useEffect(() => {
    // Initial check
    checkProviderStatus();

    // Poll while the dashboard is open so Docker state updates live
    const interval = setInterval(() => {
      checkProviderStatus();
    }, 5000);

    // Also refresh on window focus to catch recent changes quickly
    const handleFocus = () => checkProviderStatus();
    window.addEventListener("focus", handleFocus);

    return () => {
      clearInterval(interval);
      window.removeEventListener("focus", handleFocus);
    };
  }, [checkProviderStatus]);

  // Format repos for multiselect
  // Fetch environments
  const environmentsQuery = useQuery(
    convexQuery(api.environments.list, { teamSlugOrId })
  );

  const projectOptions = useMemo(() => {
    // Repo options as objects with GitHub icon
    const repoDocs = Object.values(reposByOrg || {}).flatMap((repos) => repos);
    const uniqueRepos = repoDocs.reduce((acc, repo) => {
      const existing = acc.get(repo.fullName);
      if (!existing) {
        acc.set(repo.fullName, repo);
        return acc;
      }
      const existingActivity =
        existing.lastPushedAt ?? Number.NEGATIVE_INFINITY;
      const candidateActivity = repo.lastPushedAt ?? Number.NEGATIVE_INFINITY;
      if (candidateActivity > existingActivity) {
        acc.set(repo.fullName, repo);
      }
      return acc;
    }, new Map<string, Doc<"repos">>());
    const sortedRepos = Array.from(uniqueRepos.values()).sort((a, b) => {
      const aPushedAt = a.lastPushedAt ?? Number.NEGATIVE_INFINITY;
      const bPushedAt = b.lastPushedAt ?? Number.NEGATIVE_INFINITY;
      if (aPushedAt !== bPushedAt) {
        return bPushedAt - aPushedAt;
      }
      return a.fullName.localeCompare(b.fullName);
    });
    const repoOptions = sortedRepos.map((repo) => ({
      label: repo.fullName,
      value: repo.fullName,
      icon: (
        <GitHubIcon className="w-4 h-4 text-neutral-600 dark:text-neutral-300" />
      ),
      iconKey: "github",
    }));

    // Environment options as objects with an icon and stable key
    const envOptions = (environmentsQuery.data || []).map((env) => ({
      label: `${env.name}`,
      value: `env:${env._id}`,
      icon: (
        <Tooltip>
          <TooltipTrigger asChild>
            <span>
              <ServerIcon className="w-4 h-4 text-neutral-600 dark:text-neutral-300" />
            </span>
          </TooltipTrigger>
          <TooltipContent>Environment: {env.name}</TooltipContent>
        </Tooltip>
      ),
      iconKey: "environment",
    }));

    const options: SelectOption[] = [];
    if (envOptions.length > 0) {
      options.push({
        label: "Environments",
        value: "__heading-env",
        heading: true,
      });
      options.push(...envOptions);
    }
    if (repoOptions.length > 0) {
      options.push({
        label: "Repositories",
        value: "__heading-repo",
        heading: true,
      });
      options.push(...repoOptions);
    }

    return options;
  }, [reposByOrg, environmentsQuery.data]);

  const selectedRepoFullName = useMemo(() => {
    if (!selectedProject[0] || isEnvSelected) return null;
    return selectedProject[0];
  }, [selectedProject, isEnvSelected]);

  const selectedRepoInfo = useMemo(() => {
    if (!selectedRepoFullName) return null;
    for (const repos of Object.values(reposByOrg || {})) {
      const match = repos.find((repo) => repo.fullName === selectedRepoFullName);
      if (match) {
        return match;
      }
    }
    return null;
  }, [selectedRepoFullName, reposByOrg]);

  const shouldShowCloudRepoOnboarding =
    !!selectedRepoFullName && isCloudMode && !isEnvSelected;

  const createEnvironmentSearch = useMemo<
    EnvironmentNewSearchParams | undefined
  >(
    () =>
      selectedRepoFullName
        ? {
            step: "select",
            selectedRepos: [selectedRepoFullName],
            instanceId: undefined,
            connectionLogin:
              selectedRepoInfo?.org ?? selectedRepoInfo?.ownerLogin ?? undefined,
            repoSearch: undefined,
            snapshotId: undefined,
          }
        : undefined,
    [selectedRepoFullName, selectedRepoInfo],
  );

  const handleStartEnvironmentSetup = useCallback(() => {
    clearEnvironmentDraft(teamSlugOrId);
  }, [teamSlugOrId]);

  const branchOptions = branchNames;

  // Cloud mode toggle handler
  const handleCloudModeToggle = useCallback(() => {
    if (isEnvSelected) return; // environment forces cloud mode
    const newMode = !isCloudMode;
    setIsCloudMode(newMode);
    localStorage.setItem("isCloudMode", JSON.stringify(newMode));
  }, [isCloudMode, isEnvSelected]);

  // Handle paste of GitHub repo URL in the project search field
  const handleProjectSearchPaste = useCallback(
    async (input: string) => {
      try {
        const result = await addManualRepo({
          teamSlugOrId,
          repoUrl: input,
        });

        if (result.success) {
          // Refetch repos to get the newly added one
          await reposByOrgQuery.refetch();

          // Select the newly added repo
          setSelectedProject([result.fullName]);
          localStorage.setItem("selectedProject", JSON.stringify([result.fullName]));

          toast.success(`Added ${result.fullName} to repositories`);
          return true;
        }

        return false;
      } catch (error) {
        // Only show error toast for non-validation errors
        // Validation errors mean it's not a GitHub URL, so just return false
        if (error instanceof Error && !error.message.includes("Invalid GitHub")) {
          toast.error(error.message);
        }
        return false; // Don't close dropdown if it's not a valid GitHub URL
      }
    },
    [addManualRepo, teamSlugOrId, reposByOrgQuery]
  );

  // Listen for VSCode spawned events
  useEffect(() => {
    if (!socket) return;

    const handleVSCodeSpawned = (data: {
      instanceId: string;
      url: string;
      workspaceUrl: string;
      provider: string;
    }) => {
      console.log("VSCode spawned:", data);
      // Open in new tab
      // window.open(data.workspaceUrl, "_blank");
    };

    socket.on("vscode-spawned", handleVSCodeSpawned);

    return () => {
      socket.off("vscode-spawned", handleVSCodeSpawned);
    };
  }, [socket]);

  // Listen for default repo from CLI
  useEffect(() => {
    if (!socket) return;

    const handleDefaultRepo = (data: {
      repoFullName: string;
      branch?: string;
      localPath: string;
    }) => {
      // Always set the selected project when a default repo is provided
      // This ensures CLI-provided repos take precedence
      setSelectedProject([data.repoFullName]);
      localStorage.setItem(
        "selectedProject",
        JSON.stringify([data.repoFullName])
      );

      // Set the selected branch
      if (data.branch) {
        setSelectedBranch([data.branch]);
      }
    };

    socket.on("default-repo", handleDefaultRepo);

    return () => {
      socket.off("default-repo", handleDefaultRepo);
    };
  }, [socket]);

  // Global keydown handler for autofocus
  useEffect(() => {
    const handleGlobalKeyDown = (e: KeyboardEvent) => {
      // Skip if already focused on an input, textarea, or contenteditable that's NOT the editor
      const activeElement = document.activeElement;
      const isEditor =
        activeElement?.getAttribute("data-cmux-input") === "true";
      const isCommentInput = activeElement?.id === "cmux-comments-root";
      if (
        !isEditor &&
        (activeElement?.tagName === "INPUT" ||
          activeElement?.tagName === "TEXTAREA" ||
          activeElement?.getAttribute("contenteditable") === "true" ||
          activeElement?.closest('[contenteditable="true"]') ||
          isCommentInput)
      ) {
        return;
      }

      // Skip for modifier keys and special keys
      if (
        e.ctrlKey ||
        e.metaKey ||
        e.altKey ||
        e.key === "Tab" ||
        e.key === "Escape" ||
        e.key === "Enter" ||
        e.key.startsWith("F") || // Function keys
        e.key.startsWith("Arrow") ||
        e.key === "Home" ||
        e.key === "End" ||
        e.key === "PageUp" ||
        e.key === "PageDown" ||
        e.key === "Delete" ||
        e.key === "Backspace" ||
        e.key === "CapsLock" ||
        e.key === "Control" ||
        e.key === "Shift" ||
        e.key === "Alt" ||
        e.key === "Meta" ||
        e.key === "ContextMenu"
      ) {
        return;
      }

      // Check if it's a printable character (including shift for uppercase)
      if (e.key.length === 1) {
        // Prevent default to avoid duplicate input
        e.preventDefault();

        // Focus the editor and insert the character
        if (editorApiRef.current?.focus) {
          editorApiRef.current.focus();

          // Insert the typed character
          if (editorApiRef.current.insertText) {
            editorApiRef.current.insertText(e.key);
          }
        }
      }
    };

    document.addEventListener("keydown", handleGlobalKeyDown);

    return () => {
      document.removeEventListener("keydown", handleGlobalKeyDown);
    };
  }, []);

  // Do not pre-disable UI on Docker status; handle fresh check on submit

  // Handle Command+Enter keyboard shortcut
  const handleSubmit = useCallback(() => {
    if (selectedProject[0] && taskDescription.trim()) {
      void handleStartTask();
    }
  }, [selectedProject, taskDescription, handleStartTask]);

  // Memoized computed values for editor props
  const lexicalEnvironmentId = useMemo(() => {
    if (!selectedProject[0] || !isEnvSelected) return undefined;
    return selectedProject[0].replace(/^env:/, "") as Id<"environments">;
  }, [selectedProject, isEnvSelected]);

  const lexicalRepoUrl = useMemo(() => {
    if (!selectedProject[0]) return undefined;
    if (isEnvSelected) return undefined;
    return `https://github.com/${selectedProject[0]}.git`;
  }, [selectedProject, isEnvSelected]);

  const lexicalBranch = useMemo(
    () => effectiveSelectedBranch[0],
    [effectiveSelectedBranch]
  );

  const canSubmit = useMemo(() => {
    if (!selectedProject[0]) return false;
    if (!taskDescription.trim()) return false;
    if (selectedAgents.length === 0) return false;
    if (isEnvSelected) return true; // no branch required when environment selected
    return !!effectiveSelectedBranch[0];
  }, [
    selectedProject,
    taskDescription,
    selectedAgents,
    isEnvSelected,
    effectiveSelectedBranch,
  ]);

  return (
    <FloatingPane header={<TitleBar title="cmux" />}>
      <div className="flex flex-col grow overflow-y-auto">
        {/* Main content area */}
        <div className="flex-1 flex justify-center px-4 pt-60 pb-4">
          <div className="w-full max-w-4xl min-w-0">
            {/* Workspace Creation Buttons */}
            <WorkspaceCreationButtons
              teamSlugOrId={teamSlugOrId}
              selectedProject={selectedProject}
              isEnvSelected={isEnvSelected}
            />

            <DashboardMainCard
              editorApiRef={editorApiRef}
              onTaskDescriptionChange={handleTaskDescriptionChange}
              onSubmit={handleSubmit}
              lexicalRepoUrl={lexicalRepoUrl}
              lexicalEnvironmentId={lexicalEnvironmentId}
              lexicalBranch={lexicalBranch}
              projectOptions={projectOptions}
              selectedProject={selectedProject}
              onProjectChange={handleProjectChange}
              onProjectSearchPaste={handleProjectSearchPaste}
              branchOptions={branchOptions}
              selectedBranch={effectiveSelectedBranch}
              onBranchChange={handleBranchChange}
              selectedAgents={selectedAgents}
              onAgentChange={handleAgentChange}
              isCloudMode={isCloudMode}
              onCloudModeToggle={handleCloudModeToggle}
              isLoadingProjects={reposByOrgQuery.isLoading}
              isLoadingBranches={branchesQuery.isPending}
              teamSlugOrId={teamSlugOrId}
              cloudToggleDisabled={isEnvSelected}
              branchDisabled={isEnvSelected || !selectedProject[0]}
              providerStatus={providerStatus}
              canSubmit={canSubmit}
              onStartTask={handleStartTask}
            />
            {shouldShowCloudRepoOnboarding && createEnvironmentSearch ? (
              <div className="mt-4 flex items-start gap-2 rounded-xl border border-blue-200/60 dark:border-blue-500/40 bg-blue-50/80 dark:bg-blue-500/10 px-3 py-2 text-sm text-blue-900 dark:text-blue-100">
                <Info className="mt-0.5 h-4 w-4 flex-shrink-0 text-blue-500 dark:text-blue-300" />
                <div className="flex flex-col gap-1">
                  <p className="font-medium text-blue-900 dark:text-blue-100">
                    Set up an environment for {selectedRepoFullName}
                  </p>
                  <p className="text-xs text-blue-900/80 dark:text-blue-200/80">
                    Environments let you preconfigure development and maintenance scripts, pre-install packages, and environment variables so cloud workspaces are ready to go the moment they start.
                  </p>
                  <div className="flex gap-2 justify-end">
                    <Link
                      to="/$teamSlugOrId/environments/new"
                      params={{ teamSlugOrId }}
                      search={createEnvironmentSearch}
                      onClick={handleStartEnvironmentSetup}
                      className="inline-flex items-center rounded-md border border-blue-500/60 bg-blue-500/10 px-2 py-1 text-xs font-medium text-blue-900 dark:text-blue-100 hover:bg-blue-500/20"
                    >
                      Create environment
                    </Link>
                  </div>
                </div>
              </div>
            ) : null}

            {/* Task List */}
            <TaskList teamSlugOrId={teamSlugOrId} />
          </div>
        </div>
      </div>
    </FloatingPane>
  );
}

type DashboardMainCardProps = {
  editorApiRef: React.RefObject<EditorApi | null>;
  onTaskDescriptionChange: (value: string) => void;
  onSubmit: () => void;
  lexicalRepoUrl?: string;
  lexicalEnvironmentId?: Id<"environments">;
  lexicalBranch?: string;
  projectOptions: SelectOption[];
  selectedProject: string[];
  onProjectChange: (newProjects: string[]) => void;
  onProjectSearchPaste?: (value: string) => boolean | Promise<boolean>;
  branchOptions: string[];
  selectedBranch: string[];
  onBranchChange: (newBranches: string[]) => void;
  selectedAgents: string[];
  onAgentChange: (newAgents: string[]) => void;
  isCloudMode: boolean;
  onCloudModeToggle: () => void;
  isLoadingProjects: boolean;
  isLoadingBranches: boolean;
  teamSlugOrId: string;
  cloudToggleDisabled: boolean;
  branchDisabled: boolean;
  providerStatus: ProviderStatusResponse | null;
  canSubmit: boolean;
  onStartTask: () => void;
};

function DashboardMainCard({
  editorApiRef,
  onTaskDescriptionChange,
  onSubmit,
  lexicalRepoUrl,
  lexicalEnvironmentId,
  lexicalBranch,
  projectOptions,
  selectedProject,
  onProjectChange,
  onProjectSearchPaste,
  branchOptions,
  selectedBranch,
  onBranchChange,
  selectedAgents,
  onAgentChange,
  isCloudMode,
  onCloudModeToggle,
  isLoadingProjects,
  isLoadingBranches,
  teamSlugOrId,
  cloudToggleDisabled,
  branchDisabled,
  providerStatus,
  canSubmit,
  onStartTask,
}: DashboardMainCardProps) {
  return (
    <div className="relative bg-white dark:bg-neutral-700/50 border border-neutral-500/15 dark:border-neutral-500/15 rounded-2xl transition-all">
      <DashboardInput
        ref={editorApiRef}
        onTaskDescriptionChange={onTaskDescriptionChange}
        onSubmit={onSubmit}
        repoUrl={lexicalRepoUrl}
        environmentId={lexicalEnvironmentId}
        branch={lexicalBranch}
        persistenceKey="dashboard-task-description"
        maxHeight="300px"
      />

      <DashboardInputFooter>
        <DashboardInputControls
          projectOptions={projectOptions}
          selectedProject={selectedProject}
          onProjectChange={onProjectChange}
          onProjectSearchPaste={onProjectSearchPaste}
          branchOptions={branchOptions}
          selectedBranch={selectedBranch}
          onBranchChange={onBranchChange}
          selectedAgents={selectedAgents}
          onAgentChange={onAgentChange}
          isCloudMode={isCloudMode}
          onCloudModeToggle={onCloudModeToggle}
          isLoadingProjects={isLoadingProjects}
          isLoadingBranches={isLoadingBranches}
          teamSlugOrId={teamSlugOrId}
          cloudToggleDisabled={cloudToggleDisabled}
          branchDisabled={branchDisabled}
          providerStatus={providerStatus}
        />
        <DashboardStartTaskButton
          canSubmit={canSubmit}
          onStartTask={onStartTask}
        />
      </DashboardInputFooter>
    </div>
  );
}<|MERGE_RESOLUTION|>--- conflicted
+++ resolved
@@ -29,15 +29,9 @@
 import { AGENT_CONFIGS } from "@cmux/shared/agentConfig";
 import { convexQuery } from "@convex-dev/react-query";
 import { useQuery } from "@tanstack/react-query";
-<<<<<<< HEAD
-import { createFileRoute } from "@tanstack/react-router";
+import { createFileRoute, Link } from "@tanstack/react-router";
 import { useAction, useMutation } from "convex/react";
-import { Server as ServerIcon } from "lucide-react";
-=======
-import { createFileRoute, Link } from "@tanstack/react-router";
-import { useMutation } from "convex/react";
 import { Info, Server as ServerIcon } from "lucide-react";
->>>>>>> a89a307b
 import { useCallback, useEffect, useMemo, useRef, useState } from "react";
 import { toast } from "sonner";
 import { z } from "zod";
