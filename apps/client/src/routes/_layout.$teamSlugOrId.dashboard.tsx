import {
  DashboardInput,
  type EditorApi,
} from "@/components/dashboard/DashboardInput";
import { DashboardInputControls } from "@/components/dashboard/DashboardInputControls";
import { DashboardInputFooter } from "@/components/dashboard/DashboardInputFooter";
import { DashboardStartTaskButton } from "@/components/dashboard/DashboardStartTaskButton";
import { TaskList } from "@/components/dashboard/TaskList";
import { WorkspaceCreationButtons } from "@/components/dashboard/WorkspaceCreationButtons";
import { FloatingPane } from "@/components/floating-pane";
import { LocalWorkspaceSetupPanel } from "@/components/LocalWorkspaceSetupPanel";
import { GitHubIcon } from "@/components/icons/github";
import { useTheme } from "@/components/theme/use-theme";
import { TitleBar } from "@/components/TitleBar";
import type { SelectOption } from "@/components/ui/searchable-select";
import {
  Tooltip,
  TooltipContent,
  TooltipTrigger,
} from "@/components/ui/tooltip";
import { useExpandTasks } from "@/contexts/expand-tasks/ExpandTasksContext";
import { useSocket } from "@/contexts/socket/use-socket";
import { createFakeConvexId } from "@/lib/fakeConvexId";
import { attachTaskLifecycleListeners } from "@/lib/socket/taskLifecycleListeners";
import { branchesQueryOptions } from "@/queries/branches";
import { clearEnvironmentDraft } from "@/state/environment-draft-store";
import { api } from "@cmux/convex/api";
import type { Doc, Id } from "@cmux/convex/dataModel";
import type { MorphSnapshotId, ProviderStatusResponse, TaskAcknowledged, TaskError, TaskStarted } from "@cmux/shared";
import { AGENT_CONFIGS } from "@cmux/shared/agentConfig";
import { convexQuery } from "@convex-dev/react-query";
import { useQuery } from "@tanstack/react-query";
import { createFileRoute, Link } from "@tanstack/react-router";
import { useMutation } from "convex/react";
import { Info, Server as ServerIcon } from "lucide-react";
import { useCallback, useEffect, useMemo, useRef, useState } from "react";
import { toast } from "sonner";
import { z } from "zod";

export const Route = createFileRoute("/_layout/$teamSlugOrId/dashboard")({
  component: DashboardComponent,
});

type EnvironmentNewSearchParams = {
  step: "select" | "configure" | undefined;
  selectedRepos: string[] | undefined;
  instanceId: string | undefined;
  connectionLogin: string | undefined;
  repoSearch: string | undefined;
  snapshotId: MorphSnapshotId | undefined;
};

// Default agents (not persisted to localStorage)
const DEFAULT_AGENTS = [
  "claude/sonnet-4.5",
  "claude/opus-4.1",
  "codex/gpt-5-codex-high",
];
const KNOWN_AGENT_NAMES = new Set(AGENT_CONFIGS.map((agent) => agent.name));
const DEFAULT_AGENT_SELECTION = DEFAULT_AGENTS.filter((agent) =>
  KNOWN_AGENT_NAMES.has(agent),
);

const AGENT_SELECTION_SCHEMA = z.array(z.string());

const filterKnownAgents = (agents: string[]): string[] =>
  agents.filter((agent) => KNOWN_AGENT_NAMES.has(agent));

const parseStoredAgentSelection = (stored: string | null): string[] => {
  if (!stored) {
    return [];
  }

  try {
    const parsed = JSON.parse(stored);
    const result = AGENT_SELECTION_SCHEMA.safeParse(parsed);
    if (!result.success) {
      console.warn("Invalid stored agent selection", result.error);
      return [];
    }

    return filterKnownAgents(result.data);
  } catch (error) {
    console.warn("Failed to parse stored agent selection", error);
    return [];
  }
};

function DashboardComponent() {
  const { teamSlugOrId } = Route.useParams();
  const searchParams = Route.useSearch() as { environmentId?: string };
  const { socket } = useSocket();
  const { theme } = useTheme();
  const { addTaskToExpand } = useExpandTasks();

  const [selectedProject, setSelectedProject] = useState<string[]>(() => {
    const stored = localStorage.getItem("selectedProject");
    return stored ? JSON.parse(stored) : [];
  });
  const [selectedBranch, setSelectedBranch] = useState<string[]>([]);

  const [selectedAgents, setSelectedAgentsState] = useState<string[]>(() => {
    const storedAgents = parseStoredAgentSelection(
      localStorage.getItem("selectedAgents"),
    );

    if (storedAgents.length > 0) {
      return storedAgents;
    }

    return DEFAULT_AGENT_SELECTION.length > 0
      ? [...DEFAULT_AGENT_SELECTION]
      : [];
  });
  const selectedAgentsRef = useRef<string[]>(selectedAgents);

  const setSelectedAgents = useCallback((agents: string[]) => {
    selectedAgentsRef.current = agents;
    setSelectedAgentsState(agents);
  }, [setSelectedAgentsState]);

  const [taskDescription, setTaskDescription] = useState<string>("");
  const [isCloudMode, setIsCloudMode] = useState<boolean>(() => {
    const stored = localStorage.getItem("isCloudMode");
    return stored ? JSON.parse(stored) : true;
  });
  const [hasDismissedCloudRepoOnboarding, setHasDismissedCloudRepoOnboarding] =
    useState(false);

  const [, setDockerReady] = useState<boolean | null>(null);
  const [providerStatus, setProviderStatus] =
    useState<ProviderStatusResponse | null>(null);

  // Ref to access editor API
  const editorApiRef = useRef<EditorApi | null>(null);

  const persistAgentSelection = useCallback((agents: string[]) => {
    try {
      const isDefaultSelection =
        DEFAULT_AGENT_SELECTION.length > 0 &&
        agents.length === DEFAULT_AGENT_SELECTION.length &&
        agents.every(
          (agent, index) => agent === DEFAULT_AGENT_SELECTION[index],
        );

      if (agents.length === 0 || isDefaultSelection) {
        localStorage.removeItem("selectedAgents");
      } else {
        localStorage.setItem("selectedAgents", JSON.stringify(agents));
      }
    } catch (error) {
      console.warn("Failed to persist agent selection", error);
    }
  }, []);

  // Preselect environment if provided in URL search params
  useEffect(() => {
    if (searchParams?.environmentId) {
      const val = `env:${searchParams.environmentId}`;
      setSelectedProject([val]);
      localStorage.setItem("selectedProject", JSON.stringify([val]));
      setIsCloudMode(true);
      localStorage.setItem("isCloudMode", JSON.stringify(true));
    }
  }, [searchParams?.environmentId]);

  // Callback for task description changes
  const handleTaskDescriptionChange = useCallback((value: string) => {
    setTaskDescription(value);
  }, []);

  // Fetch branches for selected repo from Convex
  const isEnvSelected = useMemo(
    () => (selectedProject[0] || "").startsWith("env:"),
    [selectedProject]
  );

  const branchesQuery = useQuery({
    ...branchesQueryOptions({
      teamSlugOrId,
      repoFullName: selectedProject[0] || "",
    }),
    enabled: !!selectedProject[0] && !isEnvSelected,
  });
  const branchSummary = useMemo(() => {
    const data = branchesQuery.data;
    if (!data?.branches) {
      return { names: [] as string[], defaultName: undefined as string | undefined };
    }
    const names = data.branches.map((branch) => branch.name);
    const fromResponse = data.defaultBranch?.trim();
    const flaggedDefault = data.branches.find((branch) => branch.isDefault)?.name;
    const normalizedFromResponse =
      fromResponse && names.includes(fromResponse) ? fromResponse : undefined;
    const normalizedFlagged =
      flaggedDefault && names.includes(flaggedDefault) ? flaggedDefault : undefined;

    return {
      names,
      defaultName: normalizedFromResponse ?? normalizedFlagged,
    };
  }, [branchesQuery.data]);

  const branchNames = branchSummary.names;
  const remoteDefaultBranch = branchSummary.defaultName;
  // Callback for project selection changes
  const handleProjectChange = useCallback(
    (newProjects: string[]) => {
      setSelectedProject(newProjects);
      localStorage.setItem("selectedProject", JSON.stringify(newProjects));
      if (newProjects[0] !== selectedProject[0]) {
        setSelectedBranch([]);
      }
      // If selecting an environment, enforce cloud mode
      if ((newProjects[0] || "").startsWith("env:")) {
        setIsCloudMode(true);
        localStorage.setItem("isCloudMode", JSON.stringify(true));
      }
    },
    [selectedProject]
  );

  // Callback for branch selection changes
  const handleBranchChange = useCallback((newBranches: string[]) => {
    setSelectedBranch(newBranches);
  }, []);

  // Callback for agent selection changes
  const handleAgentChange = useCallback(
    (newAgents: string[]) => {
      const normalizedAgents = filterKnownAgents(newAgents);
      setSelectedAgents(normalizedAgents);
      persistAgentSelection(normalizedAgents);
    },
    [persistAgentSelection, setSelectedAgents],
  );

  // Fetch repos from Convex
  const reposByOrgQuery = useQuery({
    ...convexQuery(api.github.getReposByOrg, { teamSlugOrId }),
    refetchOnMount: "always",
    refetchOnWindowFocus: false,
  });
  const reposByOrg = useMemo(
    () => reposByOrgQuery.data || {},
    [reposByOrgQuery.data]
  );

  // Socket-based functions to fetch data from GitHub
  // Removed unused fetchRepos function - functionality is handled by Convex queries

  const checkProviderStatus = useCallback(() => {
    if (!socket) return;

    socket.emit("check-provider-status", (response) => {
      if (!response) return;
      setProviderStatus(response);

      if (response.success) {
        const isRunning = response.dockerStatus?.isRunning;
        if (typeof isRunning === "boolean") {
          setDockerReady(isRunning);
        }
      }

      const currentAgents = selectedAgentsRef.current;
      if (currentAgents.length === 0) {
        return;
      }

      const providers = response.providers;
      if (!providers || providers.length === 0) {
        const normalizedOnly = filterKnownAgents(currentAgents);
        if (normalizedOnly.length !== currentAgents.length) {
          setSelectedAgents(normalizedOnly);
          persistAgentSelection(normalizedOnly);
        }
        return;
      }

      const availableAgents = new Set(
        providers
          .filter((provider) => provider.isAvailable)
          .map((provider) => provider.name),
      );

      const normalizedAgents = filterKnownAgents(currentAgents);
      const removedUnknown = normalizedAgents.length !== currentAgents.length;

      const filteredAgents = normalizedAgents.filter((agent) =>
        availableAgents.has(agent),
      );
      const removedUnavailable = normalizedAgents.filter(
        (agent) => !availableAgents.has(agent),
      );

      if (!removedUnknown && removedUnavailable.length === 0) {
        return;
      }

      setSelectedAgents(filteredAgents);
      persistAgentSelection(filteredAgents);

      if (removedUnavailable.length > 0) {
        const uniqueMissing = Array.from(new Set(removedUnavailable));
        if (uniqueMissing.length > 0) {
          const label = uniqueMissing.length === 1 ? "model" : "models";
          const verb = uniqueMissing.length === 1 ? "is" : "are";
          toast.warning(
            `${uniqueMissing.join(", ")} ${verb} not configured and was removed from the selection. Update credentials in Settings to use this ${label}.`,
          );
        }
      }
    });
  }, [persistAgentSelection, setDockerReady, setSelectedAgents, socket]);

  // Mutation to create tasks with optimistic update
  const createTask = useMutation(api.tasks.create).withOptimisticUpdate(
    (localStore, args) => {
      const currentTasks = localStore.getQuery(api.tasks.get, {
        teamSlugOrId,
      });

      if (currentTasks !== undefined) {
        const now = Date.now();
        const optimisticTask = {
          _id: createFakeConvexId() as Doc<"tasks">["_id"],
          _creationTime: now,
          text: args.text,
          description: args.description,
          projectFullName: args.projectFullName,
          baseBranch: args.baseBranch,
          worktreePath: args.worktreePath,
          isCompleted: false,
          isArchived: false,
          createdAt: now,
          updatedAt: now,
          images: args.images,
          userId: "optimistic",
          teamId: teamSlugOrId,
          environmentId: args.environmentId,
        };

        // Add the new task at the beginning (since we order by desc)
        const listArgs: {
          teamSlugOrId: string;
          projectFullName?: string;
          archived?: boolean;
        } = {
          teamSlugOrId,
        };
        localStore.setQuery(api.tasks.get, listArgs, [
          optimisticTask,
          ...currentTasks,
        ]);
      }
    }
  );
  const generateUploadUrl = useMutation(api.storage.generateUploadUrl);

  const effectiveSelectedBranch = useMemo(() => {
    if (selectedBranch.length > 0) {
      return selectedBranch;
    }
    if (branchNames.length === 0) {
      return [];
    }
    const fallbackBranch = branchNames.includes("main")
      ? "main"
      : branchNames.includes("master")
        ? "master"
        : branchNames[0];
    const preferredBranch =
      remoteDefaultBranch && branchNames.includes(remoteDefaultBranch)
        ? remoteDefaultBranch
        : fallbackBranch;
    return [preferredBranch];
  }, [selectedBranch, branchNames, remoteDefaultBranch]);

  const handleStartTask = useCallback(async () => {
    // For local mode, perform a fresh docker check right before starting
    if (!isEnvSelected && !isCloudMode) {
      // Always check Docker status when in local mode, regardless of current state
      if (socket) {
        const ready = await new Promise<boolean>((resolve) => {
          socket.emit("check-provider-status", (response) => {
            const isRunning = !!response?.dockerStatus?.isRunning;
            if (typeof isRunning === "boolean") {
              setDockerReady(isRunning);
            }
            resolve(isRunning);
          });
        });

        // Only show the alert if Docker is actually not running after checking
        if (!ready) {
          toast.error("Docker is not running. Start Docker Desktop.");
          return;
        }
      } else {
        // If socket is not connected, we can't verify Docker status
        console.error("Cannot verify Docker status: socket not connected");
        toast.error("Cannot verify Docker status. Please ensure the server is running.");
        return;
      }
    }

    if (!selectedProject[0] || !taskDescription.trim()) {
      console.error("Please select a project and enter a task description");
      return;
    }
    if (!socket) {
      console.error("Socket not connected");
      return;
    }

    // Use the effective selected branch (respects available branches and sensible defaults)
    const branch = effectiveSelectedBranch[0];
    const projectFullName = selectedProject[0];
    const envSelected = projectFullName.startsWith("env:");
    const environmentId = envSelected
      ? (projectFullName.replace(/^env:/, "") as Id<"environments">)
      : undefined;

    try {
      // Extract content including images from the editor
      const content = editorApiRef.current?.getContent();
      const images = content?.images || [];

      // Upload images to Convex storage first
      const uploadedImages = await Promise.all(
        images.map(
          async (image: {
            src: string;
            fileName?: string;
            altText: string;
          }) => {
            // Convert base64 to blob
            const base64Data = image.src.split(",")[1] || image.src;
            const byteCharacters = atob(base64Data);
            const byteNumbers = new Array(byteCharacters.length);
            for (let i = 0; i < byteCharacters.length; i++) {
              byteNumbers[i] = byteCharacters.charCodeAt(i);
            }
            const byteArray = new Uint8Array(byteNumbers);
            const blob = new Blob([byteArray], { type: "image/png" });
            const uploadUrl = await generateUploadUrl({
              teamSlugOrId,
            });
            const result = await fetch(uploadUrl, {
              method: "POST",
              headers: { "Content-Type": blob.type },
              body: blob,
            });
            const { storageId } = await result.json();

            return {
              storageId,
              fileName: image.fileName,
              altText: image.altText,
            };
          }
        )
      );

      // Clear input after successful task creation
      setTaskDescription("");
      // Force editor to clear
      handleTaskDescriptionChange("");
      if (editorApiRef.current?.clear) {
        editorApiRef.current.clear();
      }

      // Create task in Convex with storage IDs
      const taskId = await createTask({
        teamSlugOrId,
        text: content?.text || taskDescription, // Use content.text which includes image references
        projectFullName: envSelected ? undefined : projectFullName,
        baseBranch: envSelected ? undefined : branch,
        images: uploadedImages.length > 0 ? uploadedImages : undefined,
        environmentId,
      });

      // Hint the sidebar to auto-expand this task once it appears
      addTaskToExpand(taskId);

      const repoUrl = envSelected
        ? undefined
        : `https://github.com/${projectFullName}.git`;

      // For socket.io, we need to send the content text (which includes image references) and the images
      const handleStartTaskAck = (response: TaskAcknowledged | TaskStarted | TaskError) => {
        if ("error" in response) {
          console.error("Task start error:", response.error);
          toast.error(`Task start error: ${JSON.stringify(response.error)}`);
          return;
        }

        attachTaskLifecycleListeners(socket, response.taskId, {
          onStarted: (payload) => {
            console.log("Task started:", payload);
          },
          onFailed: (payload) => {
            toast.error(`Task failed to start: ${payload.error}`);
          },
        });
        console.log("Task acknowledged:", response);
      };

      socket.emit(
        "start-task",
        {
          ...(repoUrl ? { repoUrl } : {}),
          ...(envSelected ? {} : { branch }),
          taskDescription: content?.text || taskDescription, // Use content.text which includes image references
          projectFullName,
          taskId,
          selectedAgents:
            selectedAgents.length > 0 ? selectedAgents : undefined,
          isCloudMode: envSelected ? true : isCloudMode,
          ...(environmentId ? { environmentId } : {}),
          images: images.length > 0 ? images : undefined,
          theme,
        },
        handleStartTaskAck
      );
      console.log("Task created:", taskId);
    } catch (error) {
      console.error("Error starting task:", error);
    }
  }, [
    selectedProject,
    taskDescription,
    socket,
    effectiveSelectedBranch,
    handleTaskDescriptionChange,
    createTask,
    teamSlugOrId,
    addTaskToExpand,
    selectedAgents,
    isCloudMode,
    isEnvSelected,
    theme,
    generateUploadUrl,
  ]);

  // Fetch repos on mount if none exist
  // useEffect(() => {
  //   if (Object.keys(reposByOrg).length === 0) {
  //     fetchRepos();
  //   }
  // }, [reposByOrg, fetchRepos]);

  // Check provider status on mount and keep it fresh without page refresh
  useEffect(() => {
    // Initial check
    checkProviderStatus();

    // Poll while the dashboard is open so Docker state updates live
    const interval = setInterval(() => {
      checkProviderStatus();
    }, 5000);

    // Also refresh on window focus to catch recent changes quickly
    const handleFocus = () => checkProviderStatus();
    window.addEventListener("focus", handleFocus);

    return () => {
      clearInterval(interval);
      window.removeEventListener("focus", handleFocus);
    };
  }, [checkProviderStatus]);

  // Format repos for multiselect
  // Fetch environments
  const environmentsQuery = useQuery(
    convexQuery(api.environments.list, { teamSlugOrId })
  );

  const projectOptions = useMemo(() => {
    // Repo options as objects with GitHub icon
    const repoDocs = Object.values(reposByOrg || {}).flatMap((repos) => repos);
    const uniqueRepos = repoDocs.reduce((acc, repo) => {
      const existing = acc.get(repo.fullName);
      if (!existing) {
        acc.set(repo.fullName, repo);
        return acc;
      }
      const existingActivity =
        existing.lastPushedAt ?? Number.NEGATIVE_INFINITY;
      const candidateActivity = repo.lastPushedAt ?? Number.NEGATIVE_INFINITY;
      if (candidateActivity > existingActivity) {
        acc.set(repo.fullName, repo);
      }
      return acc;
    }, new Map<string, Doc<"repos">>());
    const sortedRepos = Array.from(uniqueRepos.values()).sort((a, b) => {
      const aPushedAt = a.lastPushedAt ?? Number.NEGATIVE_INFINITY;
      const bPushedAt = b.lastPushedAt ?? Number.NEGATIVE_INFINITY;
      if (aPushedAt !== bPushedAt) {
        return bPushedAt - aPushedAt;
      }
      return a.fullName.localeCompare(b.fullName);
    });
    const repoOptions = sortedRepos.map((repo) => ({
      label: repo.fullName,
      value: repo.fullName,
      icon: (
        <GitHubIcon className="w-4 h-4 text-neutral-600 dark:text-neutral-300" />
      ),
      iconKey: "github",
    }));

    // Environment options as objects with an icon and stable key
    const envOptions = (environmentsQuery.data || []).map((env) => ({
      label: `${env.name}`,
      value: `env:${env._id}`,
      icon: (
        <Tooltip>
          <TooltipTrigger asChild>
            <span>
              <ServerIcon className="w-4 h-4 text-neutral-600 dark:text-neutral-300" />
            </span>
          </TooltipTrigger>
          <TooltipContent>Environment: {env.name}</TooltipContent>
        </Tooltip>
      ),
      iconKey: "environment",
    }));

    const options: SelectOption[] = [];
    if (envOptions.length > 0) {
      options.push({
        label: "Environments",
        value: "__heading-env",
        heading: true,
      });
      options.push(...envOptions);
    }
    if (repoOptions.length > 0) {
      options.push({
        label: "Repositories",
        value: "__heading-repo",
        heading: true,
      });
      options.push(...repoOptions);
    }

    return options;
  }, [reposByOrg, environmentsQuery.data]);

  const selectedRepoFullName = useMemo(() => {
    if (!selectedProject[0] || isEnvSelected) return null;
    return selectedProject[0];
  }, [selectedProject, isEnvSelected]);

  useEffect(() => {
    setHasDismissedCloudRepoOnboarding(false);
  }, [selectedRepoFullName]);

  const selectedRepoInfo = useMemo(() => {
    if (!selectedRepoFullName) return null;
    for (const repos of Object.values(reposByOrg || {})) {
      const match = repos.find((repo) => repo.fullName === selectedRepoFullName);
      if (match) {
        return match;
      }
    }
    return null;
  }, [selectedRepoFullName, reposByOrg]);

  const shouldShowCloudRepoOnboarding =
<<<<<<< HEAD
    !!selectedRepoFullName && isCloudMode && !isEnvSelected;
  const shouldShowLocalWorkspaceSetup =
    !!selectedRepoFullName && !isCloudMode && !isEnvSelected;
=======
    !!selectedRepoFullName &&
    isCloudMode &&
    !isEnvSelected &&
    !hasDismissedCloudRepoOnboarding;
>>>>>>> 97a422c3

  const createEnvironmentSearch = useMemo<
    EnvironmentNewSearchParams | undefined
  >(
    () =>
      selectedRepoFullName
        ? {
            step: "select",
            selectedRepos: [selectedRepoFullName],
            instanceId: undefined,
            connectionLogin:
              selectedRepoInfo?.org ?? selectedRepoInfo?.ownerLogin ?? undefined,
            repoSearch: undefined,
            snapshotId: undefined,
          }
        : undefined,
    [selectedRepoFullName, selectedRepoInfo],
  );

  const handleStartEnvironmentSetup = useCallback(() => {
    clearEnvironmentDraft(teamSlugOrId);
  }, [teamSlugOrId]);

  const branchOptions = branchNames;

  // Cloud mode toggle handler
  const handleCloudModeToggle = useCallback(() => {
    if (isEnvSelected) return; // environment forces cloud mode
    const newMode = !isCloudMode;
    setIsCloudMode(newMode);
    localStorage.setItem("isCloudMode", JSON.stringify(newMode));
  }, [isCloudMode, isEnvSelected]);

  // Listen for VSCode spawned events
  useEffect(() => {
    if (!socket) return;

    const handleVSCodeSpawned = (data: {
      instanceId: string;
      url: string;
      workspaceUrl: string;
      provider: string;
    }) => {
      console.log("VSCode spawned:", data);
      // Open in new tab
      // window.open(data.workspaceUrl, "_blank");
    };

    socket.on("vscode-spawned", handleVSCodeSpawned);

    return () => {
      socket.off("vscode-spawned", handleVSCodeSpawned);
    };
  }, [socket]);

  // Listen for default repo from CLI
  useEffect(() => {
    if (!socket) return;

    const handleDefaultRepo = (data: {
      repoFullName: string;
      branch?: string;
      localPath: string;
    }) => {
      // Always set the selected project when a default repo is provided
      // This ensures CLI-provided repos take precedence
      setSelectedProject([data.repoFullName]);
      localStorage.setItem(
        "selectedProject",
        JSON.stringify([data.repoFullName])
      );

      // Set the selected branch
      if (data.branch) {
        setSelectedBranch([data.branch]);
      }
    };

    socket.on("default-repo", handleDefaultRepo);

    return () => {
      socket.off("default-repo", handleDefaultRepo);
    };
  }, [socket]);

  // Global keydown handler for autofocus
  useEffect(() => {
    const handleGlobalKeyDown = (e: KeyboardEvent) => {
      // Skip if already focused on an input, textarea, or contenteditable that's NOT the editor
      const activeElement = document.activeElement;
      const isEditor =
        activeElement?.getAttribute("data-cmux-input") === "true";
      const isCommentInput = activeElement?.id === "cmux-comments-root";
      if (
        !isEditor &&
        (activeElement?.tagName === "INPUT" ||
          activeElement?.tagName === "TEXTAREA" ||
          activeElement?.getAttribute("contenteditable") === "true" ||
          activeElement?.closest('[contenteditable="true"]') ||
          isCommentInput)
      ) {
        return;
      }

      // Skip for modifier keys and special keys
      if (
        e.ctrlKey ||
        e.metaKey ||
        e.altKey ||
        e.key === "Tab" ||
        e.key === "Escape" ||
        e.key === "Enter" ||
        e.key.startsWith("F") || // Function keys
        e.key.startsWith("Arrow") ||
        e.key === "Home" ||
        e.key === "End" ||
        e.key === "PageUp" ||
        e.key === "PageDown" ||
        e.key === "Delete" ||
        e.key === "Backspace" ||
        e.key === "CapsLock" ||
        e.key === "Control" ||
        e.key === "Shift" ||
        e.key === "Alt" ||
        e.key === "Meta" ||
        e.key === "ContextMenu"
      ) {
        return;
      }

      // Check if it's a printable character (including shift for uppercase)
      if (e.key.length === 1) {
        // Prevent default to avoid duplicate input
        e.preventDefault();

        // Focus the editor and insert the character
        if (editorApiRef.current?.focus) {
          editorApiRef.current.focus();

          // Insert the typed character
          if (editorApiRef.current.insertText) {
            editorApiRef.current.insertText(e.key);
          }
        }
      }
    };

    document.addEventListener("keydown", handleGlobalKeyDown);

    return () => {
      document.removeEventListener("keydown", handleGlobalKeyDown);
    };
  }, []);

  // Do not pre-disable UI on Docker status; handle fresh check on submit

  // Handle Command+Enter keyboard shortcut
  const handleSubmit = useCallback(() => {
    if (selectedProject[0] && taskDescription.trim()) {
      void handleStartTask();
    }
  }, [selectedProject, taskDescription, handleStartTask]);

  // Memoized computed values for editor props
  const lexicalEnvironmentId = useMemo(() => {
    if (!selectedProject[0] || !isEnvSelected) return undefined;
    return selectedProject[0].replace(/^env:/, "") as Id<"environments">;
  }, [selectedProject, isEnvSelected]);

  const lexicalRepoUrl = useMemo(() => {
    if (!selectedProject[0]) return undefined;
    if (isEnvSelected) return undefined;
    return `https://github.com/${selectedProject[0]}.git`;
  }, [selectedProject, isEnvSelected]);

  const lexicalBranch = useMemo(
    () => effectiveSelectedBranch[0],
    [effectiveSelectedBranch]
  );

  const canSubmit = useMemo(() => {
    if (!selectedProject[0]) return false;
    if (!taskDescription.trim()) return false;
    if (selectedAgents.length === 0) return false;
    if (isEnvSelected) return true; // no branch required when environment selected
    return !!effectiveSelectedBranch[0];
  }, [
    selectedProject,
    taskDescription,
    selectedAgents,
    isEnvSelected,
    effectiveSelectedBranch,
  ]);

  return (
    <FloatingPane header={<TitleBar title="cmux" />}>
      <div className="flex flex-col grow overflow-y-auto">
        {/* Main content area */}
        <div className="flex-1 flex justify-center px-4 pt-60 pb-4">
          <div className="w-full max-w-4xl min-w-0">
            {/* Workspace Creation Buttons */}
            <WorkspaceCreationButtons
              teamSlugOrId={teamSlugOrId}
              selectedProject={selectedProject}
              isEnvSelected={isEnvSelected}
            />

            <DashboardMainCard
              editorApiRef={editorApiRef}
              onTaskDescriptionChange={handleTaskDescriptionChange}
              onSubmit={handleSubmit}
              lexicalRepoUrl={lexicalRepoUrl}
              lexicalEnvironmentId={lexicalEnvironmentId}
              lexicalBranch={lexicalBranch}
              projectOptions={projectOptions}
              selectedProject={selectedProject}
              onProjectChange={handleProjectChange}
              branchOptions={branchOptions}
              selectedBranch={effectiveSelectedBranch}
              onBranchChange={handleBranchChange}
              selectedAgents={selectedAgents}
              onAgentChange={handleAgentChange}
              isCloudMode={isCloudMode}
              onCloudModeToggle={handleCloudModeToggle}
              isLoadingProjects={reposByOrgQuery.isLoading}
              isLoadingBranches={branchesQuery.isPending}
              teamSlugOrId={teamSlugOrId}
              cloudToggleDisabled={isEnvSelected}
              branchDisabled={isEnvSelected || !selectedProject[0]}
              providerStatus={providerStatus}
              canSubmit={canSubmit}
              onStartTask={handleStartTask}
            />
            {shouldShowCloudRepoOnboarding && createEnvironmentSearch ? (
              <div className="mt-4 flex items-start gap-2 rounded-xl border border-blue-200/60 dark:border-blue-500/40 bg-blue-50/80 dark:bg-blue-500/10 px-3 py-2 text-sm text-blue-900 dark:text-blue-100">
                <Info className="mt-0.5 h-4 w-4 flex-shrink-0 text-blue-500 dark:text-blue-300" />
                <div className="flex flex-col gap-1">
                  <p className="font-medium text-blue-900 dark:text-blue-100">
                    Set up an environment for {selectedRepoFullName}
                  </p>
                  <p className="text-xs text-blue-900/80 dark:text-blue-200/80">
                    Environments let you preconfigure development and maintenance scripts, pre-install packages, and environment variables so cloud workspaces are ready to go the moment they start.
                  </p>
                  <div className="flex gap-2 justify-end">
                    <button
                      type="button"
                      onClick={() => setHasDismissedCloudRepoOnboarding(true)}
                      className="inline-flex items-center rounded-md border border-blue-200/60 bg-white/80 px-2 py-1 text-xs font-medium text-blue-900/70 hover:bg-white dark:border-blue-500/30 dark:bg-blue-500/5 dark:text-blue-100/80 dark:hover:bg-blue-500/15"
                    >
                      Dismiss
                    </button>
                    <Link
                      to="/$teamSlugOrId/environments/new"
                      params={{ teamSlugOrId }}
                      search={createEnvironmentSearch}
                      onClick={handleStartEnvironmentSetup}
                      className="inline-flex items-center rounded-md border border-blue-500/60 bg-blue-500/10 px-2 py-1 text-xs font-medium text-blue-900 dark:text-blue-100 hover:bg-blue-500/20"
                    >
                      Create environment
                    </Link>
                  </div>
                </div>
              </div>
            ) : null}

            {shouldShowLocalWorkspaceSetup ? (
              <LocalWorkspaceSetupPanel
                teamSlugOrId={teamSlugOrId}
                projectFullName={selectedRepoFullName}
              />
            ) : null}

            {/* Task List */}
            <TaskList teamSlugOrId={teamSlugOrId} />
          </div>
        </div>
      </div>
    </FloatingPane>
  );
}

type DashboardMainCardProps = {
  editorApiRef: React.MutableRefObject<EditorApi | null>;
  onTaskDescriptionChange: (value: string) => void;
  onSubmit: () => void;
  lexicalRepoUrl?: string;
  lexicalEnvironmentId?: Id<"environments">;
  lexicalBranch?: string;
  projectOptions: SelectOption[];
  selectedProject: string[];
  onProjectChange: (newProjects: string[]) => void;
  branchOptions: string[];
  selectedBranch: string[];
  onBranchChange: (newBranches: string[]) => void;
  selectedAgents: string[];
  onAgentChange: (newAgents: string[]) => void;
  isCloudMode: boolean;
  onCloudModeToggle: () => void;
  isLoadingProjects: boolean;
  isLoadingBranches: boolean;
  teamSlugOrId: string;
  cloudToggleDisabled: boolean;
  branchDisabled: boolean;
  providerStatus: ProviderStatusResponse | null;
  canSubmit: boolean;
  onStartTask: () => void;
};

function DashboardMainCard({
  editorApiRef,
  onTaskDescriptionChange,
  onSubmit,
  lexicalRepoUrl,
  lexicalEnvironmentId,
  lexicalBranch,
  projectOptions,
  selectedProject,
  onProjectChange,
  branchOptions,
  selectedBranch,
  onBranchChange,
  selectedAgents,
  onAgentChange,
  isCloudMode,
  onCloudModeToggle,
  isLoadingProjects,
  isLoadingBranches,
  teamSlugOrId,
  cloudToggleDisabled,
  branchDisabled,
  providerStatus,
  canSubmit,
  onStartTask,
}: DashboardMainCardProps) {
  return (
    <div className="relative bg-white dark:bg-neutral-700/50 border border-neutral-500/15 dark:border-neutral-500/15 rounded-2xl transition-all">
      <DashboardInput
        ref={editorApiRef}
        onTaskDescriptionChange={onTaskDescriptionChange}
        onSubmit={onSubmit}
        repoUrl={lexicalRepoUrl}
        environmentId={lexicalEnvironmentId}
        branch={lexicalBranch}
        persistenceKey="dashboard-task-description"
        maxHeight="300px"
      />

      <DashboardInputFooter>
        <DashboardInputControls
          projectOptions={projectOptions}
          selectedProject={selectedProject}
          onProjectChange={onProjectChange}
          branchOptions={branchOptions}
          selectedBranch={selectedBranch}
          onBranchChange={onBranchChange}
          selectedAgents={selectedAgents}
          onAgentChange={onAgentChange}
          isCloudMode={isCloudMode}
          onCloudModeToggle={onCloudModeToggle}
          isLoadingProjects={isLoadingProjects}
          isLoadingBranches={isLoadingBranches}
          teamSlugOrId={teamSlugOrId}
          cloudToggleDisabled={cloudToggleDisabled}
          branchDisabled={branchDisabled}
          providerStatus={providerStatus}
        />
        <DashboardStartTaskButton
          canSubmit={canSubmit}
          onStartTask={onStartTask}
        />
      </DashboardInputFooter>
    </div>
  );
}<|MERGE_RESOLUTION|>--- conflicted
+++ resolved
@@ -670,16 +670,12 @@
   }, [selectedRepoFullName, reposByOrg]);
 
   const shouldShowCloudRepoOnboarding =
-<<<<<<< HEAD
-    !!selectedRepoFullName && isCloudMode && !isEnvSelected;
-  const shouldShowLocalWorkspaceSetup =
-    !!selectedRepoFullName && !isCloudMode && !isEnvSelected;
-=======
     !!selectedRepoFullName &&
     isCloudMode &&
     !isEnvSelected &&
     !hasDismissedCloudRepoOnboarding;
->>>>>>> 97a422c3
+  const shouldShowLocalWorkspaceSetup =
+    !!selectedRepoFullName && !isCloudMode && !isEnvSelected;
 
   const createEnvironmentSearch = useMemo<
     EnvironmentNewSearchParams | undefined
@@ -687,14 +683,14 @@
     () =>
       selectedRepoFullName
         ? {
-            step: "select",
-            selectedRepos: [selectedRepoFullName],
-            instanceId: undefined,
-            connectionLogin:
-              selectedRepoInfo?.org ?? selectedRepoInfo?.ownerLogin ?? undefined,
-            repoSearch: undefined,
-            snapshotId: undefined,
-          }
+          step: "select",
+          selectedRepos: [selectedRepoFullName],
+          instanceId: undefined,
+          connectionLogin:
+            selectedRepoInfo?.org ?? selectedRepoInfo?.ownerLogin ?? undefined,
+          repoSearch: undefined,
+          snapshotId: undefined,
+        }
         : undefined,
     [selectedRepoFullName, selectedRepoInfo],
   );
