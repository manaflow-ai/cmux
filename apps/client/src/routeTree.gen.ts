--- conflicted
+++ resolved
@@ -12,11 +12,8 @@
 import { Route as SignInRouteImport } from './routes/sign-in'
 import { Route as MonacoSingleBufferRouteImport } from './routes/monaco-single-buffer'
 import { Route as ElectronWebContentsRouteImport } from './routes/electron-web-contents'
-<<<<<<< HEAD
+import { Route as DebugWebcontentsRouteImport } from './routes/debug-webcontents'
 import { Route as DebugMonacoRouteImport } from './routes/debug-monaco'
-=======
-import { Route as DebugWebcontentsRouteImport } from './routes/debug-webcontents'
->>>>>>> 812f8eb9
 import { Route as DebugIconRouteImport } from './routes/debug-icon'
 import { Route as LayoutRouteImport } from './routes/_layout'
 import { Route as IndexRouteImport } from './routes/index'
@@ -62,15 +59,14 @@
   path: '/electron-web-contents',
   getParentRoute: () => rootRouteImport,
 } as any)
-<<<<<<< HEAD
+const DebugWebcontentsRoute = DebugWebcontentsRouteImport.update({
+  id: '/debug-webcontents',
+  path: '/debug-webcontents',
+  getParentRoute: () => rootRouteImport,
+} as any)
 const DebugMonacoRoute = DebugMonacoRouteImport.update({
   id: '/debug-monaco',
   path: '/debug-monaco',
-=======
-const DebugWebcontentsRoute = DebugWebcontentsRouteImport.update({
-  id: '/debug-webcontents',
-  path: '/debug-webcontents',
->>>>>>> 812f8eb9
   getParentRoute: () => rootRouteImport,
 } as any)
 const DebugIconRoute = DebugIconRouteImport.update({
@@ -239,11 +235,8 @@
 export interface FileRoutesByFullPath {
   '/': typeof IndexRoute
   '/debug-icon': typeof DebugIconRoute
-<<<<<<< HEAD
   '/debug-monaco': typeof DebugMonacoRoute
-=======
   '/debug-webcontents': typeof DebugWebcontentsRoute
->>>>>>> 812f8eb9
   '/electron-web-contents': typeof ElectronWebContentsRoute
   '/monaco-single-buffer': typeof MonacoSingleBufferRoute
   '/sign-in': typeof SignInRoute
@@ -277,11 +270,8 @@
 export interface FileRoutesByTo {
   '/': typeof IndexRoute
   '/debug-icon': typeof DebugIconRoute
-<<<<<<< HEAD
   '/debug-monaco': typeof DebugMonacoRoute
-=======
   '/debug-webcontents': typeof DebugWebcontentsRoute
->>>>>>> 812f8eb9
   '/electron-web-contents': typeof ElectronWebContentsRoute
   '/monaco-single-buffer': typeof MonacoSingleBufferRoute
   '/sign-in': typeof SignInRoute
@@ -315,11 +305,8 @@
   '/': typeof IndexRoute
   '/_layout': typeof LayoutRouteWithChildren
   '/debug-icon': typeof DebugIconRoute
-<<<<<<< HEAD
   '/debug-monaco': typeof DebugMonacoRoute
-=======
   '/debug-webcontents': typeof DebugWebcontentsRoute
->>>>>>> 812f8eb9
   '/electron-web-contents': typeof ElectronWebContentsRoute
   '/monaco-single-buffer': typeof MonacoSingleBufferRoute
   '/sign-in': typeof SignInRoute
@@ -355,11 +342,8 @@
   fullPaths:
     | '/'
     | '/debug-icon'
-<<<<<<< HEAD
     | '/debug-monaco'
-=======
     | '/debug-webcontents'
->>>>>>> 812f8eb9
     | '/electron-web-contents'
     | '/monaco-single-buffer'
     | '/sign-in'
@@ -393,11 +377,8 @@
   to:
     | '/'
     | '/debug-icon'
-<<<<<<< HEAD
     | '/debug-monaco'
-=======
     | '/debug-webcontents'
->>>>>>> 812f8eb9
     | '/electron-web-contents'
     | '/monaco-single-buffer'
     | '/sign-in'
@@ -430,11 +411,8 @@
     | '/'
     | '/_layout'
     | '/debug-icon'
-<<<<<<< HEAD
     | '/debug-monaco'
-=======
     | '/debug-webcontents'
->>>>>>> 812f8eb9
     | '/electron-web-contents'
     | '/monaco-single-buffer'
     | '/sign-in'
@@ -470,11 +448,8 @@
   IndexRoute: typeof IndexRoute
   LayoutRoute: typeof LayoutRouteWithChildren
   DebugIconRoute: typeof DebugIconRoute
-<<<<<<< HEAD
   DebugMonacoRoute: typeof DebugMonacoRoute
-=======
   DebugWebcontentsRoute: typeof DebugWebcontentsRoute
->>>>>>> 812f8eb9
   ElectronWebContentsRoute: typeof ElectronWebContentsRoute
   MonacoSingleBufferRoute: typeof MonacoSingleBufferRoute
   SignInRoute: typeof SignInRoute
@@ -504,19 +479,18 @@
       preLoaderRoute: typeof ElectronWebContentsRouteImport
       parentRoute: typeof rootRouteImport
     }
-<<<<<<< HEAD
+    '/debug-webcontents': {
+      id: '/debug-webcontents'
+      path: '/debug-webcontents'
+      fullPath: '/debug-webcontents'
+      preLoaderRoute: typeof DebugWebcontentsRouteImport
+      parentRoute: typeof rootRouteImport
+    }
     '/debug-monaco': {
       id: '/debug-monaco'
       path: '/debug-monaco'
       fullPath: '/debug-monaco'
       preLoaderRoute: typeof DebugMonacoRouteImport
-=======
-    '/debug-webcontents': {
-      id: '/debug-webcontents'
-      path: '/debug-webcontents'
-      fullPath: '/debug-webcontents'
-      preLoaderRoute: typeof DebugWebcontentsRouteImport
->>>>>>> 812f8eb9
       parentRoute: typeof rootRouteImport
     }
     '/debug-icon': {
@@ -847,11 +821,8 @@
   IndexRoute: IndexRoute,
   LayoutRoute: LayoutRouteWithChildren,
   DebugIconRoute: DebugIconRoute,
-<<<<<<< HEAD
   DebugMonacoRoute: DebugMonacoRoute,
-=======
   DebugWebcontentsRoute: DebugWebcontentsRoute,
->>>>>>> 812f8eb9
   ElectronWebContentsRoute: ElectronWebContentsRoute,
   MonacoSingleBufferRoute: MonacoSingleBufferRoute,
   SignInRoute: SignInRoute,
