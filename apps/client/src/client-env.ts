import { createEnv } from "@t3-oss/env-core";
import { z } from "zod";

export const env = createEnv({
  server: {},
  /**
   * The prefix that client-side variables must have. This is enforced both at
   * a type-level and at runtime.
   */
  clientPrefix: "VITE_",
  client: {
    VITE_CONVEX_URL: z.string().min(1),
    VITE_STACK_PROJECT_ID: z.string().min(1),
    VITE_STACK_PUBLISHABLE_CLIENT_KEY: z.string().min(1),
<<<<<<< HEAD
    VITE_GITHUB_APP_SLUG: z.string().optional(),
=======
    VITE_WWW_ORIGIN: z.string().default("http://localhost:9779"),
>>>>>>> 13a739d7
  },

  /**
   * What object holds the environment variables at runtime. This is usually
   * `process.env` or `import.meta.env`.
   */
  runtimeEnv: import.meta.env,

  /**
   * By default, this library will feed the environment variables directly to
   * the Zod validator.
   *
   * This means that if you have an empty string for a value that is supposed
   * to be a number (e.g. `PORT=` in a ".env" file), Zod will incorrectly flag
   * it as a type mismatch violation. Additionally, if you have an empty string
   * for a value that is supposed to be a string with a default value (e.g.
   * `DOMAIN=` in an ".env" file), the default value will never be applied.
   *
   * In order to solve these issues, we recommend that all new projects
   * explicitly specify this option as true.
   */
  emptyStringAsUndefined: true,
});<|MERGE_RESOLUTION|>--- conflicted
+++ resolved
@@ -12,11 +12,8 @@
     VITE_CONVEX_URL: z.string().min(1),
     VITE_STACK_PROJECT_ID: z.string().min(1),
     VITE_STACK_PUBLISHABLE_CLIENT_KEY: z.string().min(1),
-<<<<<<< HEAD
     VITE_GITHUB_APP_SLUG: z.string().optional(),
-=======
     VITE_WWW_ORIGIN: z.string().default("http://localhost:9779"),
->>>>>>> 13a739d7
   },
 
   /**
