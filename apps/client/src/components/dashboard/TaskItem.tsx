import { OpenWithDropdown } from "@/components/OpenWithDropdown";
import {
  Tooltip,
  TooltipContent,
  TooltipTrigger,
} from "@/components/ui/tooltip";
import { useArchiveTask } from "@/hooks/useArchiveTask";
import { useTaskRename } from "@/hooks/useTaskRename";
import { isFakeConvexId } from "@/lib/fakeConvexId";
import { ContextMenu } from "@base-ui-components/react/context-menu";
import { api } from "@cmux/convex/api";
import type { Doc } from "@cmux/convex/dataModel";
import type { RunEnvironmentSummary } from "@/types/task";
import { useClipboard } from "@mantine/hooks";
import { useNavigate } from "@tanstack/react-router";
import clsx from "clsx";
import { useQuery as useConvexQuery, useMutation } from "convex/react";
// Read team slug from path to avoid route type coupling
import {
  Archive,
  ArchiveRestore,
  Box,
  Check,
  Copy,
  GitMerge,
  Pencil,
  Pin,
} from "lucide-react";
import { memo, useCallback, useMemo } from "react";
import { EnvironmentName } from "./EnvironmentName";

interface TaskItemProps {
  task: Doc<"tasks">;
  teamSlugOrId: string;
}

export const TaskItem = memo(function TaskItem({
  task,
  teamSlugOrId,
}: TaskItemProps) {
  const navigate = useNavigate();
  const clipboard = useClipboard({ timeout: 2000 });
  const { archiveWithUndo, unarchive } = useArchiveTask(teamSlugOrId);
  const isOptimisticUpdate = task._id.includes("-") && task._id.length === 36;
  const canRename = !isOptimisticUpdate;

  const {
    isRenaming,
    renameValue,
    renameError,
    isRenamePending,
    renameInputRef,
    handleRenameChange,
    handleRenameKeyDown,
    handleRenameBlur,
    handleRenameFocus,
    handleStartRenaming,
  } = useTaskRename({
    taskId: task._id,
    teamSlugOrId,
    currentText: task.text,
    canRename,
  });

  // Query for task runs to find VSCode instances
  const taskRunsQuery = useConvexQuery(
    api.taskRuns.getByTask,
    isFakeConvexId(task._id) ? "skip" : { teamSlugOrId, taskId: task._id }
  );

  // Check if task has a crown based on crownEvaluationStatus
  const hasCrown = task.crownEvaluationStatus === "succeeded";

  // Mutation for toggling keep-alive status
  const toggleKeepAlive = useMutation(api.taskRuns.toggleKeepAlive);

  // Find the latest task run with a VSCode instance
  const getLatestVSCodeInstance = useCallback(() => {
    if (!taskRunsQuery || taskRunsQuery.length === 0) return null;

    // Define task run type with nested structure
    interface TaskRunWithChildren extends Doc<"taskRuns"> {
      children?: TaskRunWithChildren[];
      environment?: RunEnvironmentSummary | null;
    }

    // Flatten all task runs (including children)
    const allRuns: TaskRunWithChildren[] = [];
    const flattenRuns = (runs: TaskRunWithChildren[]) => {
      runs.forEach((run) => {
        allRuns.push(run);
        if (run.children) {
          flattenRuns(run.children);
        }
      });
    };
    flattenRuns(taskRunsQuery);

    // Find the most recent run with VSCode instance that's running or starting
    const runWithVSCode = allRuns
      .filter(
        (run) =>
          run.vscode &&
          (run.vscode.status === "running" || run.vscode.status === "starting")
      )
      .sort((a, b) => (b.createdAt || 0) - (a.createdAt || 0))[0];

    return runWithVSCode;
  }, [taskRunsQuery]);

  const runWithVSCode = useMemo(
    () => getLatestVSCodeInstance(),
    [getLatestVSCodeInstance]
  );
  const hasActiveVSCode = runWithVSCode?.vscode?.status === "running";

  // Generate the VSCode URL if available
  const vscodeUrl = useMemo(() => {
    if (hasActiveVSCode && runWithVSCode?.vscode?.workspaceUrl) {
      return runWithVSCode.vscode.workspaceUrl;
    }
    return null;
  }, [hasActiveVSCode, runWithVSCode]);

  const handleClick = useCallback(() => {
    // Don't navigate if we're renaming
    if (isRenaming) {
      return;
    }
    navigate({
      to: "/$teamSlugOrId/task/$taskId",
      params: { teamSlugOrId, taskId: task._id },
      search: { runId: undefined },
    });
  }, [navigate, task._id, teamSlugOrId, isRenaming]);

  const handleCopy = useCallback(
    (e: React.MouseEvent) => {
      e.stopPropagation();
      clipboard.copy(task.text);
    },
    [clipboard, task.text]
  );

  const handleCopyFromMenu = useCallback(() => {
    clipboard.copy(task.text);
  }, [clipboard, task.text]);

  const handleToggleKeepAlive = useCallback(
    async (e: React.MouseEvent) => {
      e.stopPropagation();
      if (runWithVSCode) {
        await toggleKeepAlive({
          teamSlugOrId,
          id: runWithVSCode._id,
          keepAlive: !runWithVSCode.vscode?.keepAlive,
        });
      }
    },
    [runWithVSCode, teamSlugOrId, toggleKeepAlive]
  );

  const handleArchive = useCallback(
    (e: React.MouseEvent) => {
      e.stopPropagation();
      archiveWithUndo(task);
    },
    [archiveWithUndo, task]
  );

  const handleArchiveFromMenu = useCallback(() => {
    archiveWithUndo(task);
  }, [archiveWithUndo, task]);

  const handleUnarchiveFromMenu = useCallback(() => {
    unarchive(task._id);
  }, [unarchive, task._id]);

  const handleUnarchive = useCallback(
    (e: React.MouseEvent) => {
      e.stopPropagation();
      unarchive(task._id);
    },
    [unarchive, task._id]
  );

  return (
    <div className="relative group w-full">
      <ContextMenu.Root>
        <ContextMenu.Trigger>
          <div
            className={clsx(
<<<<<<< HEAD
              "relative grid w-full items-center py-2 pr-3 cursor-default select-none",
              "grid-cols-[24px_36px_1fr_120px_68px]",
=======
              "relative grid w-full items-center py-2 pr-3 cursor-default select-none group",
              "grid-cols-[24px_36px_1fr_120px_58px]",
>>>>>>> 0d0e2547
              isOptimisticUpdate
                ? "bg-white/50 dark:bg-neutral-900/30 animate-pulse"
                : "bg-white dark:bg-neutral-900/50 group-hover:bg-neutral-50/90 dark:group-hover:bg-neutral-600/60",
              isRenaming && "pr-2"
            )}
            onClick={handleClick}
          >
            <div className="flex items-center justify-center pl-1 -mr-2 relative">
              <input
                type="checkbox"
                className="peer w-3 h-3 cursor-pointer border border-neutral-400 dark:border-neutral-500 rounded bg-white dark:bg-neutral-900 appearance-none checked:bg-neutral-500 checked:border-neutral-500 dark:checked:bg-neutral-400 dark:checked:border-neutral-400 invisible"
                onClick={(e) => e.stopPropagation()}
                onChange={() => {
                  // TODO: Implement checkbox functionality
                }}
              />
              <Check
                className="absolute w-2.5 h-2.5 text-white pointer-events-none transition-opacity peer-checked:opacity-100 opacity-0"
                style={{
                  left: "57%",
                  top: "50%",
                  transform: "translate(-50%, -50%)",
                }}
              />
            </div>
            <div className="flex items-center justify-center">
              {task.mergeStatus === "pr_merged" ? (
                <GitMerge className="w-3.5 h-3.5 text-purple-500 dark:text-purple-400 flex-shrink-0" />
              ) : task.isCloudWorkspace || task.isLocalWorkspace ? (
                <Box className="w-3.5 h-3.5 text-neutral-500 dark:text-neutral-400 flex-shrink-0" />
              ) : (
                <div
                  className={clsx(
                    "rounded-full flex-shrink-0",
                    hasCrown
                      ? "w-[8px] h-[8px] border border-transparent bg-green-500"
                      : "w-[9.5px] h-[9.5px] border border-neutral-400 dark:border-neutral-500 bg-transparent"
                  )}
                />
              )}
            </div>
            <div className="min-w-0 flex items-center">
              {isRenaming ? (
                <input
                  ref={renameInputRef}
                  type="text"
                  value={renameValue}
                  onChange={handleRenameChange}
                  onKeyDown={handleRenameKeyDown}
                  onBlur={handleRenameBlur}
                  disabled={isRenamePending}
                  autoFocus
                  onFocus={handleRenameFocus}
                  placeholder="Task name"
                  aria-label="Task name"
                  aria-invalid={renameError ? true : undefined}
                  autoComplete="off"
                  spellCheck={false}
                  className={clsx(
                    "inline-flex w-full items-center bg-transparent text-[13px] font-medium text-neutral-900 caret-neutral-600 transition-colors duration-200",
                    "px-0 py-0 align-middle",
                    "placeholder:text-neutral-400 outline-none border-none focus-visible:outline-none focus-visible:ring-0 appearance-none",
                    "dark:text-neutral-100 dark:caret-neutral-200 dark:placeholder:text-neutral-500",
                    isRenamePending &&
                      "text-neutral-400/70 dark:text-neutral-500/70 cursor-wait"
                  )}
                />
              ) : (
                <span className="text-[13px] font-medium truncate min-w-0">
                  {task.text}
                </span>
              )}
            </div>
            <div className="text-[11px] text-neutral-400 dark:text-neutral-500 flex-shrink-0 text-right flex items-center justify-end gap-2">
              {task.environmentId && (
                <EnvironmentName
                  environmentId={task.environmentId}
                  teamSlugOrId={teamSlugOrId}
                />
              )}
              {(task.projectFullName ||
                (task.baseBranch && task.baseBranch !== "main")) && (
                <span>
                  {task.projectFullName && (
                    <span>{task.projectFullName.split("/")[1]}</span>
                  )}
                  {task.projectFullName &&
                    task.baseBranch &&
                    task.baseBranch !== "main" &&
                    "/"}
                  {task.baseBranch && task.baseBranch !== "main" && (
                    <span>{task.baseBranch}</span>
                  )}
                </span>
              )}
            </div>
            <div className="text-[11px] text-neutral-400 dark:text-neutral-500 flex-shrink-0 tabular-nums text-right">
              {task.updatedAt &&
                (() => {
                  const date = new Date(task.updatedAt);
                  const today = new Date();
                  const isToday =
                    date.getDate() === today.getDate() &&
                    date.getMonth() === today.getMonth() &&
                    date.getFullYear() === today.getFullYear();

                  return (
                    <span>
                      {isToday
                        ? date.toLocaleTimeString([], {
                            hour: "numeric",
                            minute: "2-digit",
                          })
                        : date.toLocaleDateString([], {
                            month: "short",
                            day: "numeric",
                          })}
                    </span>
                  );
                })()}
            </div>
          </div>
        </ContextMenu.Trigger>
        {renameError && (
          <div className="mt-1 pl-[76px] pr-3 text-[11px] text-red-500 dark:text-red-400">
            {renameError}
          </div>
        )}
        <ContextMenu.Portal>
          <ContextMenu.Positioner className="outline-none z-[var(--z-context-menu)]">
            <ContextMenu.Popup className="origin-[var(--transform-origin)] rounded-md bg-white dark:bg-neutral-800 py-1 text-neutral-900 dark:text-neutral-100 shadow-lg shadow-gray-200 outline-1 outline-neutral-200 transition-[opacity] data-[ending-style]:opacity-0 dark:shadow-none dark:-outline-offset-1 dark:outline-neutral-700">
              <ContextMenu.Item
                className="flex items-center gap-2 cursor-default py-1.5 pr-8 pl-3 text-[13px] leading-5 outline-none select-none data-[highlighted]:relative data-[highlighted]:z-0 data-[highlighted]:text-white data-[highlighted]:before:absolute data-[highlighted]:before:inset-x-1 data-[highlighted]:before:inset-y-0 data-[highlighted]:before:z-[-1] data-[highlighted]:before:rounded-sm data-[highlighted]:before:bg-neutral-900 dark:data-[highlighted]:before:bg-neutral-700"
                onClick={handleCopyFromMenu}
              >
                <Copy className="w-3.5 h-3.5 text-neutral-600 dark:text-neutral-300" />
                <span>Copy Description</span>
              </ContextMenu.Item>
              {canRename ? (
                <ContextMenu.Item
                  className="flex items-center gap-2 cursor-default py-1.5 pr-8 pl-3 text-[13px] leading-5 outline-none select-none data-[highlighted]:relative data-[highlighted]:z-0 data-[highlighted]:text-white data-[highlighted]:before:absolute data-[highlighted]:before:inset-x-1 data-[highlighted]:before:inset-y-0 data-[highlighted]:before:z-[-1] data-[highlighted]:before:rounded-sm data-[highlighted]:before:bg-neutral-900 dark:data-[highlighted]:before:bg-neutral-700"
                  onClick={handleStartRenaming}
                >
                  <Pencil className="w-3.5 h-3.5 text-neutral-600 dark:text-neutral-300" />
                  <span>Rename Task</span>
                </ContextMenu.Item>
              ) : null}
              {task.isArchived ? (
                <ContextMenu.Item
                  className="flex items-center gap-2 cursor-default py-1.5 pr-8 pl-3 text-[13px] leading-5 outline-none select-none data-[highlighted]:relative data-[highlighted]:z-0 data-[highlighted]:text-white data-[highlighted]:before:absolute data-[highlighted]:before:inset-x-1 data-[highlighted]:before:inset-y-0 data-[highlighted]:before:z-[-1] data-[highlighted]:before:rounded-sm data-[highlighted]:before:bg-neutral-900 dark:data-[highlighted]:before:bg-neutral-700"
                  onClick={handleUnarchiveFromMenu}
                >
                  <ArchiveRestore className="w-3.5 h-3.5 text-neutral-600 dark:text-neutral-300" />
                  <span>Unarchive Task</span>
                </ContextMenu.Item>
              ) : (
                <ContextMenu.Item
                  className="flex items-center gap-2 cursor-default py-1.5 pr-8 pl-3 text-[13px] leading-5 outline-none select-none data-[highlighted]:relative data-[highlighted]:z-0 data-[highlighted]:text-white data-[highlighted]:before:absolute data-[highlighted]:before:inset-x-1 data-[highlighted]:before:inset-y-0 data-[highlighted]:before:z-[-1] data-[highlighted]:before:rounded-sm data-[highlighted]:before:bg-neutral-900 dark:data-[highlighted]:before:bg-neutral-700"
                  onClick={handleArchiveFromMenu}
                >
                  <Archive className="w-3.5 h-3.5 text-neutral-600 dark:text-neutral-300" />
                  <span>Archive Task</span>
                </ContextMenu.Item>
              )}
            </ContextMenu.Popup>
          </ContextMenu.Positioner>
        </ContextMenu.Portal>
      </ContextMenu.Root>
      <div className="right-2 top-0 bottom-0 absolute py-2 group">
        <div className="flex gap-1">
          {/* Copy button */}
          <Tooltip>
            <TooltipTrigger asChild>
              <button
                onClick={handleCopy}
                className={clsx(
                  "p-1 rounded",
                  "bg-neutral-100 dark:bg-neutral-700",
                  "text-neutral-600 dark:text-neutral-400",
                  "hover:bg-neutral-200 dark:hover:bg-neutral-600",
                  "group-hover:opacity-100 opacity-0 transition-opacity"
                )}
                title="Copy task description"
              >
                {clipboard.copied ? (
                  <Check className="w-3.5 h-3.5" />
                ) : (
                  <Copy className="w-3.5 h-3.5" />
                )}
              </button>
            </TooltipTrigger>
            <TooltipContent side="top">
              {clipboard.copied ? "Copied!" : "Copy description"}
            </TooltipContent>
          </Tooltip>

          {/* Open with dropdown - always appears on hover */}
          <OpenWithDropdown
            vscodeUrl={vscodeUrl}
            worktreePath={runWithVSCode?.worktreePath || task.worktreePath}
            branch={task.baseBranch}
            className="group-hover:opacity-100 aria-expanded:opacity-100 opacity-0 transition-opacity"
          />

          {/* Keep-alive button */}
          {runWithVSCode && hasActiveVSCode && (
            <Tooltip>
              <TooltipTrigger asChild>
                <button
                  onClick={handleToggleKeepAlive}
                  className={clsx(
                    "p-1 rounded",
                    "bg-neutral-100 dark:bg-neutral-700",
                    runWithVSCode.vscode?.keepAlive
                      ? "text-blue-600 dark:text-blue-400"
                      : "text-neutral-600 dark:text-neutral-400",
                    "hover:bg-neutral-200 dark:hover:bg-neutral-600",
                    "group-hover:opacity-100 opacity-0 transition-opacity",
                    "hidden" // TODO: show this button
                  )}
                >
                  <Pin className="w-3.5 h-3.5" />
                </button>
              </TooltipTrigger>
              <TooltipContent side="top">
                {runWithVSCode.vscode?.keepAlive
                  ? "Container will stay running"
                  : "Keep container running"}
              </TooltipContent>
            </Tooltip>
          )}

          {/* Archive / Unarchive button with tooltip */}
          <Tooltip>
            <TooltipTrigger asChild>
              {task.isArchived ? (
                <button
                  onClick={handleUnarchive}
                  className={clsx(
                    "p-1 rounded",
                    "bg-neutral-100 dark:bg-neutral-700",
                    "text-neutral-600 dark:text-neutral-400",
                    "hover:bg-neutral-200 dark:hover:bg-neutral-600",
                    "group-hover:opacity-100 opacity-0 transition-opacity"
                  )}
                  title="Unarchive task"
                >
                  <ArchiveRestore className="w-3.5 h-3.5" />
                </button>
              ) : (
                <button
                  onClick={handleArchive}
                  className={clsx(
                    "p-1 rounded",
                    "bg-neutral-100 dark:bg-neutral-700",
                    "text-neutral-600 dark:text-neutral-400",
                    "hover:bg-neutral-200 dark:hover:bg-neutral-600",
                    "group-hover:opacity-100 opacity-0 transition-opacity"
                  )}
                  title="Archive task"
                >
                  <Archive className="w-3.5 h-3.5" />
                </button>
              )}
            </TooltipTrigger>
            <TooltipContent side="top">
              {task.isArchived ? "Unarchive task" : "Archive task"}
            </TooltipContent>
          </Tooltip>
        </div>
      </div>
    </div>
  );
});<|MERGE_RESOLUTION|>--- conflicted
+++ resolved
@@ -190,13 +190,8 @@
         <ContextMenu.Trigger>
           <div
             className={clsx(
-<<<<<<< HEAD
-              "relative grid w-full items-center py-2 pr-3 cursor-default select-none",
+              "relative grid w-full items-center py-2 pr-3 cursor-default select-none group",
               "grid-cols-[24px_36px_1fr_120px_68px]",
-=======
-              "relative grid w-full items-center py-2 pr-3 cursor-default select-none group",
-              "grid-cols-[24px_36px_1fr_120px_58px]",
->>>>>>> 0d0e2547
               isOptimisticUpdate
                 ? "bg-white/50 dark:bg-neutral-900/30 animate-pulse"
                 : "bg-white dark:bg-neutral-900/50 group-hover:bg-neutral-50/90 dark:group-hover:bg-neutral-600/60",
