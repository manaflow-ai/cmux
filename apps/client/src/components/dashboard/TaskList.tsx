import { api } from "@cmux/convex/api";
import type { Doc, Id } from "@cmux/convex/dataModel";
import { useLocalStorage } from "@mantine/hooks";
import { usePaginatedQuery, useQuery } from "convex/react";
import clsx from "clsx";
import { memo, useCallback, useEffect, useMemo, useRef, useState } from "react";
import { TaskItem } from "./TaskItem";
import { PreviewItem } from "./PreviewItem";
<<<<<<< HEAD
import { ChevronRight, Loader2 } from "lucide-react";
=======
import { ChevronRight } from "lucide-react";
import { env } from "../../client-env";
>>>>>>> f9a6e6dd

type TaskCategoryKey =
  | "pinned"
  | "workspaces"
  | "ready_to_review"
  | "in_progress"
  | "merged";

const CATEGORY_ORDER: TaskCategoryKey[] = [
  "pinned",
  "workspaces",
  "ready_to_review",
  "in_progress",
  "merged",
];

const CATEGORY_META: Record<
  TaskCategoryKey,
  { title: string; emptyLabel: string }
> = {
  pinned: {
    title: "Pinned",
    emptyLabel: "No pinned items.",
  },
  workspaces: {
    title: "Workspaces",
    emptyLabel: "No workspace sessions yet.",
  },
  ready_to_review: {
    title: "Ready to review",
    emptyLabel: "Nothing is waiting for review.",
  },
  in_progress: {
    title: "In progress",
    emptyLabel: "No tasks are currently in progress.",
  },
  merged: {
    title: "Merged",
    emptyLabel: "No merged tasks yet.",
  },
};

const createEmptyCategoryBuckets = (): Record<
  TaskCategoryKey,
  Doc<"tasks">[]
> => ({
  pinned: [],
  workspaces: [],
  ready_to_review: [],
  in_progress: [],
  merged: [],
});

const getTaskCategory = (task: Doc<"tasks">): TaskCategoryKey => {
  if (task.isCloudWorkspace || task.isLocalWorkspace) {
    return "workspaces";
  }
  if (task.mergeStatus === "pr_merged") {
    return "merged";
  }
  if (task.crownEvaluationStatus === "succeeded") {
    return "ready_to_review";
  }
  return "in_progress";
};

const sortByRecentUpdate = (tasks: Doc<"tasks">[]): Doc<"tasks">[] => {
  if (tasks.length <= 1) {
    return tasks;
  }
  return [...tasks].sort(
    (a, b) =>
      (b.updatedAt ?? b.createdAt ?? 0) - (a.updatedAt ?? a.createdAt ?? 0)
  );
};

const categorizeTasks = (
  tasks: Doc<"tasks">[] | undefined
): Record<TaskCategoryKey, Doc<"tasks">[]> | null => {
  if (!tasks) {
    return null;
  }
  const buckets = createEmptyCategoryBuckets();
  for (const task of tasks) {
    const key = getTaskCategory(task);
    buckets[key].push(task);
  }
  for (const key of CATEGORY_ORDER) {
    buckets[key] = sortByRecentUpdate(buckets[key]);
  }
  return buckets;
};

const createCollapsedCategoryState = (
  defaultValue = false
): Record<TaskCategoryKey, boolean> => ({
  pinned: defaultValue,
  workspaces: defaultValue,
  ready_to_review: defaultValue,
  in_progress: defaultValue,
  merged: defaultValue,
});

// Preview run types
type PreviewRunWithConfig = Doc<"previewRuns"> & {
  configRepoFullName?: string;
  taskId?: Id<"tasks">;
};

type PreviewCategoryKey = "in_progress" | "completed";

const PREVIEW_CATEGORY_ORDER: PreviewCategoryKey[] = ["in_progress", "completed"];

const PREVIEW_CATEGORY_META: Record<
  PreviewCategoryKey,
  { title: string; emptyLabel: string }
> = {
  in_progress: {
    title: "In Progress",
    emptyLabel: "No previews are currently in progress.",
  },
  completed: {
    title: "Completed",
    emptyLabel: "No completed previews yet.",
  },
};

const createEmptyPreviewCategoryBuckets = (): Record<
  PreviewCategoryKey,
  PreviewRunWithConfig[]
> => ({
  in_progress: [],
  completed: [],
});

const getPreviewCategory = (run: PreviewRunWithConfig): PreviewCategoryKey | null => {
  if (run.status === "pending" || run.status === "running") {
    return "in_progress";
  }
  // Only "completed" and "skipped" should show as completed (green circles)
  if (run.status === "completed" || run.status === "skipped") {
    return "completed";
  }
  // "failed" runs are excluded from both categories
  return null;
};

const categorizePreviewRuns = (
  runs: PreviewRunWithConfig[] | undefined
): Record<PreviewCategoryKey, PreviewRunWithConfig[]> | null => {
  if (!runs) {
    return null;
  }
  const buckets = createEmptyPreviewCategoryBuckets();
  for (const run of runs) {
    const key = getPreviewCategory(run);
    // Skip runs that don't belong to any category (e.g., failed runs)
    if (key !== null) {
      buckets[key].push(run);
    }
  }
  return buckets;
};

const createCollapsedPreviewCategoryState = (
  defaultValue = false
): Record<PreviewCategoryKey, boolean> => ({
  in_progress: defaultValue,
  completed: defaultValue,
});

const ARCHIVED_PAGE_SIZE = 20;

export const TaskList = memo(function TaskList({
  teamSlugOrId,
}: {
  teamSlugOrId: string;
}) {
<<<<<<< HEAD
  const allTasks = useQuery(api.tasks.get, { teamSlugOrId });
  const {
    results: archivedTasks,
    status: archivedStatus,
    loadMore: loadMoreArchived,
  } = usePaginatedQuery(
    api.tasks.getArchivedPaginated,
    { teamSlugOrId },
    { initialNumItems: ARCHIVED_PAGE_SIZE },
  );
  const pinnedData = useQuery(api.tasks.getPinned, { teamSlugOrId });
=======
  // In web mode, exclude local workspaces from the task list
  const excludeLocalWorkspaces = env.NEXT_PUBLIC_WEB_MODE || undefined;

  const allTasks = useQuery(api.tasks.get, { teamSlugOrId, excludeLocalWorkspaces });
  const archivedTasks = useQuery(api.tasks.get, {
    teamSlugOrId,
    archived: true,
    excludeLocalWorkspaces,
  });
  const pinnedData = useQuery(api.tasks.getPinned, { teamSlugOrId, excludeLocalWorkspaces });
>>>>>>> f9a6e6dd
  const previewRuns = useQuery(api.previewRuns.listByTeam, { teamSlugOrId });
  const [tab, setTab] = useState<"all" | "archived" | "previews">("all");

  // Infinite scroll for archived tasks
  const archivedScrollRef = useRef<HTMLDivElement>(null);
  const loadMoreTriggerRef = useRef<HTMLDivElement>(null);

  useEffect(() => {
    if (tab !== "archived" || archivedStatus !== "CanLoadMore") return;

    const observer = new IntersectionObserver(
      (entries) => {
        if (entries[0].isIntersecting) {
          loadMoreArchived(ARCHIVED_PAGE_SIZE);
        }
      },
      { threshold: 0.1 },
    );

    const trigger = loadMoreTriggerRef.current;
    if (trigger) {
      observer.observe(trigger);
    }

    return () => {
      if (trigger) {
        observer.unobserve(trigger);
      }
    };
  }, [tab, archivedStatus, loadMoreArchived]);

  const categorizedTasks = useMemo(() => {
    const categorized = categorizeTasks(allTasks);
    if (categorized && pinnedData) {
      // Filter pinned tasks out from other categories
      const pinnedTaskIds = new Set(pinnedData.map(t => t._id));

      for (const key of CATEGORY_ORDER) {
        if (key !== 'pinned') {
          categorized[key] = categorized[key].filter(t => !pinnedTaskIds.has(t._id));
        }
      }

      // Add pinned tasks to the pinned category (already sorted by the API)
      categorized.pinned = pinnedData;
    }
    return categorized;
  }, [allTasks, pinnedData]);
  const categoryBuckets = categorizedTasks ?? createEmptyCategoryBuckets();
  const collapsedStorageKey = useMemo(
    () => `dashboard-collapsed-categories-${teamSlugOrId}`,
    [teamSlugOrId]
  );
  const defaultCollapsedState = useMemo(
    () => createCollapsedCategoryState(),
    []
  );
  const [collapsedCategories, setCollapsedCategories] = useLocalStorage<
    Record<TaskCategoryKey, boolean>
  >({
    key: collapsedStorageKey,
    defaultValue: defaultCollapsedState,
    getInitialValueInEffect: true,
  });

  const toggleCategoryCollapse = useCallback((categoryKey: TaskCategoryKey) => {
    setCollapsedCategories((prev) => ({
      ...prev,
      [categoryKey]: !prev[categoryKey],
    }));
  }, [setCollapsedCategories]);

  // Preview runs categorization
  const categorizedPreviewRuns = useMemo(
    () => categorizePreviewRuns(previewRuns),
    [previewRuns]
  );
  const previewCategoryBuckets = categorizedPreviewRuns ?? createEmptyPreviewCategoryBuckets();

  const collapsedPreviewStorageKey = useMemo(
    () => `dashboard-collapsed-preview-categories-${teamSlugOrId}`,
    [teamSlugOrId]
  );
  const defaultCollapsedPreviewState = useMemo(
    () => createCollapsedPreviewCategoryState(),
    []
  );
  const [collapsedPreviewCategories, setCollapsedPreviewCategories] = useLocalStorage<
    Record<PreviewCategoryKey, boolean>
  >({
    key: collapsedPreviewStorageKey,
    defaultValue: defaultCollapsedPreviewState,
    getInitialValueInEffect: true,
  });

  const togglePreviewCategoryCollapse = useCallback((categoryKey: PreviewCategoryKey) => {
    setCollapsedPreviewCategories((prev) => ({
      ...prev,
      [categoryKey]: !prev[categoryKey],
    }));
  }, [setCollapsedPreviewCategories]);

  return (
    <div className="mt-6 w-full">
      <div className="mb-3 px-4">
        <div className="flex items-end gap-2.5 select-none">
          <button
            className={
              "text-sm font-medium transition-colors " +
              (tab === "all"
                ? "text-neutral-900 dark:text-neutral-100"
                : "text-neutral-500 dark:text-neutral-400 hover:text-neutral-700 dark:hover:text-neutral-200")
            }
            onMouseDown={() => setTab("all")}
            onClick={() => setTab("all")}
          >
            Tasks
          </button>
          <button
            className={
              "text-sm font-medium transition-colors " +
              (tab === "previews"
                ? "text-neutral-900 dark:text-neutral-100"
                : "text-neutral-500 dark:text-neutral-400 hover:text-neutral-700 dark:hover:text-neutral-200")
            }
            onMouseDown={() => setTab("previews")}
            onClick={() => setTab("previews")}
          >
            Previews
          </button>
          <button
            className={
              "text-sm font-medium transition-colors " +
              (tab === "archived"
                ? "text-neutral-900 dark:text-neutral-100"
                : "text-neutral-500 dark:text-neutral-400 hover:text-neutral-700 dark:hover:text-neutral-200")
            }
            onMouseDown={() => setTab("archived")}
            onClick={() => setTab("archived")}
          >
            Archived
          </button>
        </div>
      </div>
      <div className="flex flex-col gap-1 w-full">
        {tab === "archived" ? (
          archivedStatus === "LoadingFirstPage" ? (
            <div className="text-sm text-neutral-500 dark:text-neutral-400 py-2 pl-4 select-none">
              Loading...
            </div>
          ) : archivedTasks.length === 0 ? (
            <div className="text-sm text-neutral-500 dark:text-neutral-400 py-2 pl-4 select-none">
              No archived tasks
            </div>
          ) : (
            <div ref={archivedScrollRef} className="flex flex-col w-full">
              {archivedTasks.map((task) => (
                <TaskItem
                  key={task._id}
                  task={task}
                  teamSlugOrId={teamSlugOrId}
                />
              ))}
              {/* Infinite scroll trigger */}
              <div ref={loadMoreTriggerRef} className="w-full py-2">
                {archivedStatus === "LoadingMore" && (
                  <div className="flex items-center justify-center gap-2 text-sm text-neutral-500 dark:text-neutral-400">
                    <Loader2 className="h-4 w-4 animate-spin" />
                    <span>Loading more...</span>
                  </div>
                )}
                {archivedStatus === "CanLoadMore" && (
                  <div className="h-1" />
                )}
              </div>
            </div>
          )
        ) : tab === "previews" ? (
          previewRuns === undefined ? (
            <div className="text-sm text-neutral-500 dark:text-neutral-400 py-2 pl-4 select-none">
              Loading...
            </div>
          ) : previewRuns.length === 0 ? (
            <div className="text-sm text-neutral-500 dark:text-neutral-400 py-2 pl-4 select-none">
              No preview runs
            </div>
          ) : (
            <div className="mt-1 w-full flex flex-col space-y-[-1px] transform -translate-y-px">
              {PREVIEW_CATEGORY_ORDER.map((categoryKey) => (
                <PreviewCategorySection
                  key={categoryKey}
                  categoryKey={categoryKey}
                  previewRuns={previewCategoryBuckets[categoryKey]}
                  teamSlugOrId={teamSlugOrId}
                  collapsed={Boolean(collapsedPreviewCategories[categoryKey])}
                  onToggle={togglePreviewCategoryCollapse}
                />
              ))}
            </div>
          )
        ) : allTasks === undefined ? (
          <div className="text-sm text-neutral-500 dark:text-neutral-400 py-2 pl-4 select-none">
            Loading...
          </div>
        ) : (
          <div className="mt-1 w-full flex flex-col space-y-[-1px] transform -translate-y-px">
            {CATEGORY_ORDER.map((categoryKey) => {
              // Don't render the pinned category if it's empty
              if (categoryKey === 'pinned' && categoryBuckets[categoryKey].length === 0) {
                return null;
              }
              return (
                <TaskCategorySection
                  key={categoryKey}
                  categoryKey={categoryKey}
                  tasks={categoryBuckets[categoryKey]}
                  teamSlugOrId={teamSlugOrId}
                  collapsed={Boolean(collapsedCategories[categoryKey])}
                  onToggle={toggleCategoryCollapse}
                />
              );
            })}
          </div>
        )}
      </div>
    </div>
  );
});

function TaskCategorySection({
  categoryKey,
  tasks,
  teamSlugOrId,
  collapsed,
  onToggle,
}: {
  categoryKey: TaskCategoryKey;
  tasks: Doc<"tasks">[];
  teamSlugOrId: string;
  collapsed: boolean;
  onToggle: (key: TaskCategoryKey) => void;
}) {
  const meta = CATEGORY_META[categoryKey];
  const handleToggle = useCallback(
    () => onToggle(categoryKey),
    [categoryKey, onToggle]
  );
  const contentId = `task-category-${categoryKey}`;
  const toggleLabel = collapsed
    ? `Expand ${meta.title}`
    : `Collapse ${meta.title}`;
  return (
    <div className="w-full">
      <div
        className="sticky top-0 z-10 flex w-full border-y border-neutral-200 dark:border-neutral-900 bg-neutral-100 dark:bg-neutral-800 select-none"
        onDoubleClick={handleToggle}
      >
        <div className="flex w-full items-center pr-4">
          <button
            type="button"
            onClick={handleToggle}
            aria-label={toggleLabel}
            aria-expanded={!collapsed}
            aria-controls={contentId}
            className="flex h-9 w-9 items-center justify-center text-neutral-500 hover:text-black dark:text-neutral-400 dark:hover:text-neutral-200 focus-visible:outline-2 focus-visible:outline-offset-2 focus-visible:outline-neutral-300 dark:focus-visible:outline-neutral-700 transition-colors"
          >
            <ChevronRight
              className={clsx(
                "h-3 w-3 transition-transform duration-200",
                !collapsed && "rotate-90"
              )}
              aria-hidden="true"
            />
          </button>
          <div className="flex items-center gap-2 text-xs font-medium tracking-tight text-neutral-900 dark:text-neutral-100">
            <span>{meta.title}</span>
            <span className="text-xs text-neutral-500 dark:text-neutral-400">
              {tasks.length}
            </span>
          </div>
        </div>
      </div>
      {collapsed ? null : tasks.length > 0 ? (
        <div id={contentId} className="flex flex-col w-full">
          {tasks.map((task) => (
            <TaskItem key={task._id} task={task} teamSlugOrId={teamSlugOrId} />
          ))}
        </div>
      ) : (
        <div className="flex w-full items-center px-4 py-3">
          <p className="pl-5 text-xs text-neutral-500 dark:text-neutral-400 select-none">
            {meta.emptyLabel}
          </p>
        </div>
      )}
    </div>
  );
}

function PreviewCategorySection({
  categoryKey,
  previewRuns,
  teamSlugOrId,
  collapsed,
  onToggle,
}: {
  categoryKey: PreviewCategoryKey;
  previewRuns: PreviewRunWithConfig[];
  teamSlugOrId: string;
  collapsed: boolean;
  onToggle: (key: PreviewCategoryKey) => void;
}) {
  const meta = PREVIEW_CATEGORY_META[categoryKey];
  const handleToggle = useCallback(
    () => onToggle(categoryKey),
    [categoryKey, onToggle]
  );
  const contentId = `preview-category-${categoryKey}`;
  const toggleLabel = collapsed
    ? `Expand ${meta.title}`
    : `Collapse ${meta.title}`;
  return (
    <div className="w-full">
      <div
        className="sticky top-0 z-10 flex w-full border-y border-neutral-200 dark:border-neutral-900 bg-neutral-100 dark:bg-neutral-800 select-none"
        onDoubleClick={handleToggle}
      >
        <div className="flex w-full items-center pr-4">
          <button
            type="button"
            onClick={handleToggle}
            aria-label={toggleLabel}
            aria-expanded={!collapsed}
            aria-controls={contentId}
            className="flex h-9 w-9 items-center justify-center text-neutral-500 hover:text-black dark:text-neutral-400 dark:hover:text-neutral-200 focus-visible:outline-2 focus-visible:outline-offset-2 focus-visible:outline-neutral-300 dark:focus-visible:outline-neutral-700 transition-colors"
          >
            <ChevronRight
              className={clsx(
                "h-3 w-3 transition-transform duration-200",
                !collapsed && "rotate-90"
              )}
              aria-hidden="true"
            />
          </button>
          <div className="flex items-center gap-2 text-xs font-medium tracking-tight text-neutral-900 dark:text-neutral-100">
            <span>{meta.title}</span>
            <span className="text-xs text-neutral-500 dark:text-neutral-400">
              {previewRuns.length}
            </span>
          </div>
        </div>
      </div>
      {collapsed ? null : previewRuns.length > 0 ? (
        <div id={contentId} className="flex flex-col w-full">
          {previewRuns.map((run) => (
            <PreviewItem key={run._id} previewRun={run} teamSlugOrId={teamSlugOrId} />
          ))}
        </div>
      ) : (
        <div className="flex w-full items-center px-4 py-3">
          <p className="pl-5 text-xs text-neutral-500 dark:text-neutral-400 select-none">
            {meta.emptyLabel}
          </p>
        </div>
      )}
    </div>
  );
}<|MERGE_RESOLUTION|>--- conflicted
+++ resolved
@@ -6,12 +6,8 @@
 import { memo, useCallback, useEffect, useMemo, useRef, useState } from "react";
 import { TaskItem } from "./TaskItem";
 import { PreviewItem } from "./PreviewItem";
-<<<<<<< HEAD
 import { ChevronRight, Loader2 } from "lucide-react";
-=======
-import { ChevronRight } from "lucide-react";
 import { env } from "../../client-env";
->>>>>>> f9a6e6dd
 
 type TaskCategoryKey =
   | "pinned"
@@ -190,8 +186,10 @@
 }: {
   teamSlugOrId: string;
 }) {
-<<<<<<< HEAD
-  const allTasks = useQuery(api.tasks.get, { teamSlugOrId });
+  // In web mode, exclude local workspaces from the task list
+  const excludeLocalWorkspaces = env.NEXT_PUBLIC_WEB_MODE || undefined;
+
+  const allTasks = useQuery(api.tasks.get, { teamSlugOrId, excludeLocalWorkspaces });
   const {
     results: archivedTasks,
     status: archivedStatus,
@@ -200,20 +198,9 @@
     api.tasks.getArchivedPaginated,
     { teamSlugOrId },
     { initialNumItems: ARCHIVED_PAGE_SIZE },
-  );
-  const pinnedData = useQuery(api.tasks.getPinned, { teamSlugOrId });
-=======
-  // In web mode, exclude local workspaces from the task list
-  const excludeLocalWorkspaces = env.NEXT_PUBLIC_WEB_MODE || undefined;
-
-  const allTasks = useQuery(api.tasks.get, { teamSlugOrId, excludeLocalWorkspaces });
-  const archivedTasks = useQuery(api.tasks.get, {
-    teamSlugOrId,
-    archived: true,
     excludeLocalWorkspaces,
-  });
+  );
   const pinnedData = useQuery(api.tasks.getPinned, { teamSlugOrId, excludeLocalWorkspaces });
->>>>>>> f9a6e6dd
   const previewRuns = useQuery(api.previewRuns.listByTeam, { teamSlugOrId });
   const [tab, setTab] = useState<"all" | "archived" | "previews">("all");
 
