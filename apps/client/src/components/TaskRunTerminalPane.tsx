--- conflicted
+++ resolved
@@ -256,71 +256,7 @@
     });
   }, [hasTerminalBackend, terminalIds]);
 
-<<<<<<< HEAD
-      inFlightRef.current = true;
-      attemptsRef.current += 1;
-      setAutoCreateAttemptCount(attemptsRef.current);
-      setAutoCreateError(null);
-
-      (async () => {
-        try {
-          const created = await createTerminalTab({
-            baseUrl,
-            request: buildTmuxAttachRequest("cmux"),
-          });
-
-          queryClient.setQueryData<TerminalTabId[]>(tabsQueryKey, (current) => {
-            if (!current || current.length === 0) {
-              return [created.id];
-            }
-            if (current.includes(created.id)) {
-              return current;
-            }
-            return [...current, created.id];
-          });
-
-          resetAutoCreate();
-        } catch (error) {
-          console.error("Failed to auto-create tmux terminal", error);
-          inFlightRef.current = false;
-
-          const shouldRetryAutomatically =
-            !options?.manual && attemptsRef.current < MAX_AUTO_CREATE_ATTEMPTS;
-          if (shouldRetryAutomatically) {
-            const delay = AUTO_RETRY_BASE_DELAY_MS * attemptsRef.current;
-            if (retryTimeoutRef.current !== null) {
-              window.clearTimeout(retryTimeoutRef.current);
-            }
-            retryTimeoutRef.current = window.setTimeout(() => {
-              retryTimeoutRef.current = null;
-              attemptAutoCreate();
-            }, delay);
-            return;
-          }
-
-          const message =
-            error instanceof Error ? error.message : "Unable to connect to tmux session.";
-          setAutoCreateError(message);
-        }
-      })();
-    },
-    [
-      baseUrl,
-      queryClient,
-      resetAutoCreate,
-      tabsQueryKey,
-      terminalIds.length,
-      workspaceUrl,
-    ]
-  );
-
-  useEffect(() => {
-    resetAutoCreate();
-  }, [baseUrl, resetAutoCreate, workspaceUrl]);
-
-=======
   // Auto-create initial terminal when tabs are loaded and empty
->>>>>>> 21680358
   useEffect(() => {
     if (
       !hasTerminalBackend ||
