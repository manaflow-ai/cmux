import { OpenEditorSplitButton } from "@/components/OpenEditorSplitButton";
import { Dropdown } from "@/components/ui/dropdown";
import { MergeButton, type MergeMethod } from "@/components/ui/merge-button";
import { useSocketSuspense } from "@/contexts/socket/use-socket";
import { isElectron } from "@/lib/electron";
<<<<<<< HEAD
import { runDiffsQueryOptions } from "@/queries/run-diffs";
import type { Doc, Id } from "@cmux/convex/dataModel";
=======
import type { Doc } from "@cmux/convex/dataModel";
>>>>>>> 98d9ca1d
import { Skeleton } from "@heroui/react";
import { useClipboard } from "@mantine/hooks";
import { useQuery as useRQ, useSuspenseQuery } from "@tanstack/react-query";
import { useNavigate } from "@tanstack/react-router";
import clsx from "clsx";
import {
  Check,
  ChevronDown,
  Copy,
  Crown,
  EllipsisVertical,
  ExternalLink,
  GitBranch,
  GitMerge,
  Trash2,
} from "lucide-react";
import {
  Suspense,
  useCallback,
  useMemo,
  useState,
  type CSSProperties,
} from "react";
import { toast } from "sonner";

interface TaskDetailHeaderProps {
  task?: Doc<"tasks"> | null;
  taskRuns?: Doc<"taskRuns">[] | null;
  selectedRun?: Doc<"taskRuns"> | null;
  isCreatingPr: boolean;
  setIsCreatingPr: (v: boolean) => void;
  totalAdditions?: number;
  totalDeletions?: number;
  onExpandAll?: () => void;
  onCollapseAll?: () => void;
  teamSlugOrId: string;
}

const ENABLE_MERGE_BUTTON = false;

function AdditionsAndDeletions({ runId }: { runId?: Id<"taskRuns"> }) {
  const { socket } = useSocketSuspense();
  const diffsQuery = useRQ(
    runDiffsQueryOptions({ socket, selectedRunId: runId })
  );

  if (diffsQuery.error) {
    return (
      <div className="flex items-center gap-2 text-[11px] ml-2 shrink-0">
        <span className="text-neutral-500 dark:text-neutral-400 font-medium select-none">
          Error loading diffs
        </span>
      </div>
    );
  }

  return (
    <div className="flex items-center gap-2 text-[11px] ml-2 shrink-0">
      <Skeleton
        className="rounded min-w-[20px] h-[14px]"
        isLoaded={!!diffsQuery.data}
      >
        <span className="text-green-600 dark:text-green-400 font-medium select-none">
          +{diffsQuery.data?.totalAdditions}
        </span>
      </Skeleton>
      <Skeleton
        className="rounded min-w-[20px] h-[14px]"
        isLoaded={!!diffsQuery.data}
      >
        <span className="text-red-600 dark:text-red-400 font-medium select-none">
          -{diffsQuery.data?.totalDeletions}
        </span>
      </Skeleton>
    </div>
  );
}

export function TaskDetailHeader({
  task,
  taskRuns,
  selectedRun,
  isCreatingPr,
  setIsCreatingPr,
  onExpandAll,
  onCollapseAll,
  teamSlugOrId,
}: TaskDetailHeaderProps) {
  const navigate = useNavigate();
  const clipboard = useClipboard({ timeout: 2000 });
  const prIsOpen = selectedRun?.pullRequestState === "open";
  const prIsMerged = selectedRun?.pullRequestState === "merged";
  const [agentMenuOpen, setAgentMenuOpen] = useState(false);
  const [isOpeningPr, setIsOpeningPr] = useState(false);
  const handleAgentOpenChange = useCallback((open: boolean) => {
    setAgentMenuOpen(open);
  }, []);

<<<<<<< HEAD
=======
  // Determine if there are any diffs to open a PR for
  const hasChanges = useMemo(() => {
    if (typeof hasAnyDiffs === "boolean") return hasAnyDiffs;
    if (
      typeof totalAdditions !== "number" ||
      typeof totalDeletions !== "number"
    ) {
      return false;
    }
    return (totalAdditions || 0) + (totalDeletions || 0) > 0;
  }, [hasAnyDiffs, totalAdditions, totalDeletions]);
>>>>>>> 98d9ca1d
  const taskTitle = task?.pullRequestTitle || task?.text;
  const handleCopyBranch = () => {
    if (selectedRun?.newBranch) {
      clipboard.copy(selectedRun.newBranch);
    }
  };
  const [isMerging, setIsMerging] = useState(false);
  const worktreePath = useMemo(
    () => selectedRun?.worktreePath || task?.worktreePath || null,
    [selectedRun?.worktreePath, task?.worktreePath]
  );

  const dragStyle = isElectron
    ? ({ WebkitAppRegion: "drag" } as CSSProperties)
    : undefined;

  return (
    <div
      className="bg-white dark:bg-neutral-900 text-neutral-900 dark:text-white px-3.5 sticky top-0 z-50 py-2"
      style={dragStyle}
    >
      <div className="grid grid-cols-[minmax(0,1fr)_auto_auto] gap-x-3 gap-y-1">
        {/* Title row */}
        <div className="col-start-1 row-start-1 flex items-center gap-2 relative min-w-0">
          <h1 className="text-sm font-bold truncate min-w-0" title={taskTitle}>
            {taskTitle || "Loading..."}
          </h1>
          <Suspense
            fallback={
              <div className="flex items-center gap-2 text-[11px] ml-2 shrink-0">
                <Skeleton className="rounded min-w-[20px] h-[14px] fade-out" />
                <Skeleton className="rounded min-w-[20px] h-[14px] fade-out" />
              </div>
            }
          >
            <AdditionsAndDeletions runId={selectedRun?._id} />
          </Suspense>
        </div>

        {/* Removed periodic refresh spinner */}

        {/* Actions on right, vertically centered across rows */}
        <div
          className="col-start-3 row-start-1 row-span-2 self-center flex items-center gap-2 shrink-0"
          style={
            isElectron
              ? ({ WebkitAppRegion: "no-drag" } as CSSProperties)
              : undefined
          }
        >
          <Suspense
            fallback={
              <div className="flex items-center gap-2">
                <button
                  className="flex items-center gap-1.5 px-3 py-1 bg-neutral-200 dark:bg-neutral-800 text-neutral-200 dark:text-neutral-800 border border-neutral-300 dark:border-neutral-700 rounded font-medium text-xs select-none whitespace-nowrap cursor-wait"
                  disabled
                >
                  <GitMerge className="w-3.5 h-3.5" />
                  Merge
                </button>
                <button
                  className="flex items-center gap-1.5 px-3 py-1 bg-neutral-200 dark:bg-neutral-800 text-neutral-200 dark:text-neutral-800 border border-neutral-300 dark:border-neutral-700 rounded font-medium text-xs select-none whitespace-nowrap cursor-wait"
                  disabled
                >
                  <ExternalLink className="w-3.5 h-3.5" />
                  Open draft PR
                </button>
              </div>
            }
          >
            <SocketActions
              selectedRun={selectedRun ?? null}
              prIsOpen={prIsOpen}
              prIsMerged={prIsMerged}
              isCreatingPr={isCreatingPr}
              setIsCreatingPr={setIsCreatingPr}
              isOpeningPr={isOpeningPr}
              setIsOpeningPr={setIsOpeningPr}
              isMerging={isMerging}
              setIsMerging={setIsMerging}
            />
          </Suspense>

          <OpenEditorSplitButton worktreePath={worktreePath} />

          <button className="p-1 text-neutral-400 hover:text-neutral-700 dark:hover:text-white select-none hidden">
            <ExternalLink className="w-3.5 h-3.5" />
          </button>
          <button className="p-1 text-neutral-400 hover:text-neutral-700 dark:hover:text-white select-none hidden">
            <Trash2 className="w-3.5 h-3.5" />
          </button>
          <Dropdown.Root>
            <Dropdown.Trigger
              className="p-1 text-neutral-400 hover:text-neutral-700 dark:hover:text-white select-none"
              aria-label="More actions"
            >
              <EllipsisVertical className="w-3.5 h-3.5" />
            </Dropdown.Trigger>
            <Dropdown.Portal>
              <Dropdown.Positioner sideOffset={5}>
                <Dropdown.Popup>
                  <Dropdown.Arrow />
                  <Dropdown.Item onClick={() => onExpandAll?.()}>
                    Expand all
                  </Dropdown.Item>
                  <Dropdown.Item onClick={() => onCollapseAll?.()}>
                    Collapse all
                  </Dropdown.Item>
                </Dropdown.Popup>
              </Dropdown.Positioner>
            </Dropdown.Portal>
          </Dropdown.Root>
        </div>

        {/* Branch row (second line, spans first two columns) */}
        <div
          className="col-start-1 row-start-2 col-span-2 flex items-center gap-2 text-xs text-neutral-400 min-w-0"
          style={
            isElectron
              ? ({ WebkitAppRegion: "no-drag" } as CSSProperties)
              : undefined
          }
        >
          <button
            onClick={handleCopyBranch}
            className="flex items-center gap-1 hover:text-neutral-700 dark:hover:text-white transition-colors group"
          >
            <div className="relative w-3 h-3">
              <GitBranch
                className={clsx(
                  "w-3 h-3 absolute inset-0 z-0",
                  clipboard.copied ? "hidden" : "block group-hover:hidden"
                )}
                aria-hidden={clipboard.copied}
              />
              <Copy
                className={clsx(
                  "w-3 h-3 absolute inset-0 z-10",
                  clipboard.copied ? "hidden" : "hidden group-hover:block"
                )}
                aria-hidden={clipboard.copied}
              />
              <Check
                className={clsx(
                  "w-3 h-3 text-green-400 absolute inset-0 z-50",
                  clipboard.copied ? "block" : "hidden"
                )}
                aria-hidden={!clipboard.copied}
              />
            </div>
            {selectedRun?.newBranch ? (
              <span className="font-mono text-neutral-600 dark:text-neutral-300 group-hover:text-neutral-900 dark:group-hover:text-white text-[11px] truncate min-w-0 max-w-full select-none">
                {selectedRun.newBranch}
              </span>
            ) : (
              <span className="font-mono text-neutral-500 text-[11px]">
                No branch
              </span>
            )}
          </button>

          <span className="text-neutral-500 dark:text-neutral-600 select-none">
            in
          </span>

          {task?.projectFullName && (
            <span className="font-mono text-neutral-600 dark:text-neutral-300 truncate min-w-0 max-w-[40%] whitespace-nowrap select-none text-[11px]">
              {task.projectFullName}
            </span>
          )}

          {taskRuns && taskRuns.length > 0 && (
            <>
              <span className="text-neutral-500 dark:text-neutral-600 select-none">
                by
              </span>
              <div className="min-w-0 flex-1">
                <Skeleton isLoaded={!!task} className="rounded-md">
                  <Dropdown.Root
                    open={agentMenuOpen}
                    onOpenChange={handleAgentOpenChange}
                  >
                    <Dropdown.Trigger className="flex items-center gap-1 text-neutral-600 dark:text-neutral-300 hover:text-neutral-900 dark:hover:text-white transition-colors text-xs select-none truncate min-w-0 max-w-full">
                      <span className="truncate">
                        {selectedRun?.agentName || "Unknown agent"}
                      </span>
                      <ChevronDown className="w-3 h-3 shrink-0" />
                    </Dropdown.Trigger>

                    <Dropdown.Portal>
                      <Dropdown.Positioner sideOffset={5}>
                        <Dropdown.Popup className="min-w-[200px]">
                          <Dropdown.Arrow />
                          {taskRuns?.map((run) => {
                            const agentName =
                              run.agentName ||
                              run.prompt?.match(/\(([^)]+)\)$/)?.[1] ||
                              "Unknown agent";
                            const isSelected = run._id === selectedRun?._id;
                            return (
                              <Dropdown.CheckboxItem
                                key={run._id}
                                checked={isSelected}
                                onCheckedChange={() => {
                                  if (!task?._id) {
                                    console.error(
                                      "[TaskDetailHeader] No task ID"
                                    );
                                    return;
                                  }
                                  if (!isSelected) {
                                    navigate({
                                      to: "/$teamSlugOrId/task/$taskId",
                                      params: {
                                        teamSlugOrId,
                                        taskId: task?._id,
                                      },
                                      search: { runId: run._id },
                                    });
                                  }
                                  // Close dropdown after selection
                                  setAgentMenuOpen(false);
                                }}
                                // Also close when selecting the same option
                                onClick={() => setAgentMenuOpen(false)}
                              >
                                <Dropdown.CheckboxItemIndicator>
                                  <Check className="w-3 h-3" />
                                </Dropdown.CheckboxItemIndicator>
                                <span className="col-start-2 flex items-center gap-1.5">
                                  {agentName}
                                  {run.isCrowned && (
                                    <Crown className="w-3 h-3 text-yellow-500 absolute right-4" />
                                  )}
                                </span>
                              </Dropdown.CheckboxItem>
                            );
                          })}
                        </Dropdown.Popup>
                      </Dropdown.Positioner>
                    </Dropdown.Portal>
                  </Dropdown.Root>
                </Skeleton>
              </div>
            </>
          )}
        </div>
      </div>
    </div>
  );
}

function SocketActions({
  selectedRun,
  prIsOpen,
  prIsMerged,
  isCreatingPr,
  setIsCreatingPr,
  isOpeningPr,
  setIsOpeningPr,
  isMerging,
  setIsMerging,
}: {
  selectedRun: Doc<"taskRuns"> | null;
  prIsOpen: boolean;
  prIsMerged: boolean;
  isCreatingPr: boolean;
  setIsCreatingPr: (v: boolean) => void;
  isOpeningPr: boolean;
  setIsOpeningPr: (v: boolean) => void;
  isMerging: boolean;
  setIsMerging: (v: boolean) => void;
}) {
  const { socket } = useSocketSuspense();
  const diffsQuery = useSuspenseQuery(
    runDiffsQueryOptions({ socket, selectedRunId: selectedRun?._id })
  );
  const hasChanges = diffsQuery.data?.hasChanges;

  const handleMerge = async (method: MergeMethod) => {
    if (!socket || !selectedRun?._id) return;
    setIsMerging(true);
    const toastId = toast.loading(`Merging PR (${method})...`);
    await new Promise<void>((resolve) => {
      socket.emit(
        "github-merge-pr",
        { taskRunId: selectedRun._id, method },
        (resp: {
          success: boolean;
          merged?: boolean;
          state?: string;
          url?: string;
          error?: string;
        }) => {
          setIsMerging(false);
          if (resp.success) {
            toast.success("PR merged", { id: toastId, description: resp.url });
          } else {
            toast.error("Failed to merge PR", {
              id: toastId,
              description: resp.error,
            });
          }
          resolve();
        }
      );
    });
  };

  const handleMergeBranch = async (): Promise<void> => {
    if (!socket || !selectedRun?._id) return;
    setIsMerging(true);
    const toastId = toast.loading("Merging branch...");
    await new Promise<void>((resolve) => {
      socket.emit(
        "github-merge-branch",
        { taskRunId: selectedRun._id },
        (resp) => {
          setIsMerging(false);
          if (resp.success) {
            toast.success("Branch merged", {
              id: toastId,
              description: resp.commitSha,
            });
          } else {
            toast.error("Failed to merge branch", {
              id: toastId,
              description: resp.error,
            });
          }
          resolve();
        }
      );
    });
  };

  const handleOpenPR = () => {
    if (!socket || !selectedRun?._id) return;
    // Create PR or mark draft ready
    setIsOpeningPr(true);
    const toastId = toast.loading("Opening PR...");
    socket.emit("github-open-pr", { taskRunId: selectedRun._id }, (resp) => {
      setIsOpeningPr(false);
      if (resp.success) {
        toast.success("PR opened", { id: toastId, description: resp.url });
      } else {
        console.error("Failed to open PR:", resp.error);
        toast.error("Failed to open PR", {
          id: toastId,
          description: resp.error,
        });
      }
    });
  };

  const handleViewPR = () => {
    if (!socket || !selectedRun?._id) return;
    if (
      selectedRun.pullRequestUrl &&
      selectedRun.pullRequestUrl !== "pending"
    ) {
      window.open(selectedRun.pullRequestUrl, "_blank");
      return;
    }
    setIsCreatingPr(true);
    socket.emit(
      "github-create-draft-pr",
      { taskRunId: selectedRun._id },
      (resp: { success: boolean; url?: string; error?: string }) => {
        setIsCreatingPr(false);
        if (resp.success && resp.url) {
          window.open(resp.url, "_blank");
        } else if (resp.error) {
          console.error("Failed to create draft PR:", resp.error);
          toast.error("Failed to create draft PR", {
            description: resp.error,
          });
        }
      }
    );
  };

  return (
    <>
      {prIsMerged ? (
        <div
          className="flex items-center gap-1.5 px-3 py-1 bg-[#8250df] text-white rounded font-medium text-xs select-none whitespace-nowrap border border-[#6e40cc] dark:bg-[#8250df] dark:border-[#6e40cc] cursor-not-allowed"
          title="Pull request has been merged"
        >
          <GitMerge className="w-3.5 h-3.5" />
          Merged
        </div>
      ) : (
        <MergeButton
          onMerge={prIsOpen ? handleMerge : async () => handleOpenPR()}
          isOpen={prIsOpen}
          disabled={
            isOpeningPr ||
            isCreatingPr ||
            isMerging ||
            (!prIsOpen && !hasChanges)
          }
        />
      )}
      {!prIsOpen && !prIsMerged && ENABLE_MERGE_BUTTON && (
        <button
          onClick={handleMergeBranch}
          className="flex items-center gap-1.5 px-3 py-1 bg-[#8250df] text-white rounded hover:bg-[#8250df]/90 dark:bg-[#8250df] dark:hover:bg-[#8250df]/90 border border-[#6e40cc] dark:border-[#6e40cc] font-medium text-xs select-none disabled:opacity-50 disabled:cursor-not-allowed whitespace-nowrap"
          disabled={isOpeningPr || isCreatingPr || isMerging || !hasChanges}
        >
          <GitMerge className="w-3.5 h-3.5" />
          Merge
        </button>
      )}
      {selectedRun?.pullRequestUrl &&
      selectedRun.pullRequestUrl !== "pending" ? (
        <a
          href={selectedRun.pullRequestUrl}
          target="_blank"
          rel="noopener noreferrer"
          className="flex items-center gap-1.5 px-3 py-1 bg-neutral-200 dark:bg-neutral-800 text-neutral-900 dark:text-white border border-neutral-300 dark:border-neutral-700 rounded hover:bg-neutral-300 dark:hover:bg-neutral-700 font-medium text-xs select-none whitespace-nowrap"
        >
          <ExternalLink className="w-3.5 h-3.5" />
          {selectedRun.pullRequestIsDraft ? "View draft PR" : "View PR"}
        </a>
      ) : (
        <button
          onClick={handleViewPR}
          className="flex items-center gap-1.5 px-3 py-1 bg-neutral-200 dark:bg-neutral-800 text-neutral-900 dark:text-white border border-neutral-300 dark:border-neutral-700 rounded hover:bg-neutral-300 dark:hover:bg-neutral-700 font-medium text-xs select-none disabled:opacity-60 disabled:cursor-not-allowed whitespace-nowrap"
          disabled={isCreatingPr || isOpeningPr || isMerging || !hasChanges}
        >
          <ExternalLink className="w-3.5 h-3.5" />
          {isCreatingPr ? "Creating draft PR..." : "Open draft PR"}
        </button>
      )}
    </>
  );
}<|MERGE_RESOLUTION|>--- conflicted
+++ resolved
@@ -3,12 +3,8 @@
 import { MergeButton, type MergeMethod } from "@/components/ui/merge-button";
 import { useSocketSuspense } from "@/contexts/socket/use-socket";
 import { isElectron } from "@/lib/electron";
-<<<<<<< HEAD
 import { runDiffsQueryOptions } from "@/queries/run-diffs";
 import type { Doc, Id } from "@cmux/convex/dataModel";
-=======
-import type { Doc } from "@cmux/convex/dataModel";
->>>>>>> 98d9ca1d
 import { Skeleton } from "@heroui/react";
 import { useClipboard } from "@mantine/hooks";
 import { useQuery as useRQ, useSuspenseQuery } from "@tanstack/react-query";
@@ -42,6 +38,7 @@
   setIsCreatingPr: (v: boolean) => void;
   totalAdditions?: number;
   totalDeletions?: number;
+  taskRunId: Id<"taskRuns">;
   onExpandAll?: () => void;
   onCollapseAll?: () => void;
   teamSlugOrId: string;
@@ -49,11 +46,8 @@
 
 const ENABLE_MERGE_BUTTON = false;
 
-function AdditionsAndDeletions({ runId }: { runId?: Id<"taskRuns"> }) {
-  const { socket } = useSocketSuspense();
-  const diffsQuery = useRQ(
-    runDiffsQueryOptions({ socket, selectedRunId: runId })
-  );
+function AdditionsAndDeletions({ taskRunId }: { taskRunId: Id<"taskRuns"> }) {
+  const diffsQuery = useRQ(runDiffsQueryOptions({ taskRunId }));
 
   if (diffsQuery.error) {
     return (
@@ -65,23 +59,38 @@
     );
   }
 
+  const totals = diffsQuery.data
+    ? diffsQuery.data.reduce(
+        (acc, d) => {
+          acc.add += d.additions || 0;
+          acc.del += d.deletions || 0;
+          return acc;
+        },
+        { add: 0, del: 0 }
+      )
+    : undefined;
+
   return (
     <div className="flex items-center gap-2 text-[11px] ml-2 shrink-0">
       <Skeleton
         className="rounded min-w-[20px] h-[14px]"
-        isLoaded={!!diffsQuery.data}
+        isLoaded={!diffsQuery.isPending}
       >
-        <span className="text-green-600 dark:text-green-400 font-medium select-none">
-          +{diffsQuery.data?.totalAdditions}
-        </span>
+        {totals && (
+          <span className="text-green-600 dark:text-green-400 font-medium select-none">
+            +{totals.add}
+          </span>
+        )}
       </Skeleton>
       <Skeleton
         className="rounded min-w-[20px] h-[14px]"
-        isLoaded={!!diffsQuery.data}
+        isLoaded={!diffsQuery.isPending}
       >
-        <span className="text-red-600 dark:text-red-400 font-medium select-none">
-          -{diffsQuery.data?.totalDeletions}
-        </span>
+        {totals && (
+          <span className="text-red-600 dark:text-red-400 font-medium select-none">
+            -{totals.del}
+          </span>
+        )}
       </Skeleton>
     </div>
   );
@@ -93,6 +102,7 @@
   selectedRun,
   isCreatingPr,
   setIsCreatingPr,
+  taskRunId,
   onExpandAll,
   onCollapseAll,
   teamSlugOrId,
@@ -106,21 +116,7 @@
   const handleAgentOpenChange = useCallback((open: boolean) => {
     setAgentMenuOpen(open);
   }, []);
-
-<<<<<<< HEAD
-=======
-  // Determine if there are any diffs to open a PR for
-  const hasChanges = useMemo(() => {
-    if (typeof hasAnyDiffs === "boolean") return hasAnyDiffs;
-    if (
-      typeof totalAdditions !== "number" ||
-      typeof totalDeletions !== "number"
-    ) {
-      return false;
-    }
-    return (totalAdditions || 0) + (totalDeletions || 0) > 0;
-  }, [hasAnyDiffs, totalAdditions, totalDeletions]);
->>>>>>> 98d9ca1d
+  // Header-level hasChanges no longer needed; SocketActions computes it
   const taskTitle = task?.pullRequestTitle || task?.text;
   const handleCopyBranch = () => {
     if (selectedRun?.newBranch) {
@@ -156,7 +152,7 @@
               </div>
             }
           >
-            <AdditionsAndDeletions runId={selectedRun?._id} />
+            <AdditionsAndDeletions taskRunId={taskRunId} />
           </Suspense>
         </div>
 
@@ -193,6 +189,7 @@
           >
             <SocketActions
               selectedRun={selectedRun ?? null}
+              taskRunId={taskRunId}
               prIsOpen={prIsOpen}
               prIsMerged={prIsMerged}
               isCreatingPr={isCreatingPr}
@@ -375,6 +372,7 @@
 
 function SocketActions({
   selectedRun,
+  taskRunId,
   prIsOpen,
   prIsMerged,
   isCreatingPr,
@@ -385,6 +383,7 @@
   setIsMerging,
 }: {
   selectedRun: Doc<"taskRuns"> | null;
+  taskRunId: Id<"taskRuns">;
   prIsOpen: boolean;
   prIsMerged: boolean;
   isCreatingPr: boolean;
@@ -395,19 +394,17 @@
   setIsMerging: (v: boolean) => void;
 }) {
   const { socket } = useSocketSuspense();
-  const diffsQuery = useSuspenseQuery(
-    runDiffsQueryOptions({ socket, selectedRunId: selectedRun?._id })
-  );
-  const hasChanges = diffsQuery.data?.hasChanges;
+  const diffsQuery = useSuspenseQuery(runDiffsQueryOptions({ taskRunId }));
+  const hasChanges = (diffsQuery.data || []).length > 0;
 
   const handleMerge = async (method: MergeMethod) => {
-    if (!socket || !selectedRun?._id) return;
+    if (!socket || !taskRunId) return;
     setIsMerging(true);
     const toastId = toast.loading(`Merging PR (${method})...`);
     await new Promise<void>((resolve) => {
       socket.emit(
         "github-merge-pr",
-        { taskRunId: selectedRun._id, method },
+        { taskRunId, method },
         (resp: {
           success: boolean;
           merged?: boolean;
@@ -431,38 +428,34 @@
   };
 
   const handleMergeBranch = async (): Promise<void> => {
-    if (!socket || !selectedRun?._id) return;
+    if (!socket || !taskRunId) return;
     setIsMerging(true);
     const toastId = toast.loading("Merging branch...");
     await new Promise<void>((resolve) => {
-      socket.emit(
-        "github-merge-branch",
-        { taskRunId: selectedRun._id },
-        (resp) => {
-          setIsMerging(false);
-          if (resp.success) {
-            toast.success("Branch merged", {
-              id: toastId,
-              description: resp.commitSha,
-            });
-          } else {
-            toast.error("Failed to merge branch", {
-              id: toastId,
-              description: resp.error,
-            });
-          }
-          resolve();
+      socket.emit("github-merge-branch", { taskRunId }, (resp) => {
+        setIsMerging(false);
+        if (resp.success) {
+          toast.success("Branch merged", {
+            id: toastId,
+            description: resp.commitSha,
+          });
+        } else {
+          toast.error("Failed to merge branch", {
+            id: toastId,
+            description: resp.error,
+          });
         }
-      );
+        resolve();
+      });
     });
   };
 
   const handleOpenPR = () => {
-    if (!socket || !selectedRun?._id) return;
+    if (!socket || !taskRunId) return;
     // Create PR or mark draft ready
     setIsOpeningPr(true);
     const toastId = toast.loading("Opening PR...");
-    socket.emit("github-open-pr", { taskRunId: selectedRun._id }, (resp) => {
+    socket.emit("github-open-pr", { taskRunId }, (resp) => {
       setIsOpeningPr(false);
       if (resp.success) {
         toast.success("PR opened", { id: toastId, description: resp.url });
@@ -477,18 +470,16 @@
   };
 
   const handleViewPR = () => {
-    if (!socket || !selectedRun?._id) return;
-    if (
-      selectedRun.pullRequestUrl &&
-      selectedRun.pullRequestUrl !== "pending"
-    ) {
-      window.open(selectedRun.pullRequestUrl, "_blank");
+    if (!socket || !taskRunId) return;
+    const prUrl = selectedRun?.pullRequestUrl;
+    if (prUrl && prUrl !== "pending") {
+      window.open(prUrl, "_blank");
       return;
     }
     setIsCreatingPr(true);
     socket.emit(
       "github-create-draft-pr",
-      { taskRunId: selectedRun._id },
+      { taskRunId },
       (resp: { success: boolean; url?: string; error?: string }) => {
         setIsCreatingPr(false);
         if (resp.success && resp.url) {
