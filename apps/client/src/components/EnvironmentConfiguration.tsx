import { GitHubIcon } from "@/components/icons/github";
import { PersistentWebView } from "@/components/persistent-webview";
import { WorkspaceLoadingIndicator } from "@/components/workspace-loading-indicator";
import { ScriptTextareaField } from "@/components/ScriptTextareaField";
import { SCRIPT_COPY } from "@/components/scriptCopy";
import { ResizableColumns } from "@/components/ResizableColumns";
import {
  TASK_RUN_IFRAME_ALLOW,
  TASK_RUN_IFRAME_SANDBOX,
} from "@/lib/preloadTaskRunIframes";
<<<<<<< HEAD
=======
import {
  ensureInitialEnvVars,
  type EnvVar,
  type EnvironmentConfigDraft,
} from "@/types/environment";
import { formatEnvVarsContent } from "@cmux/shared/utils/format-env-vars-content";
>>>>>>> 1cd5a468
import type { MorphSnapshotId } from "@cmux/shared";
import { validateExposedPorts } from "@cmux/shared/utils/validate-exposed-ports";
import type {
  EnvVarEntry,
  NestedEnvVars,
} from "@cmux/shared/environment-vars";
import {
  nestedEnvVarsToLegacyContent,
} from "@cmux/shared/environment-vars";
import {
  postApiEnvironmentsMutation,
  postApiSandboxesByIdEnvMutation,
  postApiEnvironmentsByIdSnapshotsMutation,
} from "@cmux/www-openapi-client/react-query";
import {
  Accordion,
  AccordionItem,
  type AccordionItemIndicatorProps,
} from "@heroui/react";
import { useMutation as useRQMutation } from "@tanstack/react-query";
import { useNavigate, useSearch } from "@tanstack/react-router";
import type { Id } from "@cmux/convex/dataModel";
import clsx from "clsx";
import type { PersistentIframeStatus } from "@/components/persistent-iframe";
import {
  ArrowLeft,
<<<<<<< HEAD
  ChevronRight,
=======
>>>>>>> 1cd5a468
  Code2,
  Loader2,
  Minus,
  Monitor,
  Plus,
  Settings,
  X,
} from "lucide-react";
import {
  useCallback,
  useEffect,
  useMemo,
  useRef,
  useState,
  type ReactNode,
} from "react";
import TextareaAutosize from "react-textarea-autosize";

<<<<<<< HEAD
export type EnvVar = { name: string; value: string; isSecret: boolean };

// Convert legacy EnvVar[] to NestedEnvVars for compatibility
const convertLegacyToNested = (legacy?: EnvVar[]): NestedEnvVars => {
  if (!legacy || legacy.length === 0) {
    return { global: [], paths: [] };
  }
  return {
    global: legacy
      .filter((v) => v.name.trim().length > 0)
      .map((v) => ({
        name: v.name,
        value: v.value,
        isSecret: v.isSecret,
      })),
    paths: [],
  };
};

// Ensure each path has at least one empty row for adding new vars
const ensureEmptyRow = (vars: EnvVarEntry[]): EnvVarEntry[] => {
  const filtered = vars.filter(
    (v) => v.name.trim().length > 0 || v.value.trim().length > 0
  );
  return [...filtered, { name: "", value: "", isSecret: true }];
};

=======
>>>>>>> 1cd5a468
export function EnvironmentConfiguration({
  selectedRepos,
  teamSlugOrId,
  instanceId,
  vscodeUrl,
  browserUrl,
  isProvisioning,
  mode = "new",
  sourceEnvironmentId,
  initialEnvName = "",
  initialMaintenanceScript = "",
  initialDevScript = "",
  initialExposedPorts = "",
  initialEnvVars,
  onHeaderControlsChange,
  persistedState = null,
  onPersistStateChange,
  onBackToRepositorySelection,
  onEnvironmentSaved,
}: {
  selectedRepos: string[];
  teamSlugOrId: string;
  instanceId?: string;
  vscodeUrl?: string;
  browserUrl?: string;
  isProvisioning: boolean;
  mode?: "new" | "snapshot";
  sourceEnvironmentId?: Id<"environments">;
  initialEnvName?: string;
  initialMaintenanceScript?: string;
  initialDevScript?: string;
  initialExposedPorts?: string;
  initialEnvVars?: EnvVar[];
  onHeaderControlsChange?: (controls: ReactNode | null) => void;
  persistedState?: EnvironmentConfigDraft | null;
  onPersistStateChange?: (partial: Partial<EnvironmentConfigDraft>) => void;
  onBackToRepositorySelection?: () => void;
  onEnvironmentSaved?: () => void;
}) {
  const navigate = useNavigate();
  const searchRoute:
    | "/_layout/$teamSlugOrId/environments/new"
    | "/_layout/$teamSlugOrId/environments/new-version" =
    mode === "snapshot"
      ? "/_layout/$teamSlugOrId/environments/new-version"
      : "/_layout/$teamSlugOrId/environments/new";
  const search = useSearch({ from: searchRoute }) as {
    step?: "select" | "configure";
    selectedRepos?: string[];
    connectionLogin?: string;
    repoSearch?: string;
    instanceId?: string;
    snapshotId?: MorphSnapshotId;
  };
<<<<<<< HEAD
  const [envName, setEnvName] = useState(() => initialEnvName);
  // Nested env vars state
  const [nestedEnvVars, setNestedEnvVars] = useState<NestedEnvVars>(() =>
    convertLegacyToNested(initialEnvVars)
=======
  const [envName, setEnvName] = useState(
    () => persistedState?.envName ?? initialEnvName
  );
  const [envVars, setEnvVars] = useState<EnvVar[]>(() =>
    ensureInitialEnvVars(persistedState?.envVars ?? initialEnvVars)
>>>>>>> 1cd5a468
  );
  const [newPathName, setNewPathName] = useState("");
  const [maintenanceScript, setMaintenanceScript] = useState(
    () => persistedState?.maintenanceScript ?? initialMaintenanceScript
  );
  const [devScript, setDevScript] = useState(
    () => persistedState?.devScript ?? initialDevScript
  );
  const [exposedPorts, setExposedPorts] = useState(
    () => persistedState?.exposedPorts ?? initialExposedPorts
  );
  const persistConfig = useCallback(
    (partial: Partial<EnvironmentConfigDraft>) => {
      onPersistStateChange?.(partial);
    },
    [onPersistStateChange]
  );
  const updateEnvName = useCallback(
    (value: string) => {
      setEnvName(value);
      persistConfig({ envName: value });
    },
    [persistConfig]
  );
  const updateEnvVars = useCallback(
    (updater: (prev: EnvVar[]) => EnvVar[]) => {
      setEnvVars((prev) => {
        const next = updater(prev);
        persistConfig({ envVars: next });
        return next;
      });
    },
    [persistConfig]
  );
  const updateMaintenanceScript = useCallback(
    (value: string) => {
      setMaintenanceScript(value);
      persistConfig({ maintenanceScript: value });
    },
    [persistConfig]
  );
  const updateDevScript = useCallback(
    (value: string) => {
      setDevScript(value);
      persistConfig({ devScript: value });
    },
    [persistConfig]
  );
  const updateExposedPorts = useCallback(
    (value: string) => {
      setExposedPorts(value);
      persistConfig({ exposedPorts: value });
    },
    [persistConfig]
  );
  const [portsError, setPortsError] = useState<string | null>(null);
  const lastSubmittedEnvContent = useRef<string | null>(null);
  const [activePreview, setActivePreview] = useState<"vscode" | "browser">(
    "vscode"
  );
  const [vscodeStatus, setVscodeStatus] =
    useState<PersistentIframeStatus>("loading");
  const [vscodeError, setVscodeError] = useState<string | null>(null);
  const [browserStatus, setBrowserStatus] =
    useState<PersistentIframeStatus>("loading");
  const [browserError, setBrowserError] = useState<string | null>(null);
  const basePersistKey = useMemo(() => {
    if (instanceId) return `env-config:${instanceId}`;
    if (vscodeUrl) return `env-config:${vscodeUrl}`;
    if (browserUrl) return `env-config:${browserUrl}`;
    return "env-config";
  }, [browserUrl, instanceId, vscodeUrl]);
  const vscodePersistKey = `${basePersistKey}:vscode`;
  const browserPersistKey = `${basePersistKey}:browser`;
  useEffect(() => {
    if (!browserUrl && activePreview === "browser") {
      setActivePreview("vscode");
    }
  }, [activePreview, browserUrl]);

  useEffect(() => {
    setVscodeStatus("loading");
    setVscodeError(null);
  }, [vscodeUrl]);

  useEffect(() => {
    setBrowserStatus("loading");
    setBrowserError(null);
  }, [browserUrl]);

  const renderAccordionIndicator = useCallback(
    ({ isOpen }: AccordionItemIndicatorProps) => (
      <ChevronRight
        className={clsx(
          "h-4 w-4 text-neutral-400 transition-transform dark:text-neutral-500",
          isOpen ? "rotate-90" : "rotate-0"
        )}
        aria-hidden="true"
      />
    ),
    []
  );

  const createEnvironmentMutation = useRQMutation(
    postApiEnvironmentsMutation()
  );
  const createSnapshotMutation = useRQMutation(
    postApiEnvironmentsByIdSnapshotsMutation()
  );
  const applySandboxEnvMutation = useRQMutation(
    postApiSandboxesByIdEnvMutation()
  );
  const applySandboxEnv = applySandboxEnvMutation.mutate;

  const handlePreviewSelect = useCallback(
    (view: "vscode" | "browser") => {
      if (view === "browser" && !browserUrl) {
        return;
      }
      setActivePreview(view);
    },
    [browserUrl]
  );

  const handleVscodeLoad = useCallback(() => {
    setVscodeError(null);
    setVscodeStatus("loaded");
  }, []);

  const handleVscodeError = useCallback((error: Error) => {
    console.error("Failed to load VS Code workspace iframe", error);
    setVscodeError(
      "We couldn’t load VS Code. Try reloading or restarting the environment."
    );
    setVscodeStatus("error");
  }, []);

  const handleBrowserLoad = useCallback(() => {
    setBrowserError(null);
    setBrowserStatus("loaded");
  }, []);

  const handleBrowserError = useCallback((error: Error) => {
    console.error("Failed to load browser workspace iframe", error);
    setBrowserError(
      "We couldn’t load the browser. Try reloading or restarting the environment."
    );
    setBrowserStatus("error");
  }, []);

  // no-op placeholder removed; using onSnapshot instead

  useEffect(() => {
    lastSubmittedEnvContent.current = null;
  }, [instanceId]);

  useEffect(() => {
    if (!instanceId) {
      return;
    }

    // Convert nested env vars to legacy format for sandbox env application
    const envVarsContent = nestedEnvVarsToLegacyContent(nestedEnvVars);

    if (
      envVarsContent.length === 0 &&
      lastSubmittedEnvContent.current === null
    ) {
      return;
    }

    if (envVarsContent === lastSubmittedEnvContent.current) {
      return;
    }

    const timeoutId = window.setTimeout(() => {
      applySandboxEnv(
        {
          path: { id: instanceId },
          body: { teamSlugOrId, envVarsContent },
        },
        {
          onSuccess: () => {
            lastSubmittedEnvContent.current = envVarsContent;
          },
          onError: (error) => {
            console.error("Failed to apply sandbox environment vars", error);
          },
        }
      );
    }, 400);

    return () => {
      window.clearTimeout(timeoutId);
    };
  }, [applySandboxEnv, nestedEnvVars, instanceId, teamSlugOrId]);

  const onSnapshot = async (): Promise<void> => {
    if (!instanceId) {
      console.error("Missing instanceId for snapshot");
      return;
    }
    if (!envName.trim()) {
      console.error("Environment name is required");
      return;
    }

    const normalizedMaintenanceScript = maintenanceScript.trim();
    const normalizedDevScript = devScript.trim();
    const requestMaintenanceScript =
      normalizedMaintenanceScript.length > 0
        ? normalizedMaintenanceScript
        : undefined;
    const requestDevScript =
      normalizedDevScript.length > 0 ? normalizedDevScript : undefined;

    const parsedPorts = exposedPorts
      .split(",")
      .map((p) => Number.parseInt(p.trim(), 10))
      .filter((n) => Number.isFinite(n));

    const validation = validateExposedPorts(parsedPorts);
    if (validation.reserved.length > 0) {
      setPortsError(
        `Reserved ports cannot be exposed: ${validation.reserved.join(", ")}`
      );
      return;
    }
    if (validation.invalid.length > 0) {
      setPortsError("Ports must be positive integers.");
      return;
    }

    setPortsError(null);
    const ports = validation.sanitized;

    if (mode === "snapshot" && sourceEnvironmentId) {
      // Create a new snapshot version
      createSnapshotMutation.mutate(
        {
          path: { id: sourceEnvironmentId },
          body: {
            teamSlugOrId,
            morphInstanceId: instanceId,
            label: envName.trim(),
            activate: true,
            maintenanceScript: requestMaintenanceScript,
            devScript: requestDevScript,
          },
        },
        {
          onSuccess: async () => {
            onEnvironmentSaved?.();
            await navigate({
              to: "/$teamSlugOrId/environments/$environmentId",
              params: {
                teamSlugOrId,
                environmentId: sourceEnvironmentId,
              },
              search: () => ({
                step: undefined,
                selectedRepos: undefined,
                connectionLogin: undefined,
                repoSearch: undefined,
                instanceId: undefined,
                snapshotId: undefined,
              }),
            });
          },
          onError: (err) => {
            console.error("Failed to create snapshot version:", err);
          },
        }
      );
    } else {
      // Create a new environment
      createEnvironmentMutation.mutate(
        {
          body: {
            teamSlugOrId,
            name: envName.trim(),
            morphInstanceId: instanceId,
            nestedEnvVars, // Use nested format
            selectedRepos,
            maintenanceScript: requestMaintenanceScript,
            devScript: requestDevScript,
            exposedPorts: ports.length > 0 ? ports : undefined,
            description: undefined,
          },
        },
        {
          onSuccess: async () => {
            onEnvironmentSaved?.();
            await navigate({
              to: "/$teamSlugOrId/environments",
              params: { teamSlugOrId },
              search: {
                step: undefined,
                selectedRepos: undefined,
                connectionLogin: undefined,
                repoSearch: undefined,
                instanceId: undefined,
                snapshotId: undefined,
              },
            });
          },
          onError: (err) => {
            console.error("Failed to create environment:", err);
          },
        }
      );
    }
  };

  const isBrowserAvailable = Boolean(browserUrl);
  const showVscodeOverlay =
    vscodeStatus !== "loaded" || vscodeError !== null;
  const showBrowserOverlay =
    browserStatus !== "loaded" || browserError !== null;
  const browserLoadingFallback = useMemo(
    () => <WorkspaceLoadingIndicator variant="browser" status="loading" />,
    []
  );
  const browserErrorFallback = useMemo(
    () => <WorkspaceLoadingIndicator variant="browser" status="error" />,
    []
  );

  const renderVscodePreview = () => {
    if (!vscodeUrl) {
      return (
        <div className="flex h-full items-center justify-center px-6 text-center">
          <div className="space-y-3">
            <Loader2 className="w-6 h-6 mx-auto animate-spin text-neutral-500 dark:text-neutral-400" />
            <p className="text-sm text-neutral-600 dark:text-neutral-400">
              Waiting for the VS Code workspace URL...
            </p>
          </div>
        </div>
      );
    }

    return (
      <div className="relative h-full" aria-busy={showVscodeOverlay}>
        <div
          aria-hidden={!showVscodeOverlay}
          className={clsx(
            "absolute inset-0 z-[var(--z-low)] flex items-center justify-center backdrop-blur-sm transition-opacity duration-300",
            "bg-white/60 dark:bg-neutral-950/60",
            showVscodeOverlay
              ? "opacity-100 pointer-events-auto"
              : "opacity-0 pointer-events-none"
          )}
        >
          {vscodeError ? (
            <div className="text-center max-w-sm px-6">
              <X className="w-8 h-8 mx-auto mb-3 text-red-500" />
              <p className="text-sm text-neutral-700 dark:text-neutral-300">
                {vscodeError}
              </p>
            </div>
          ) : (
            <div className="text-center">
              <Loader2 className="w-6 h-6 mx-auto mb-3 animate-spin text-neutral-500 dark:text-neutral-400" />
              <p className="text-sm text-neutral-700 dark:text-neutral-300">
                Loading VS Code...
              </p>
            </div>
          )}
        </div>
        <PersistentWebView
          persistKey={vscodePersistKey}
          src={vscodeUrl}
          className="absolute inset-0"
          iframeClassName="w-full h-full border-0"
          allow={TASK_RUN_IFRAME_ALLOW}
          sandbox={TASK_RUN_IFRAME_SANDBOX}
          retainOnUnmount
          onLoad={handleVscodeLoad}
          onError={handleVscodeError}
          onStatusChange={setVscodeStatus}
          loadTimeoutMs={60_000}
          fallbackClassName="bg-neutral-50 dark:bg-neutral-950"
          errorFallbackClassName="bg-neutral-50 dark:bg-neutral-950"
        />
      </div>
    );
  };

  const renderBrowserPreview = () => {
    if (!browserUrl) {
      return (
        <div className="flex h-full items-center justify-center px-6 text-center">
          <div className="space-y-3">
            <Loader2 className="w-6 h-6 mx-auto animate-spin text-neutral-500 dark:text-neutral-400" />
            <p className="text-sm text-neutral-600 dark:text-neutral-400">
              Waiting for the workspace browser to be ready...
            </p>
          </div>
        </div>
      );
    }

    return (
      <div className="relative h-full" aria-busy={showBrowserOverlay}>
        <PersistentWebView
          persistKey={browserPersistKey}
          src={browserUrl}
          className="absolute inset-0"
          iframeClassName="w-full h-full border-0"
          allow={TASK_RUN_IFRAME_ALLOW}
          sandbox={TASK_RUN_IFRAME_SANDBOX}
          retainOnUnmount
          onLoad={handleBrowserLoad}
          onError={handleBrowserError}
          onStatusChange={setBrowserStatus}
          fallback={browserLoadingFallback}
          fallbackClassName="bg-neutral-50 dark:bg-neutral-950"
          errorFallback={browserErrorFallback}
          errorFallbackClassName="bg-neutral-50/95 dark:bg-neutral-950/95"
          loadTimeoutMs={60_000}
        />
        <div
          aria-hidden={!showBrowserOverlay}
          className={clsx(
            "absolute inset-0 z-[var(--z-low)] flex items-center justify-center backdrop-blur-sm transition-opacity duration-300",
            "bg-white/60 dark:bg-neutral-950/60",
            showBrowserOverlay
              ? "opacity-100 pointer-events-auto"
              : "opacity-0 pointer-events-none"
          )}
        >
          {browserError ? (
            <div className="text-center max-w-sm px-6">
              <X className="w-8 h-8 mx-auto mb-3 text-red-500" />
              <p className="text-sm text-neutral-700 dark:text-neutral-300">
                {browserError}
              </p>
            </div>
          ) : (
            <WorkspaceLoadingIndicator variant="browser" status="loading" />
          )}
        </div>
      </div>
    );
  };

  const previewButtonClass = useCallback(
    (view: "vscode" | "browser", disabled: boolean) =>
      clsx(
        "inline-flex h-7 w-7 items-center justify-center focus:outline-none text-neutral-600 dark:text-neutral-300",
        disabled
          ? "opacity-50 cursor-not-allowed"
          : "cursor-pointer hover:text-neutral-900 dark:hover:text-neutral-100",
        view === activePreview && !disabled
          ? "text-neutral-900 dark:text-neutral-100"
          : undefined
      ),
    [activePreview]
  );

  const headerControls = useMemo(() => {
    if (isProvisioning) {
      return null;
    }

    return (
      <div className="flex items-center gap-1.5">
        <button
          type="button"
          onClick={() => handlePreviewSelect("vscode")}
          className={previewButtonClass("vscode", false)}
          aria-pressed={activePreview === "vscode"}
          aria-label="Show VS Code workspace"
          title="Show VS Code workspace"
        >
          <Code2 className="h-3.5 w-3.5" />
        </button>
        <button
          type="button"
          onClick={() => handlePreviewSelect("browser")}
          className={previewButtonClass("browser", !isBrowserAvailable)}
          aria-pressed={activePreview === "browser"}
          aria-label="Show browser preview"
          title="Show browser preview"
          disabled={!isBrowserAvailable}
        >
          <Monitor className="h-3.5 w-3.5" />
        </button>
      </div>
    );
  }, [
    activePreview,
    handlePreviewSelect,
    isBrowserAvailable,
    isProvisioning,
    previewButtonClass,
  ]);

  useEffect(() => {
    if (!onHeaderControlsChange) {
      return;
    }
    onHeaderControlsChange(headerControls ?? null);
  }, [headerControls, onHeaderControlsChange]);

  useEffect(() => {
    return () => {
      onHeaderControlsChange?.(null);
    };
  }, [onHeaderControlsChange]);

  const leftPane = (
    <div className="h-full p-6 overflow-y-auto">
      <div className="flex flex-wrap items-center gap-4 mb-4">
        {mode === "new" ? (
          <button
            onClick={async () => {
              onBackToRepositorySelection?.();
              await navigate({
                to: "/$teamSlugOrId/environments/new",
                params: { teamSlugOrId },
                search: {
                  step: "select",
                  selectedRepos:
                    selectedRepos.length > 0 ? selectedRepos : undefined,
                  instanceId: search.instanceId,
                  connectionLogin: search.connectionLogin,
                  repoSearch: search.repoSearch,
                  snapshotId: search.snapshotId,
                },
              });
            }}
            className="inline-flex items-center gap-2 text-sm text-neutral-600 dark:text-neutral-400 hover:text-neutral-900 dark:hover:text-neutral-100"
          >
            <ArrowLeft className="w-4 h-4" />
            Back to repository selection
          </button>
        ) : sourceEnvironmentId ? (
          <button
            onClick={async () => {
              await navigate({
                to: "/$teamSlugOrId/environments/$environmentId",
                params: {
                  teamSlugOrId,
                  environmentId: sourceEnvironmentId,
                },
                search: {
                  step: search.step,
                  selectedRepos: search.selectedRepos,
                  connectionLogin: search.connectionLogin,
                  repoSearch: search.repoSearch,
                  instanceId: search.instanceId,
                  snapshotId: search.snapshotId,
                },
              });
            }}
            className="inline-flex items-center gap-2 text-sm text-neutral-600 dark:text-neutral-400 hover:text-neutral-900 dark:hover:text-neutral-100"
          >
            <ArrowLeft className="w-4 h-4" />
            Back to environment
          </button>
        ) : null}
      </div>

      <h1 className="text-xl font-semibold text-neutral-900 dark:text-neutral-100">
        {mode === "snapshot"
          ? "Configure Snapshot Version"
          : "Configure Environment"}
      </h1>
      <p className="mt-1 text-sm text-neutral-500 dark:text-neutral-400">
        {mode === "snapshot"
          ? "Update configuration for the new snapshot version."
          : "Set up your environment name and variables."}
      </p>

      <div className="mt-6 space-y-4">
        <div className="space-y-2">
          <label className="block text-sm font-medium text-neutral-800 dark:text-neutral-200">
            {mode === "snapshot" ? "Snapshot label" : "Environment name"}
          </label>
          <input
            type="text"
            value={envName}
            onChange={(e) => updateEnvName(e.target.value)}
            readOnly={mode === "snapshot"}
            aria-readonly={mode === "snapshot"}
            placeholder={
              mode === "snapshot"
                ? "Auto-generated from environment"
                : "e.g. project-name"
            }
            className={clsx(
              "w-full rounded-md border border-neutral-200 dark:border-neutral-800 px-3 py-2 text-sm placeholder:text-neutral-400 focus:outline-none focus:ring-2",
              mode === "snapshot"
                ? "bg-neutral-100 text-neutral-600 cursor-not-allowed focus:ring-neutral-300/0 dark:bg-neutral-900 dark:text-neutral-400 dark:focus:ring-neutral-700/0"
                : "bg-white text-neutral-900 focus:ring-neutral-300 dark:bg-neutral-950 dark:text-neutral-100 dark:focus:ring-neutral-700"
            )}
          />
        </div>

        {selectedRepos.length > 0 ? (
          <div>
            <div className="text-xs text-neutral-500 dark:text-neutral-500 mb-1">
              Selected repositories
            </div>
            <div className="flex flex-wrap gap-2">
              {selectedRepos.map((fullName) => (
                <span
                  key={fullName}
                  className="inline-flex items-center gap-1 rounded-full border border-neutral-200 dark:border-neutral-800 bg-white dark:bg-neutral-950 text-neutral-800 dark:text-neutral-200 px-2 py-1 text-xs"
                >
                  <GitHubIcon className="h-3 w-3 shrink-0 text-neutral-700 dark:text-neutral-300" />
                  {fullName}
                </span>
              ))}
            </div>
          </div>
        ) : null}

        <Accordion
          selectionMode="multiple"
          className="px-0 border-t border-neutral-200 dark:border-neutral-800"
          defaultExpandedKeys={[
            "env-vars",
            "install-dependencies",
            "maintenance-script",
            "dev-script",
          ]}
          dividerProps={{
            className: "bg-neutral-200 dark:bg-neutral-800",
          }}
          itemClasses={{
            base: "px-0",
            heading: "px-0",
            trigger:
              "px-0 py-4 text-sm font-medium text-neutral-900 dark:text-neutral-100 cursor-pointer items-start gap-3",
            titleWrapper: "flex-1 text-left",
            indicator:
              "text-neutral-400 dark:text-neutral-500 transition-transform",
            title: "text-sm font-medium text-neutral-900 dark:text-neutral-100",
            content: "px-0 pt-0",
          }}
        >
          <AccordionItem
            key="env-vars"
            aria-label="Environment variables"
            title="Environment variables"
            indicator={renderAccordionIndicator}
          >
<<<<<<< HEAD
            <div className="pb-2 space-y-6">
              {/* Global Variables Section */}
              <div>
                <div className="mb-3">
                  <h4 className="text-sm font-medium text-neutral-900 dark:text-neutral-100">
                    Global Variables
                  </h4>
                  <p className="text-xs text-neutral-500 dark:text-neutral-400 mt-0.5">
                    Applied to all paths in the workspace
                  </p>
                </div>
=======
            <div
              className="pb-2"
              onPasteCapture={(e) => {
                const text = e.clipboardData?.getData("text") ?? "";
                if (text && (/\n/.test(text) || /(=|:)\s*\S/.test(text))) {
                  e.preventDefault();
                  const items = parseEnvBlock(text);
                  if (items.length > 0) {
                    updateEnvVars((prev) => {
                      const map = new Map(
                        prev
                          .filter(
                            (r) =>
                              r.name.trim().length > 0 ||
                              r.value.trim().length > 0
                          )
                          .map((r) => [r.name, r] as const)
                      );
                      for (const it of items) {
                        if (!it.name) continue;
                        const existing = map.get(it.name);
                        if (existing) {
                          map.set(it.name, {
                            ...existing,
                            value: it.value,
                          });
                        } else {
                          map.set(it.name, {
                            name: it.name,
                            value: it.value,
                            isSecret: true,
                          });
                        }
                      }
                      const next = Array.from(map.values());
                      next.push({ name: "", value: "", isSecret: true });
                      setPendingFocusIndex(next.length - 1);
                      return next;
                    });
                  }
                }
              }}
            >
              <div
                className="grid gap-3 text-xs text-neutral-500 dark:text-neutral-500 items-center pb-1"
                style={{
                  gridTemplateColumns: "minmax(0, 1fr) minmax(0, 1.4fr) 44px",
                }}
              >
                <span>Key</span>
                <span>Value</span>
                <span className="w-[44px]" />
              </div>
>>>>>>> 1cd5a468

                <div className="bg-neutral-50 dark:bg-neutral-900/50 rounded-lg border border-neutral-200 dark:border-neutral-800 p-3">
                  <div
                    className="grid gap-3 text-xs text-neutral-500 dark:text-neutral-400 items-center pb-2"
                    style={{
                      gridTemplateColumns: "minmax(0, 1fr) minmax(0, 1.4fr) 44px",
                    }}
                  >
<<<<<<< HEAD
                    <span>Key</span>
                    <span>Value</span>
                    <span className="w-[44px]" />
                  </div>

                  <div className="space-y-2">
                    {ensureEmptyRow(nestedEnvVars.global).map((row, idx) => (
                      <div
                        key={idx}
                        className="grid gap-3 items-center"
                        style={{
                          gridTemplateColumns:
                            "minmax(0, 1fr) minmax(0, 1.4fr) 44px",
                        }}
                      >
                        <input
                          type="text"
                          value={row.name}
                          onChange={(e) => {
                            const v = e.target.value;
                            setNestedEnvVars((prev) => ({
                              ...prev,
                              global: prev.global.map((item, i) =>
                                i === idx ? { ...item, name: v } : item
                              ).concat(idx === prev.global.length ? [{ name: v, value: "", isSecret: true }] : []).slice(0, idx === prev.global.length ? -1 : undefined),
                            }));
                          }}
                          placeholder="API_KEY"
                          className="w-full min-w-0 self-start rounded-md border border-neutral-200 dark:border-neutral-800 bg-white dark:bg-neutral-950 px-3 py-2 text-sm font-mono text-neutral-900 dark:text-neutral-100 placeholder:text-neutral-400 focus:outline-none focus:ring-2 focus:ring-neutral-300 dark:focus:ring-neutral-700"
                        />
                        <TextareaAutosize
                          value={row.value}
                          onChange={(e) => {
                            const v = e.target.value;
                            setNestedEnvVars((prev) => {
                              const updated = [...prev.global];
                              if (idx < prev.global.length) {
                                updated[idx] = { ...updated[idx]!, value: v };
                              } else {
                                updated.push({ name: "", value: v, isSecret: true });
                              }
                              return { ...prev, global: updated };
                            });
                          }}
                          placeholder="value"
                          minRows={1}
                          maxRows={10}
                          className="w-full min-w-0 rounded-md border border-neutral-200 dark:border-neutral-800 bg-white dark:bg-neutral-950 px-3 py-2 text-sm font-mono text-neutral-900 dark:text-neutral-100 placeholder:text-neutral-400 focus:outline-none focus:ring-2 focus:ring-neutral-300 dark:focus:ring-neutral-700 resize-none"
                        />
                        <div className="self-start flex items-center justify-end w-[44px]">
                          <button
                            type="button"
                            onClick={() => {
                              setNestedEnvVars((prev) => ({
                                ...prev,
                                global: prev.global.filter((_, i) => i !== idx),
                              }));
                            }}
                            disabled={idx >= nestedEnvVars.global.length}
                            className="h-10 w-[44px] rounded-md border border-neutral-200 dark:border-neutral-800 text-neutral-700 dark:text-neutral-300 grid place-items-center hover:bg-neutral-50 dark:hover:bg-neutral-900 disabled:opacity-30 disabled:cursor-not-allowed"
                            aria-label="Remove variable"
                          >
                            <Minus className="w-4 h-4" />
                          </button>
                        </div>
                      </div>
                    ))}
                  </div>
                </div>
              </div>
              <div>
                <div className="mb-3">
                  <h4 className="text-sm font-medium text-neutral-900 dark:text-neutral-100">
                    Path Variables
                  </h4>
                  <p className="text-xs text-neutral-500 dark:text-neutral-400 mt-0.5">
                    Create path-specific variable configurations
                  </p>
                </div>
                {nestedEnvVars.paths.length > 0 && (
                  <div className="space-y-3">
                    {nestedEnvVars.paths.map((pathConfig, pathIdx) => (
                      <div key={pathIdx}>
                        <div className="mb-2 flex items-center gap-2">
                          <button
                            type="button"
                            onClick={() => {
                              setNestedEnvVars((prev) => ({
                                ...prev,
                                paths: prev.paths.filter((_, i) => i !== pathIdx),
                              }));
                            }}
                            className="text-neutral-500 dark:text-neutral-400 hover:text-neutral-700 dark:hover:text-neutral-200"
                            aria-label="Remove path"
                          >
                            <X className="w-3.5 h-3.5" />
                          </button>
                          <h5 className="text-xs font-medium text-neutral-700 dark:text-neutral-300 font-mono">
                            {pathConfig.path}
                          </h5>
                          {pathConfig.description && (
                            <span className="text-xs text-neutral-500 dark:text-neutral-400">
                              {pathConfig.description}
                            </span>
                          )}
                        </div>

                        <div className="bg-neutral-50 dark:bg-neutral-900/50 rounded-lg border border-neutral-200 dark:border-neutral-800 p-3">
                          <div
                            className="grid gap-3 text-xs text-neutral-500 dark:text-neutral-400 items-center pb-2"
                            style={{
                              gridTemplateColumns:
                                "minmax(0, 1fr) minmax(0, 1.4fr) 44px",
                            }}
                          >
                            <span>Key</span>
                            <span>Value</span>
                            <span className="w-[44px]" />
                          </div>

                          <div className="space-y-2">
                            {ensureEmptyRow(pathConfig.variables).map((row, idx) => (
                              <div
                                key={idx}
                                className="grid gap-3 items-center"
                                style={{
                                  gridTemplateColumns:
                                    "minmax(0, 1fr) minmax(0, 1.4fr) 44px",
                                }}
                              >
                                <input
                                  type="text"
                                  value={row.name}
                                  onChange={(e) => {
                                    const v = e.target.value;
                                    setNestedEnvVars((prev) => {
                                      const updatedPaths = [...prev.paths];
                                      const pathVars = [...updatedPaths[pathIdx]!.variables];
                                      if (idx < pathVars.length) {
                                        pathVars[idx] = { ...pathVars[idx]!, name: v };
                                      } else {
                                        pathVars.push({ name: v, value: "", isSecret: true });
                                      }
                                      updatedPaths[pathIdx] = {
                                        ...updatedPaths[pathIdx]!,
                                        variables: pathVars,
                                      };
                                      return { ...prev, paths: updatedPaths };
                                    });
                                  }}
                                  placeholder="VAR_NAME"
                                  className="w-full min-w-0 self-start rounded-md border border-neutral-200 dark:border-neutral-800 bg-white dark:bg-neutral-950 px-3 py-2 text-sm font-mono text-neutral-900 dark:text-neutral-100 placeholder:text-neutral-400 focus:outline-none focus:ring-2 focus:ring-neutral-300 dark:focus:ring-neutral-700"
                                />
                                <TextareaAutosize
                                  value={row.value}
                                  onChange={(e) => {
                                    const v = e.target.value;
                                    setNestedEnvVars((prev) => {
                                      const updatedPaths = [...prev.paths];
                                      const pathVars = [...updatedPaths[pathIdx]!.variables];
                                      if (idx < pathVars.length) {
                                        pathVars[idx] = { ...pathVars[idx]!, value: v };
                                      } else {
                                        pathVars.push({ name: "", value: v, isSecret: true });
                                      }
                                      updatedPaths[pathIdx] = {
                                        ...updatedPaths[pathIdx]!,
                                        variables: pathVars,
                                      };
                                      return { ...prev, paths: updatedPaths };
                                    });
                                  }}
                                  placeholder="value"
                                  minRows={1}
                                  maxRows={10}
                                  className="w-full min-w-0 rounded-md border border-neutral-200 dark:border-neutral-800 bg-white dark:bg-neutral-950 px-3 py-2 text-sm font-mono text-neutral-900 dark:text-neutral-100 placeholder:text-neutral-400 focus:outline-none focus:ring-2 focus:ring-neutral-300 dark:focus:ring-neutral-700 resize-none"
                                />
                                <div className="self-start flex items-center justify-end w-[44px]">
                                  <button
                                    type="button"
                                    onClick={() => {
                                      setNestedEnvVars((prev) => {
                                        const updatedPaths = [...prev.paths];
                                        updatedPaths[pathIdx] = {
                                          ...updatedPaths[pathIdx]!,
                                          variables: updatedPaths[pathIdx]!.variables.filter(
                                            (_, i) => i !== idx
                                          ),
                                        };
                                        return { ...prev, paths: updatedPaths };
                                      });
                                    }}
                                    disabled={idx >= pathConfig.variables.length}
                                    className="h-10 w-[44px] rounded-md border border-neutral-200 dark:border-neutral-800 text-neutral-700 dark:text-neutral-300 grid place-items-center hover:bg-neutral-50 dark:hover:bg-neutral-900 disabled:opacity-30 disabled:cursor-not-allowed"
                                    aria-label="Remove variable"
                                  >
                                    <Minus className="w-4 h-4" />
                                  </button>
                                </div>
                              </div>
                            ))}
                          </div>
                        </div>
                      </div>
                    ))}
                  </div>
                )}
                <div className="bg-neutral-50 dark:bg-neutral-900/50 rounded-lg border border-neutral-200 dark:border-neutral-800 p-3 mt-6">
                  <div className="space-y-3">
                    <div className="flex items-end gap-2">
                      <div className="flex-1">
                        <label className="block text-xs font-medium text-neutral-700 dark:text-neutral-300 mb-1.5">
                          Path name
                        </label>
                        <input
                          type="text"
                          value={newPathName}
                          onChange={(e) => setNewPathName(e.target.value)}
                          onKeyDown={(e) => {
                            if (e.key === "Enter" && newPathName.trim()) {
                              setNestedEnvVars((prev) => ({
                                ...prev,
                                paths: [
                                  ...prev.paths,
                                  {
                                    path: newPathName.trim(),
                                    variables: [],
                                  },
                                ],
                              }));
                              setNewPathName("");
                            }
                          }}
                          placeholder="apps/frontend"
                          className="w-full rounded-md border border-neutral-200 dark:border-neutral-800 bg-white dark:bg-neutral-950 px-3 py-2 text-xs font-mono text-neutral-900 dark:text-neutral-100 placeholder:text-neutral-400 focus:outline-none focus:ring-2 focus:ring-neutral-300 dark:focus:ring-neutral-700"
                        />
                      </div>
                      <button
                        type="button"
                        onClick={() => {
                          if (newPathName.trim()) {
                            setNestedEnvVars((prev) => ({
                              ...prev,
                              paths: [
                                ...prev.paths,
                                {
                                  path: newPathName.trim(),
                                  variables: [],
                                },
                              ],
                            }));
                            setNewPathName("");
                          }
=======
                    <input
                      type="text"
                      value={row.name}
                      ref={(el) => {
                        keyInputRefs.current[idx] = el;
                      }}
                      onChange={(e) => {
                        const v = e.target.value;
                        updateEnvVars((prev) => {
                          const next = [...prev];
                          next[idx] = { ...next[idx]!, name: v };
                          return next;
                        });
                      }}
                      placeholder="EXAMPLE_NAME"
                      className="w-full min-w-0 self-start rounded-md border border-neutral-200 dark:border-neutral-800 bg-white dark:bg-neutral-950 px-3 py-2 text-sm font-mono text-neutral-900 dark:text-neutral-100 placeholder:text-neutral-400 focus:outline-none focus:ring-2 focus:ring-neutral-300 dark:focus:ring-neutral-700"
                    />
                    <TextareaAutosize
                      value={row.value}
                      onChange={(e) => {
                        const v = e.target.value;
                        updateEnvVars((prev) => {
                          const next = [...prev];
                          next[idx] = { ...next[idx]!, value: v };
                          return next;
                        });
                      }}
                      placeholder="I9JU23NF394R6HH"
                      minRows={1}
                      maxRows={10}
                      className="w-full min-w-0 rounded-md border border-neutral-200 dark:border-neutral-800 bg-white dark:bg-neutral-950 px-3 py-2 text-sm font-mono text-neutral-900 dark:text-neutral-100 placeholder:text-neutral-400 focus:outline-none focus:ring-2 focus:ring-neutral-300 dark:focus:ring-neutral-700 resize-none"
                    />
                    <div className="self-start flex items-center justify-end w-[44px]">
                      <button
                        type="button"
                        onClick={() => {
                          updateEnvVars((prev) => {
                            const next = prev.filter((_, i) => i !== idx);
                            return next.length > 0
                              ? next
                              : [{ name: "", value: "", isSecret: true }];
                          });
>>>>>>> 1cd5a468
                        }}
                        disabled={!newPathName.trim()}
                        className="inline-flex items-center gap-1.5 rounded-md border border-neutral-200 dark:border-neutral-800 px-3 py-2 text-xs text-neutral-800 dark:text-neutral-200 hover:bg-neutral-100 dark:hover:bg-neutral-800 disabled:opacity-50 disabled:cursor-not-allowed"
                      >
                        <Plus className="w-3.5 h-3.5" /> Add
                      </button>
                    </div>
                    <p className="text-xs text-neutral-500 dark:text-neutral-400 mt-2">
                      Examples: <code className="text-[11px] bg-neutral-100 dark:bg-neutral-800 px-1 py-0.5 rounded">apps/frontend</code>, <code className="text-[11px] bg-neutral-100 dark:bg-neutral-800 px-1 py-0.5 rounded">packages/shared</code>
                    </p>
                  </div>
                </div>
              </div>

<<<<<<< HEAD
              <div className="text-xs text-neutral-500 dark:text-neutral-400 pt-2 border-t border-neutral-200 dark:border-neutral-800">
                <p>Values are encrypted at rest. Variables in child paths override parent and global variables.</p>
=======
              <div className="pt-2">
                <button
                  type="button"
                  onClick={() =>
                    updateEnvVars((prev) => [
                      ...prev,
                      { name: "", value: "", isSecret: true },
                    ])
                  }
                  className="inline-flex items-center gap-2 rounded-md border border-neutral-200 dark:border-neutral-800 px-3 py-2 text-sm text-neutral-800 dark:text-neutral-200 hover:bg-neutral-50 dark:hover:bg-neutral-900"
                >
                  <Plus className="w-4 h-4" /> Add More
                </button>
>>>>>>> 1cd5a468
              </div>
            </div>
          </AccordionItem>

          <AccordionItem
            key="install-dependencies"
            aria-label="Install dependencies"
            title="Install dependencies"
            indicator={renderAccordionIndicator}
          >
            <div className="space-y-2 pb-4">
              <p className="text-sm text-neutral-600 dark:text-neutral-400 mb-3">
                Use the VS Code terminal to install any dependencies your
                codebase needs.
              </p>
              <p className="text-xs text-neutral-500 dark:text-neutral-500">
                Examples: docker pull postgres, docker run redis, install system
                packages, etc.
              </p>
            </div>
          </AccordionItem>

          <AccordionItem
            key="maintenance-script"
            aria-label="Maintenance script"
            title="Maintenance script"
            indicator={renderAccordionIndicator}
          >
            <div className="pb-4">
              <ScriptTextareaField
                description={SCRIPT_COPY.maintenance.description}
                subtitle={SCRIPT_COPY.maintenance.subtitle}
                value={maintenanceScript}
                onChange={updateMaintenanceScript}
                placeholder={SCRIPT_COPY.maintenance.placeholder}
                descriptionClassName="mb-3"
                minHeightClassName="min-h-[114px]"
              />
            </div>
          </AccordionItem>

          <AccordionItem
            key="dev-script"
            aria-label="Dev script"
            title="Dev script"
            indicator={renderAccordionIndicator}
          >
            <div className="space-y-4 pb-4">
              <ScriptTextareaField
                description={SCRIPT_COPY.dev.description}
                subtitle={SCRIPT_COPY.dev.subtitle}
                value={devScript}
                onChange={updateDevScript}
                placeholder={SCRIPT_COPY.dev.placeholder}
                minHeightClassName="min-h-[130px]"
              />

              <div className="space-y-2">
                <label className="block text-sm font-medium text-neutral-800 dark:text-neutral-200">
                  Exposed ports
                </label>
                <input
                  type="text"
                  value={exposedPorts}
                  onChange={(e) => updateExposedPorts(e.target.value)}
                  placeholder="3000, 8080, 5432"
                  className="w-full rounded-md border border-neutral-200 dark:border-neutral-800 bg-white dark:bg-neutral-950 px-3 py-2 text-sm text-neutral-900 dark:text-neutral-100 placeholder:text-neutral-400 focus:outline-none focus:ring-2 focus:ring-neutral-300 dark:focus:ring-neutral-700"
                />
                <p className="text-xs text-neutral-500 dark:text-neutral-500">
                  Comma-separated list of ports that should be exposed from the
                  container for preview URLs.
                </p>
                {portsError && (
                  <p className="text-xs text-red-500">{portsError}</p>
                )}
              </div>
            </div>
          </AccordionItem>
        </Accordion>

        <div className="pt-2">
          <button
            type="button"
            onClick={onSnapshot}
            disabled={
              isProvisioning ||
              createEnvironmentMutation.isPending ||
              createSnapshotMutation.isPending
            }
            className="inline-flex items-center rounded-md bg-neutral-900 text-white disabled:bg-neutral-300 dark:disabled:bg-neutral-700 disabled:cursor-not-allowed px-4 py-2 text-sm hover:bg-neutral-800 dark:bg-neutral-100 dark:text-neutral-900 dark:hover:bg-neutral-200"
          >
            {isProvisioning ||
              createEnvironmentMutation.isPending ||
              createSnapshotMutation.isPending ? (
              <>
                <Loader2 className="w-4 h-4 mr-2 animate-spin" />
                {mode === "snapshot"
                  ? "Creating snapshot..."
                  : "Creating environment..."}
              </>
            ) : mode === "snapshot" ? (
              "Create snapshot version"
            ) : (
              "Snapshot environment"
            )}
          </button>
        </div>
      </div>
    </div >
  );

  const rightPane = (
    <div className="h-full bg-neutral-50 dark:bg-neutral-950">
      {isProvisioning ? (
        <div className="flex h-full items-center justify-center">
          <div className="text-center max-w-md px-6">
            <div className="w-16 h-16 mx-auto mb-4 rounded-lg bg-neutral-200 dark:bg-neutral-800 flex items-center justify-center">
              <Settings className="w-8 h-8 text-neutral-500 dark:text-neutral-400" />
            </div>
            <h3 className="text-lg font-medium text-neutral-900 dark:text-neutral-100 mb-2">
              Launching Environment
            </h3>
            <p className="text-sm text-neutral-600 dark:text-neutral-400 mb-4">
              {mode === "snapshot"
                ? "Creating instance from snapshot. Once ready, VS Code and the browser will appear here so you can test your changes."
                : "Your development environment is launching. Once ready, VS Code and the browser will appear here so you can configure and test your setup."}
            </p>
          </div>
        </div>
      ) : (
        <div className="flex h-full flex-col">
          <div className="flex-1 min-h-0">
            {activePreview === "browser"
              ? renderBrowserPreview()
              : renderVscodePreview()}
          </div>
        </div>
      )}
    </div>
  );

  return (
    <ResizableColumns
      storageKey={null}
      defaultLeftWidth={360}
      minLeft={220}
      maxLeft={700}
      left={leftPane}
      right={rightPane}
    />
  );
}<|MERGE_RESOLUTION|>--- conflicted
+++ resolved
@@ -4,38 +4,25 @@
 import { ScriptTextareaField } from "@/components/ScriptTextareaField";
 import { SCRIPT_COPY } from "@/components/scriptCopy";
 import { ResizableColumns } from "@/components/ResizableColumns";
+import { parseEnvBlock } from "@/lib/parseEnvBlock";
 import {
   TASK_RUN_IFRAME_ALLOW,
   TASK_RUN_IFRAME_SANDBOX,
 } from "@/lib/preloadTaskRunIframes";
-<<<<<<< HEAD
-=======
 import {
   ensureInitialEnvVars,
   type EnvVar,
   type EnvironmentConfigDraft,
 } from "@/types/environment";
 import { formatEnvVarsContent } from "@cmux/shared/utils/format-env-vars-content";
->>>>>>> 1cd5a468
 import type { MorphSnapshotId } from "@cmux/shared";
 import { validateExposedPorts } from "@cmux/shared/utils/validate-exposed-ports";
-import type {
-  EnvVarEntry,
-  NestedEnvVars,
-} from "@cmux/shared/environment-vars";
-import {
-  nestedEnvVarsToLegacyContent,
-} from "@cmux/shared/environment-vars";
 import {
   postApiEnvironmentsMutation,
   postApiSandboxesByIdEnvMutation,
   postApiEnvironmentsByIdSnapshotsMutation,
 } from "@cmux/www-openapi-client/react-query";
-import {
-  Accordion,
-  AccordionItem,
-  type AccordionItemIndicatorProps,
-} from "@heroui/react";
+import { Accordion, AccordionItem } from "@heroui/react";
 import { useMutation as useRQMutation } from "@tanstack/react-query";
 import { useNavigate, useSearch } from "@tanstack/react-router";
 import type { Id } from "@cmux/convex/dataModel";
@@ -43,10 +30,6 @@
 import type { PersistentIframeStatus } from "@/components/persistent-iframe";
 import {
   ArrowLeft,
-<<<<<<< HEAD
-  ChevronRight,
-=======
->>>>>>> 1cd5a468
   Code2,
   Loader2,
   Minus,
@@ -65,36 +48,6 @@
 } from "react";
 import TextareaAutosize from "react-textarea-autosize";
 
-<<<<<<< HEAD
-export type EnvVar = { name: string; value: string; isSecret: boolean };
-
-// Convert legacy EnvVar[] to NestedEnvVars for compatibility
-const convertLegacyToNested = (legacy?: EnvVar[]): NestedEnvVars => {
-  if (!legacy || legacy.length === 0) {
-    return { global: [], paths: [] };
-  }
-  return {
-    global: legacy
-      .filter((v) => v.name.trim().length > 0)
-      .map((v) => ({
-        name: v.name,
-        value: v.value,
-        isSecret: v.isSecret,
-      })),
-    paths: [],
-  };
-};
-
-// Ensure each path has at least one empty row for adding new vars
-const ensureEmptyRow = (vars: EnvVarEntry[]): EnvVarEntry[] => {
-  const filtered = vars.filter(
-    (v) => v.name.trim().length > 0 || v.value.trim().length > 0
-  );
-  return [...filtered, { name: "", value: "", isSecret: true }];
-};
-
-=======
->>>>>>> 1cd5a468
 export function EnvironmentConfiguration({
   selectedRepos,
   teamSlugOrId,
@@ -149,20 +102,12 @@
     instanceId?: string;
     snapshotId?: MorphSnapshotId;
   };
-<<<<<<< HEAD
-  const [envName, setEnvName] = useState(() => initialEnvName);
-  // Nested env vars state
-  const [nestedEnvVars, setNestedEnvVars] = useState<NestedEnvVars>(() =>
-    convertLegacyToNested(initialEnvVars)
-=======
   const [envName, setEnvName] = useState(
     () => persistedState?.envName ?? initialEnvName
   );
   const [envVars, setEnvVars] = useState<EnvVar[]>(() =>
     ensureInitialEnvVars(persistedState?.envVars ?? initialEnvVars)
->>>>>>> 1cd5a468
-  );
-  const [newPathName, setNewPathName] = useState("");
+  );
   const [maintenanceScript, setMaintenanceScript] = useState(
     () => persistedState?.maintenanceScript ?? initialMaintenanceScript
   );
@@ -217,6 +162,10 @@
     [persistConfig]
   );
   const [portsError, setPortsError] = useState<string | null>(null);
+  const keyInputRefs = useRef<Array<HTMLInputElement | null>>([]);
+  const [pendingFocusIndex, setPendingFocusIndex] = useState<number | null>(
+    null
+  );
   const lastSubmittedEnvContent = useRef<string | null>(null);
   const [activePreview, setActivePreview] = useState<"vscode" | "browser">(
     "vscode"
@@ -251,19 +200,6 @@
     setBrowserError(null);
   }, [browserUrl]);
 
-  const renderAccordionIndicator = useCallback(
-    ({ isOpen }: AccordionItemIndicatorProps) => (
-      <ChevronRight
-        className={clsx(
-          "h-4 w-4 text-neutral-400 transition-transform dark:text-neutral-500",
-          isOpen ? "rotate-90" : "rotate-0"
-        )}
-        aria-hidden="true"
-      />
-    ),
-    []
-  );
-
   const createEnvironmentMutation = useRQMutation(
     postApiEnvironmentsMutation()
   );
@@ -274,6 +210,23 @@
     postApiSandboxesByIdEnvMutation()
   );
   const applySandboxEnv = applySandboxEnvMutation.mutate;
+
+  useEffect(() => {
+    if (pendingFocusIndex !== null) {
+      const el = keyInputRefs.current[pendingFocusIndex];
+      if (el) {
+        setTimeout(() => {
+          el.focus();
+          try {
+            el.scrollIntoView({ block: "nearest" });
+          } catch (_e) {
+            void 0;
+          }
+        }, 0);
+        setPendingFocusIndex(null);
+      }
+    }
+  }, [pendingFocusIndex, envVars]);
 
   const handlePreviewSelect = useCallback(
     (view: "vscode" | "browser") => {
@@ -322,8 +275,11 @@
       return;
     }
 
-    // Convert nested env vars to legacy format for sandbox env application
-    const envVarsContent = nestedEnvVarsToLegacyContent(nestedEnvVars);
+    const envVarsContent = formatEnvVarsContent(
+      envVars
+        .filter((r) => r.name.trim().length > 0)
+        .map((r) => ({ name: r.name, value: r.value }))
+    );
 
     if (
       envVarsContent.length === 0 &&
@@ -356,7 +312,7 @@
     return () => {
       window.clearTimeout(timeoutId);
     };
-  }, [applySandboxEnv, nestedEnvVars, instanceId, teamSlugOrId]);
+  }, [applySandboxEnv, envVars, instanceId, teamSlugOrId]);
 
   const onSnapshot = async (): Promise<void> => {
     if (!instanceId) {
@@ -367,6 +323,12 @@
       console.error("Environment name is required");
       return;
     }
+
+    const envVarsContent = formatEnvVarsContent(
+      envVars
+        .filter((r) => r.name.trim().length > 0)
+        .map((r) => ({ name: r.name, value: r.value }))
+    );
 
     const normalizedMaintenanceScript = maintenanceScript.trim();
     const normalizedDevScript = devScript.trim();
@@ -443,7 +405,7 @@
             teamSlugOrId,
             name: envName.trim(),
             morphInstanceId: instanceId,
-            nestedEnvVars, // Use nested format
+            envVarsContent,
             selectedRepos,
             maintenanceScript: requestMaintenanceScript,
             devScript: requestDevScript,
@@ -783,47 +745,24 @@
 
         <Accordion
           selectionMode="multiple"
-          className="px-0 border-t border-neutral-200 dark:border-neutral-800"
+          className="px-0"
           defaultExpandedKeys={[
             "env-vars",
             "install-dependencies",
             "maintenance-script",
             "dev-script",
           ]}
-          dividerProps={{
-            className: "bg-neutral-200 dark:bg-neutral-800",
-          }}
           itemClasses={{
-            base: "px-0",
-            heading: "px-0",
-            trigger:
-              "px-0 py-4 text-sm font-medium text-neutral-900 dark:text-neutral-100 cursor-pointer items-start gap-3",
-            titleWrapper: "flex-1 text-left",
-            indicator:
-              "text-neutral-400 dark:text-neutral-500 transition-transform",
-            title: "text-sm font-medium text-neutral-900 dark:text-neutral-100",
-            content: "px-0 pt-0",
+            trigger: "text-sm cursor-pointer py-3",
+            content: "pt-0",
+            title: "text-sm font-medium",
           }}
         >
           <AccordionItem
             key="env-vars"
             aria-label="Environment variables"
             title="Environment variables"
-            indicator={renderAccordionIndicator}
           >
-<<<<<<< HEAD
-            <div className="pb-2 space-y-6">
-              {/* Global Variables Section */}
-              <div>
-                <div className="mb-3">
-                  <h4 className="text-sm font-medium text-neutral-900 dark:text-neutral-100">
-                    Global Variables
-                  </h4>
-                  <p className="text-xs text-neutral-500 dark:text-neutral-400 mt-0.5">
-                    Applied to all paths in the workspace
-                  </p>
-                </div>
-=======
             <div
               className="pb-2"
               onPasteCapture={(e) => {
@@ -877,270 +816,17 @@
                 <span>Value</span>
                 <span className="w-[44px]" />
               </div>
->>>>>>> 1cd5a468
-
-                <div className="bg-neutral-50 dark:bg-neutral-900/50 rounded-lg border border-neutral-200 dark:border-neutral-800 p-3">
+
+              <div className="space-y-2">
+                {envVars.map((row, idx) => (
                   <div
-                    className="grid gap-3 text-xs text-neutral-500 dark:text-neutral-400 items-center pb-2"
+                    key={idx}
+                    className="grid gap-3 items-center"
                     style={{
-                      gridTemplateColumns: "minmax(0, 1fr) minmax(0, 1.4fr) 44px",
+                      gridTemplateColumns:
+                        "minmax(0, 1fr) minmax(0, 1.4fr) 44px",
                     }}
                   >
-<<<<<<< HEAD
-                    <span>Key</span>
-                    <span>Value</span>
-                    <span className="w-[44px]" />
-                  </div>
-
-                  <div className="space-y-2">
-                    {ensureEmptyRow(nestedEnvVars.global).map((row, idx) => (
-                      <div
-                        key={idx}
-                        className="grid gap-3 items-center"
-                        style={{
-                          gridTemplateColumns:
-                            "minmax(0, 1fr) minmax(0, 1.4fr) 44px",
-                        }}
-                      >
-                        <input
-                          type="text"
-                          value={row.name}
-                          onChange={(e) => {
-                            const v = e.target.value;
-                            setNestedEnvVars((prev) => ({
-                              ...prev,
-                              global: prev.global.map((item, i) =>
-                                i === idx ? { ...item, name: v } : item
-                              ).concat(idx === prev.global.length ? [{ name: v, value: "", isSecret: true }] : []).slice(0, idx === prev.global.length ? -1 : undefined),
-                            }));
-                          }}
-                          placeholder="API_KEY"
-                          className="w-full min-w-0 self-start rounded-md border border-neutral-200 dark:border-neutral-800 bg-white dark:bg-neutral-950 px-3 py-2 text-sm font-mono text-neutral-900 dark:text-neutral-100 placeholder:text-neutral-400 focus:outline-none focus:ring-2 focus:ring-neutral-300 dark:focus:ring-neutral-700"
-                        />
-                        <TextareaAutosize
-                          value={row.value}
-                          onChange={(e) => {
-                            const v = e.target.value;
-                            setNestedEnvVars((prev) => {
-                              const updated = [...prev.global];
-                              if (idx < prev.global.length) {
-                                updated[idx] = { ...updated[idx]!, value: v };
-                              } else {
-                                updated.push({ name: "", value: v, isSecret: true });
-                              }
-                              return { ...prev, global: updated };
-                            });
-                          }}
-                          placeholder="value"
-                          minRows={1}
-                          maxRows={10}
-                          className="w-full min-w-0 rounded-md border border-neutral-200 dark:border-neutral-800 bg-white dark:bg-neutral-950 px-3 py-2 text-sm font-mono text-neutral-900 dark:text-neutral-100 placeholder:text-neutral-400 focus:outline-none focus:ring-2 focus:ring-neutral-300 dark:focus:ring-neutral-700 resize-none"
-                        />
-                        <div className="self-start flex items-center justify-end w-[44px]">
-                          <button
-                            type="button"
-                            onClick={() => {
-                              setNestedEnvVars((prev) => ({
-                                ...prev,
-                                global: prev.global.filter((_, i) => i !== idx),
-                              }));
-                            }}
-                            disabled={idx >= nestedEnvVars.global.length}
-                            className="h-10 w-[44px] rounded-md border border-neutral-200 dark:border-neutral-800 text-neutral-700 dark:text-neutral-300 grid place-items-center hover:bg-neutral-50 dark:hover:bg-neutral-900 disabled:opacity-30 disabled:cursor-not-allowed"
-                            aria-label="Remove variable"
-                          >
-                            <Minus className="w-4 h-4" />
-                          </button>
-                        </div>
-                      </div>
-                    ))}
-                  </div>
-                </div>
-              </div>
-              <div>
-                <div className="mb-3">
-                  <h4 className="text-sm font-medium text-neutral-900 dark:text-neutral-100">
-                    Path Variables
-                  </h4>
-                  <p className="text-xs text-neutral-500 dark:text-neutral-400 mt-0.5">
-                    Create path-specific variable configurations
-                  </p>
-                </div>
-                {nestedEnvVars.paths.length > 0 && (
-                  <div className="space-y-3">
-                    {nestedEnvVars.paths.map((pathConfig, pathIdx) => (
-                      <div key={pathIdx}>
-                        <div className="mb-2 flex items-center gap-2">
-                          <button
-                            type="button"
-                            onClick={() => {
-                              setNestedEnvVars((prev) => ({
-                                ...prev,
-                                paths: prev.paths.filter((_, i) => i !== pathIdx),
-                              }));
-                            }}
-                            className="text-neutral-500 dark:text-neutral-400 hover:text-neutral-700 dark:hover:text-neutral-200"
-                            aria-label="Remove path"
-                          >
-                            <X className="w-3.5 h-3.5" />
-                          </button>
-                          <h5 className="text-xs font-medium text-neutral-700 dark:text-neutral-300 font-mono">
-                            {pathConfig.path}
-                          </h5>
-                          {pathConfig.description && (
-                            <span className="text-xs text-neutral-500 dark:text-neutral-400">
-                              {pathConfig.description}
-                            </span>
-                          )}
-                        </div>
-
-                        <div className="bg-neutral-50 dark:bg-neutral-900/50 rounded-lg border border-neutral-200 dark:border-neutral-800 p-3">
-                          <div
-                            className="grid gap-3 text-xs text-neutral-500 dark:text-neutral-400 items-center pb-2"
-                            style={{
-                              gridTemplateColumns:
-                                "minmax(0, 1fr) minmax(0, 1.4fr) 44px",
-                            }}
-                          >
-                            <span>Key</span>
-                            <span>Value</span>
-                            <span className="w-[44px]" />
-                          </div>
-
-                          <div className="space-y-2">
-                            {ensureEmptyRow(pathConfig.variables).map((row, idx) => (
-                              <div
-                                key={idx}
-                                className="grid gap-3 items-center"
-                                style={{
-                                  gridTemplateColumns:
-                                    "minmax(0, 1fr) minmax(0, 1.4fr) 44px",
-                                }}
-                              >
-                                <input
-                                  type="text"
-                                  value={row.name}
-                                  onChange={(e) => {
-                                    const v = e.target.value;
-                                    setNestedEnvVars((prev) => {
-                                      const updatedPaths = [...prev.paths];
-                                      const pathVars = [...updatedPaths[pathIdx]!.variables];
-                                      if (idx < pathVars.length) {
-                                        pathVars[idx] = { ...pathVars[idx]!, name: v };
-                                      } else {
-                                        pathVars.push({ name: v, value: "", isSecret: true });
-                                      }
-                                      updatedPaths[pathIdx] = {
-                                        ...updatedPaths[pathIdx]!,
-                                        variables: pathVars,
-                                      };
-                                      return { ...prev, paths: updatedPaths };
-                                    });
-                                  }}
-                                  placeholder="VAR_NAME"
-                                  className="w-full min-w-0 self-start rounded-md border border-neutral-200 dark:border-neutral-800 bg-white dark:bg-neutral-950 px-3 py-2 text-sm font-mono text-neutral-900 dark:text-neutral-100 placeholder:text-neutral-400 focus:outline-none focus:ring-2 focus:ring-neutral-300 dark:focus:ring-neutral-700"
-                                />
-                                <TextareaAutosize
-                                  value={row.value}
-                                  onChange={(e) => {
-                                    const v = e.target.value;
-                                    setNestedEnvVars((prev) => {
-                                      const updatedPaths = [...prev.paths];
-                                      const pathVars = [...updatedPaths[pathIdx]!.variables];
-                                      if (idx < pathVars.length) {
-                                        pathVars[idx] = { ...pathVars[idx]!, value: v };
-                                      } else {
-                                        pathVars.push({ name: "", value: v, isSecret: true });
-                                      }
-                                      updatedPaths[pathIdx] = {
-                                        ...updatedPaths[pathIdx]!,
-                                        variables: pathVars,
-                                      };
-                                      return { ...prev, paths: updatedPaths };
-                                    });
-                                  }}
-                                  placeholder="value"
-                                  minRows={1}
-                                  maxRows={10}
-                                  className="w-full min-w-0 rounded-md border border-neutral-200 dark:border-neutral-800 bg-white dark:bg-neutral-950 px-3 py-2 text-sm font-mono text-neutral-900 dark:text-neutral-100 placeholder:text-neutral-400 focus:outline-none focus:ring-2 focus:ring-neutral-300 dark:focus:ring-neutral-700 resize-none"
-                                />
-                                <div className="self-start flex items-center justify-end w-[44px]">
-                                  <button
-                                    type="button"
-                                    onClick={() => {
-                                      setNestedEnvVars((prev) => {
-                                        const updatedPaths = [...prev.paths];
-                                        updatedPaths[pathIdx] = {
-                                          ...updatedPaths[pathIdx]!,
-                                          variables: updatedPaths[pathIdx]!.variables.filter(
-                                            (_, i) => i !== idx
-                                          ),
-                                        };
-                                        return { ...prev, paths: updatedPaths };
-                                      });
-                                    }}
-                                    disabled={idx >= pathConfig.variables.length}
-                                    className="h-10 w-[44px] rounded-md border border-neutral-200 dark:border-neutral-800 text-neutral-700 dark:text-neutral-300 grid place-items-center hover:bg-neutral-50 dark:hover:bg-neutral-900 disabled:opacity-30 disabled:cursor-not-allowed"
-                                    aria-label="Remove variable"
-                                  >
-                                    <Minus className="w-4 h-4" />
-                                  </button>
-                                </div>
-                              </div>
-                            ))}
-                          </div>
-                        </div>
-                      </div>
-                    ))}
-                  </div>
-                )}
-                <div className="bg-neutral-50 dark:bg-neutral-900/50 rounded-lg border border-neutral-200 dark:border-neutral-800 p-3 mt-6">
-                  <div className="space-y-3">
-                    <div className="flex items-end gap-2">
-                      <div className="flex-1">
-                        <label className="block text-xs font-medium text-neutral-700 dark:text-neutral-300 mb-1.5">
-                          Path name
-                        </label>
-                        <input
-                          type="text"
-                          value={newPathName}
-                          onChange={(e) => setNewPathName(e.target.value)}
-                          onKeyDown={(e) => {
-                            if (e.key === "Enter" && newPathName.trim()) {
-                              setNestedEnvVars((prev) => ({
-                                ...prev,
-                                paths: [
-                                  ...prev.paths,
-                                  {
-                                    path: newPathName.trim(),
-                                    variables: [],
-                                  },
-                                ],
-                              }));
-                              setNewPathName("");
-                            }
-                          }}
-                          placeholder="apps/frontend"
-                          className="w-full rounded-md border border-neutral-200 dark:border-neutral-800 bg-white dark:bg-neutral-950 px-3 py-2 text-xs font-mono text-neutral-900 dark:text-neutral-100 placeholder:text-neutral-400 focus:outline-none focus:ring-2 focus:ring-neutral-300 dark:focus:ring-neutral-700"
-                        />
-                      </div>
-                      <button
-                        type="button"
-                        onClick={() => {
-                          if (newPathName.trim()) {
-                            setNestedEnvVars((prev) => ({
-                              ...prev,
-                              paths: [
-                                ...prev.paths,
-                                {
-                                  path: newPathName.trim(),
-                                  variables: [],
-                                },
-                              ],
-                            }));
-                            setNewPathName("");
-                          }
-=======
                     <input
                       type="text"
                       value={row.name}
@@ -1183,25 +869,17 @@
                               ? next
                               : [{ name: "", value: "", isSecret: true }];
                           });
->>>>>>> 1cd5a468
                         }}
-                        disabled={!newPathName.trim()}
-                        className="inline-flex items-center gap-1.5 rounded-md border border-neutral-200 dark:border-neutral-800 px-3 py-2 text-xs text-neutral-800 dark:text-neutral-200 hover:bg-neutral-100 dark:hover:bg-neutral-800 disabled:opacity-50 disabled:cursor-not-allowed"
+                        className="h-10 w-[44px] rounded-md border border-neutral-200 dark:border-neutral-800 text-neutral-700 dark:text-neutral-300 grid place-items-center hover:bg-neutral-50 dark:hover:bg-neutral-900"
+                        aria-label="Remove variable"
                       >
-                        <Plus className="w-3.5 h-3.5" /> Add
+                        <Minus className="w-4 h-4" />
                       </button>
                     </div>
-                    <p className="text-xs text-neutral-500 dark:text-neutral-400 mt-2">
-                      Examples: <code className="text-[11px] bg-neutral-100 dark:bg-neutral-800 px-1 py-0.5 rounded">apps/frontend</code>, <code className="text-[11px] bg-neutral-100 dark:bg-neutral-800 px-1 py-0.5 rounded">packages/shared</code>
-                    </p>
                   </div>
-                </div>
+                ))}
               </div>
 
-<<<<<<< HEAD
-              <div className="text-xs text-neutral-500 dark:text-neutral-400 pt-2 border-t border-neutral-200 dark:border-neutral-800">
-                <p>Values are encrypted at rest. Variables in child paths override parent and global variables.</p>
-=======
               <div className="pt-2">
                 <button
                   type="button"
@@ -1215,8 +893,12 @@
                 >
                   <Plus className="w-4 h-4" /> Add More
                 </button>
->>>>>>> 1cd5a468
               </div>
+
+              <p className="text-xs text-neutral-500 dark:text-neutral-500 pt-2">
+                Tip: Paste an .env above to populate the form. Values are
+                encrypted at rest.
+              </p>
             </div>
           </AccordionItem>
 
@@ -1224,7 +906,6 @@
             key="install-dependencies"
             aria-label="Install dependencies"
             title="Install dependencies"
-            indicator={renderAccordionIndicator}
           >
             <div className="space-y-2 pb-4">
               <p className="text-sm text-neutral-600 dark:text-neutral-400 mb-3">
@@ -1242,7 +923,6 @@
             key="maintenance-script"
             aria-label="Maintenance script"
             title="Maintenance script"
-            indicator={renderAccordionIndicator}
           >
             <div className="pb-4">
               <ScriptTextareaField
@@ -1261,7 +941,6 @@
             key="dev-script"
             aria-label="Dev script"
             title="Dev script"
-            indicator={renderAccordionIndicator}
           >
             <div className="space-y-4 pb-4">
               <ScriptTextareaField
@@ -1308,8 +987,8 @@
             className="inline-flex items-center rounded-md bg-neutral-900 text-white disabled:bg-neutral-300 dark:disabled:bg-neutral-700 disabled:cursor-not-allowed px-4 py-2 text-sm hover:bg-neutral-800 dark:bg-neutral-100 dark:text-neutral-900 dark:hover:bg-neutral-200"
           >
             {isProvisioning ||
-              createEnvironmentMutation.isPending ||
-              createSnapshotMutation.isPending ? (
+            createEnvironmentMutation.isPending ||
+            createSnapshotMutation.isPending ? (
               <>
                 <Loader2 className="w-4 h-4 mr-2 animate-spin" />
                 {mode === "snapshot"
@@ -1324,7 +1003,7 @@
           </button>
         </div>
       </div>
-    </div >
+    </div>
   );
 
   const rightPane = (
