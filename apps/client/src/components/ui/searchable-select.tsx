import {
  Command,
  CommandEmpty,
  CommandGroup,
  CommandInput,
  CommandItem,
  CommandItemCompact,
  CommandList,
} from "@/components/ui/command";
import {
  Tooltip,
  TooltipContent,
  TooltipTrigger,
} from "@/components/ui/tooltip";
import { Skeleton } from "@heroui/react";
import * as Popover from "@radix-ui/react-popover";
import { useVirtualizer } from "@tanstack/react-virtual";
import { clsx } from "clsx";
import {
  AlertTriangle,
  ChevronDown,
  ChevronLeft,
  ChevronRight,
  Loader2,
  OctagonAlert,
} from "lucide-react";
import {
  forwardRef,
  useCallback,
  useEffect,
  useImperativeHandle,
  useMemo,
  useRef,
  useState,
  type ComponentType,
  type ReactNode,
} from "react";

interface OptionWarning {
  tooltip: ReactNode;
  onClick?: () => void;
}

export interface SelectOptionObject {
  label: string;
  value: string;
  isUnavailable?: boolean;
  displayLabel?: string;
  // Optional icon element to render before the label
  icon?: ReactNode;
  // Stable key for the icon, used for de-duplication in stacked view
  iconKey?: string;
  // Render as a non-selectable heading row
  heading?: boolean;
  warning?: OptionWarning;
}

export type SelectOption = string | SelectOptionObject;

export type SearchableSelectHandle = {
  open: (options?: { focusValue?: string }) => void;
  close: () => void;
};

export interface SearchableSelectProps {
  options: SelectOption[];
  value: string[];
  onChange: (value: string[]) => void;
  placeholder?: string;
  singleSelect?: boolean;
  className?: string;
  loading?: boolean;
  maxTagCount?: number;
  showSearch?: boolean;
  disabled?: boolean;
  // Label shown in multi-select trigger as "N <countLabel>"
  countLabel?: string;
  // Optional icon rendered at the start of the trigger (outside option labels)
  leftIcon?: ReactNode;
  // Optional footer rendered below the scroll container
  footer?: ReactNode;
<<<<<<< HEAD
  // Optional maximum per-option count when duplicates are allowed
  maxCountPerOption?: number;
=======
  itemVariant?: "default" | "compact";
  optionItemComponent?: ComponentType<OptionItemRenderProps>;
>>>>>>> 40f0c1c5
}

interface WarningIndicatorProps {
  warning: OptionWarning;
  onActivate?: () => void;
  className?: string;
}

export function WarningIndicator({
  warning,
  onActivate,
  className,
}: WarningIndicatorProps) {
  return (
    <Tooltip delayDuration={0}>
      <TooltipTrigger asChild>
        <button
          type="button"
          onClick={(event) => {
            event.preventDefault();
            event.stopPropagation();
            warning.onClick?.();
            onActivate?.();
          }}
          aria-label="Open settings to finish setup"
          className={clsx(
            "inline-flex h-5 w-5 items-center justify-center rounded-sm",
            "cursor-pointer text-red-500 hover:text-red-600",
            "dark:text-red-400 dark:hover:text-red-300",
            "focus-visible:outline-none focus-visible:ring-2 focus-visible:ring-red-500/60",
            "focus-visible:ring-offset-1 focus-visible:ring-offset-white dark:focus-visible:ring-offset-neutral-900",
            className
          )}
        >
          <OctagonAlert className="h-3.5 w-3.5" aria-hidden="true" />
          <span className="sr-only">Setup required</span>
        </button>
      </TooltipTrigger>
      <TooltipContent className="max-w-xs text-xs leading-snug">
        {warning.tooltip}
      </TooltipContent>
    </Tooltip>
  );
}

function normalizeOptions(options: SelectOption[]): SelectOptionObject[] {
  return options.map((o) =>
    typeof o === "string" ? { label: o, value: o } : o
  );
}

function HeadingRow({ option }: { option: SelectOptionObject }) {
  return (
    <div className="flex items-center gap-2 min-w-0 flex-1 pl-1 pr-3 py-1 h-[28px] text-[11px] font-semibold text-neutral-500 dark:text-neutral-400">
      {option.icon ? (
        <span className="shrink-0 inline-flex items-center justify-center">
          {option.icon}
        </span>
      ) : null}
      <span className="truncate select-none">{option.label}</span>
    </div>
  );
}

export interface OptionItemRenderProps {
  opt: SelectOptionObject;
  isSelected: boolean;
  count: number;
<<<<<<< HEAD
  maxCount: number;
=======
>>>>>>> 40f0c1c5
  onSelectValue: (val: string) => void;
  onWarningAction?: () => void;
  onIncrement?: () => void;
  onDecrement?: () => void;
<<<<<<< HEAD
=======
  itemComponent: typeof CommandItem;
>>>>>>> 40f0c1c5
}

function DefaultOptionItem({
  opt,
<<<<<<< HEAD
  isSelected: _isSelected,
  count,
  maxCount,
  onSelectValue,
  onWarningAction,
  onIncrement,
  onDecrement,
}: OptionItemProps) {
  if (opt.heading) {
    return (
      <div className="flex items-center gap-2 min-w-0 flex-1 pl-1 pr-3 py-1 h-[28px] text-[11px] font-semibold text-neutral-500 dark:text-neutral-400">
        {opt.icon ? (
          <span className="shrink-0 inline-flex items-center justify-center">
            {opt.icon}
          </span>
        ) : null}
        <span className="truncate select-none">{opt.label}</span>
      </div>
    );
  }
=======
  isSelected,
  count: _count,
  onSelectValue,
  onWarningAction,
  onIncrement: _onIncrement,
  onDecrement: _onDecrement,
  itemComponent: ItemComponent,
}: OptionItemRenderProps) {
>>>>>>> 40f0c1c5
  const handleSelect = () => {
    if (opt.isUnavailable) {
      return;
    }
    onSelectValue(opt.value);
  };
  return (
    <ItemComponent
      value={`${opt.label} ${opt.value}`}
      className={`flex items-center justify-between gap-2 text-[13.5px] py-1.5 h-[32px] ${
        opt.isUnavailable
          ? "cursor-not-allowed text-neutral-500 dark:text-neutral-500"
          : ""
      }`}
      onSelect={handleSelect}
    >
      <div className="flex items-center gap-2 min-w-0 flex-1">
        {opt.icon ? (
          <span className="shrink-0 inline-flex items-center justify-center">
            {opt.icon}
          </span>
        ) : null}
        <span className="truncate select-none">{opt.label}</span>
        {opt.warning ? (
          <WarningIndicator
            warning={opt.warning}
            onActivate={onWarningAction}
          />
        ) : opt.isUnavailable ? (
          <AlertTriangle className="w-3.5 h-3.5 text-amber-500 shrink-0" />
        ) : null}
      </div>
<<<<<<< HEAD
      <div className="flex items-center">
        {count > 0 ? (
          <div className="flex items-center">
            <button
              type="button"
              onClick={(event) => {
                event.preventDefault();
                event.stopPropagation();
                onDecrement?.();
              }}
              disabled={Boolean(opt.isUnavailable || count <= 0)}
              className="inline-flex h-5 w-5 items-center justify-center rounded-sm text-neutral-600 transition-colors hover:text-neutral-900 focus-visible:outline-none focus-visible:ring-2 focus-visible:ring-neutral-400/50 disabled:cursor-not-allowed disabled:opacity-40 dark:text-neutral-300 dark:hover:text-neutral-50 dark:focus-visible:ring-neutral-500/40"
            >
              <span className="sr-only">Decrease {opt.label}</span>
              <ChevronLeft className="h-3.5 w-3.5" aria-hidden="true" />
            </button>
            <span className="inline-flex h-5 min-w-[1rem] items-center justify-center text-sm font-semibold text-neutral-700 dark:text-neutral-200">
              {count}
            </span>
            <button
              type="button"
              onClick={(event) => {
                event.preventDefault();
                event.stopPropagation();
                if (Number.isFinite(maxCount) && count >= maxCount) return;
                onIncrement?.();
              }}
              disabled={Boolean(
                opt.isUnavailable ||
                  (Number.isFinite(maxCount) && count >= maxCount)
              )}
              className="inline-flex h-5 w-5 items-center justify-center rounded-sm text-neutral-600 transition-colors hover:text-neutral-900 focus-visible:outline-none focus-visible:ring-2 focus-visible:ring-neutral-400/50 disabled:cursor-not-allowed disabled:opacity-40 dark:text-neutral-300 dark:hover:text-neutral-50 dark:focus-visible:ring-neutral-500/40"
            >
              <span className="sr-only">Increase {opt.label}</span>
              <ChevronRight className="h-3.5 w-3.5" aria-hidden="true" />
            </button>
          </div>
        ) : null}
      </div>
    </CommandItem>
  );
}

export function SearchableSelect({
  options,
  value,
  onChange,
  placeholder = "Select",
  singleSelect = false,
  className,
  loading = false,
  maxTagCount: _maxTagCount,
  showSearch = true,
  disabled = false,
  countLabel = "selected",
  leftIcon,
  footer,
  maxCountPerOption,
}: SearchableSelectProps) {
=======
      {isSelected ? (
        <Check className="h-4 w-4 text-neutral-900 dark:text-neutral-100" />
      ) : null}
    </ItemComponent>
  );
}

const SearchableSelect = forwardRef<SearchableSelectHandle, SearchableSelectProps>(
  function SearchableSelect(
    {
      options,
      value,
      onChange,
      placeholder = "Select",
      singleSelect = false,
      className,
      loading = false,
      maxTagCount: _maxTagCount,
      showSearch = true,
      disabled = false,
      countLabel = "selected",
      leftIcon,
      footer,
      itemVariant = "default",
      optionItemComponent,
    },
    ref
  ) {
>>>>>>> 40f0c1c5
  const normOptions = useMemo(() => normalizeOptions(options), [options]);
  const valueToOption = useMemo(
    () => new Map(normOptions.map((o) => [o.value, o])),
    [normOptions]
  );
  const ItemComponent =
    itemVariant === "compact" ? CommandItemCompact : CommandItem;
  const OptionComponent: ComponentType<OptionItemRenderProps> =
    optionItemComponent ?? DefaultOptionItem;
  const [open, setOpen] = useState(false);
  const triggerRef = useRef<HTMLButtonElement | null>(null);
  const [search, setSearch] = useState("");
  const [_recalcTick, setRecalcTick] = useState(0);
  // Popover width is fixed; no need to track trigger width
  const pendingFocusRef = useRef<string | null>(null);

  const countByValue = useMemo(() => {
    const map = new Map<string, number>();
    for (const val of value) {
      map.set(val, (map.get(val) ?? 0) + 1);
    }
    return map;
  }, [value]);
  const selectedLabels = useMemo(() => {
    const byValue = new Map(
      normOptions.map((o) => [o.value, o.label] as const)
    );
    return value.map((v) => byValue.get(v) ?? v);
  }, [normOptions, value]);

  useEffect(() => {
    if (!open) return;
    const onKey = (e: KeyboardEvent): void => {
      if (e.key === "Escape") setOpen(false);
    };
    window.addEventListener("keydown", onKey);
    return () => window.removeEventListener("keydown", onKey);
  }, [open]);

  const displayContent = useMemo(() => {
    if (loading) {
      return <Skeleton className="h-4 w-18 rounded-lg" />;
    }
    if (value.length === 0) {
      return (
        <span className="text-neutral-400 truncate select-none">
          {placeholder}
        </span>
      );
    }
    // If exactly one is selected (single or multi), show icon (if any) + label
    if (value.length === 1) {
      const selectedVal = value[0];
      const selectedOpt = normOptions.find((o) => o.value === selectedVal);
      const label = selectedLabels[0];
      return (
        <span className="inline-flex items-center gap-2">
          {selectedOpt?.icon ? (
            <span className="shrink-0 inline-flex items-center justify-center">
              {selectedOpt.icon}
            </span>
          ) : null}
          <span className="truncate select-none">{label}</span>
          {selectedOpt?.warning ? (
            <WarningIndicator
              warning={selectedOpt.warning}
              onActivate={() => setOpen(false)}
            />
          ) : null}
        </span>
      );
    }
    // Multi-select with multiple items: if icons exist, show stacked icons + count
    const selectedWithIcons = value
      .map((v) => {
        const o = valueToOption.get(v);
        if (!o || !o.icon) return null;
        return { key: o.iconKey ?? o.value, icon: o.icon };
      })
      .filter(Boolean) as Array<{ key: string; icon: ReactNode }>;
    const selectedWarnings = value
      .map((v) => valueToOption.get(v)?.warning)
      .filter(Boolean) as OptionWarning[];
    const firstWarning = selectedWarnings[0];
    const aggregatedWarningTooltip = firstWarning?.tooltip ?? (
      <span>Some selected agents still need credentials in Settings.</span>
    );
    // Deduplicate by icon key (e.g., vendor) while preserving order
    const seen = new Set<string>();
    const uniqueIcons: ReactNode[] = [];
    for (const it of selectedWithIcons) {
      if (seen.has(it.key)) continue;
      seen.add(it.key);
      uniqueIcons.push(it.icon);
    }
    if (uniqueIcons.length > 0) {
      const maxIcons = 5;
      return (
        <span className="inline-flex items-center gap-2">
          <span className="flex space-x-[2px]">
            {uniqueIcons.slice(0, maxIcons).map((ico, i) => (
              <span
                key={i}
                className="inline-flex h-4 w-4 items-center justify-center overflow-hidden"
              >
                {ico}
              </span>
            ))}
          </span>
          <span className="truncate select-none">{`${value.length} ${countLabel}`}</span>
          {selectedWarnings.length ? (
            <WarningIndicator
              warning={{
                tooltip: aggregatedWarningTooltip,
                onClick: () => {
                  firstWarning?.onClick?.();
                },
              }}
              onActivate={() => setOpen(false)}
            />
          ) : null}
        </span>
      );
    }
    // Fallback: show count only
    return (
      <span className="inline-flex items-center gap-2 truncate select-none">
        <span>{`${value.length} ${countLabel}`}</span>
        {selectedWarnings.length ? (
          <WarningIndicator
            warning={{
              tooltip: aggregatedWarningTooltip,
              onClick: () => {
                firstWarning?.onClick?.();
              },
            }}
            onActivate={() => setOpen(false)}
          />
        ) : null}
      </span>
    );
  }, [
    countLabel,
    loading,
    normOptions,
    placeholder,
    selectedLabels,
    value,
    valueToOption,
  ]);

  const filteredOptions = useMemo(() => {
    const q = search.trim().toLowerCase();
    if (!q) return normOptions;
    return normOptions.filter((o) =>
      `${o.label} ${o.value}`.toLowerCase().includes(q)
    );
  }, [normOptions, search]);

  const listRef = useRef<HTMLDivElement | null>(null);
  const rowVirtualizer = useVirtualizer({
    count: filteredOptions.length,
    getScrollElement: () => listRef.current,
    estimateSize: () => 32,
    overscan: 20,
    // Use an initial rect so the first open has a viewport size
    // even before ResizeObserver kicks in.
    initialRect: { width: 300, height: 300 },
  });

  useEffect(() => {
    if (open) {
      // Force a recompute on open after layout.
      requestAnimationFrame(() => {
        try {
          rowVirtualizer.scrollToIndex(0, { align: "start", behavior: "auto" });
        } catch {
          /* noop */
        }
        // Nudge a re-render so getVirtualItems() reflects latest measurements
        setRecalcTick((n) => n + 1);
      });
    }
  }, [open, rowVirtualizer]);

<<<<<<< HEAD
  const maxPerOption = maxCountPerOption ?? Infinity;
=======
  const scrollToOption = useCallback(
    (val: string) => {
      const index = filteredOptions.findIndex((opt) => opt.value === val);
      if (index === -1) return;
      requestAnimationFrame(() => {
        try {
          rowVirtualizer.scrollToIndex(index, {
            align: "center",
            behavior: "auto",
          });
        } catch {
          /* noop */
        }
      });
    },
    [filteredOptions, rowVirtualizer]
  );

  useEffect(() => {
    if (!open) return;
    const focusValue = pendingFocusRef.current;
    if (!focusValue) return;
    scrollToOption(focusValue);
    pendingFocusRef.current = null;
  }, [open, scrollToOption]);

  useImperativeHandle(
    ref,
    () => ({
      open: ({ focusValue } = {}) => {
        if (focusValue) {
          pendingFocusRef.current = focusValue;
        } else {
          pendingFocusRef.current = null;
        }
        setSearch("");
        setOpen(true);
        requestAnimationFrame(() => {
          if (focusValue && open) {
            scrollToOption(focusValue);
            pendingFocusRef.current = null;
          }
          triggerRef.current?.focus({ preventScroll: true });
        });
      },
      close: () => {
        pendingFocusRef.current = null;
        setOpen(false);
      },
    }),
    [open, scrollToOption]
  );
>>>>>>> 40f0c1c5

  const updateValueCount = (val: string, nextCount: number) => {
    const normalized = Number.isFinite(nextCount)
      ? Math.round(nextCount)
      : 0;
<<<<<<< HEAD
    const clamped = Math.max(0, Math.min(normalized, maxPerOption));
=======
    const clamped = Math.max(0, Math.min(normalized, 3));
>>>>>>> 40f0c1c5
    const current = countByValue.get(val) ?? 0;
    if (clamped === current) return;
    const withoutVal = value.filter((existing) => existing !== val);
    const additions = Array.from({ length: clamped }, () => val);
    onChange([...withoutVal, ...additions]);
  };

  const onSelectValue = (val: string): void => {
    const selectedOption = valueToOption.get(val);
    if (selectedOption?.isUnavailable) {
      return;
    }
    // Clear search input upon selecting a value (covers mouse and keyboard selection)
    setSearch("");
    if (singleSelect) {
      onChange([val]);
      setOpen(false);
      return;
    }
    const currentCount = countByValue.get(val) ?? 0;
    if (currentCount === 0) {
<<<<<<< HEAD
      if (maxPerOption <= 0) {
        return;
      }
=======
>>>>>>> 40f0c1c5
      updateValueCount(val, 1);
    } else {
      updateValueCount(val, 0);
    }
  };

  return (
    <Popover.Root open={open} onOpenChange={setOpen}>
      <div className="inline-flex items-center">
        <Popover.Trigger asChild>
          <button
            ref={triggerRef}
            type="button"
            disabled={disabled}
            className={`relative inline-flex h-7 items-center rounded-md border border-neutral-200 bg-white px-2.5 pr-6 text-sm text-neutral-900 transition-colors outline-none focus:outline-none focus-visible:border-ring focus-visible:ring-ring/50 focus-visible:ring-[3px] disabled:cursor-not-allowed disabled:opacity-60 dark:border-neutral-800 dark:bg-neutral-950 dark:text-neutral-100 aria-expanded:bg-neutral-50 dark:aria-expanded:bg-neutral-900 w-auto ${className ?? ""}`}
          >
            <span className="flex-1 min-w-0 text-left text-[13.5px] inline-flex items-center gap-1.5 pr-1">
              {leftIcon ? (
                <span className="shrink-0 inline-flex items-center justify-center">
                  {leftIcon}
                </span>
              ) : null}
              {displayContent}
            </span>
            {/* Place chevron inside the button so clicking it triggers the popover */}
            <ChevronDown className="pointer-events-none absolute right-2 top-1/2 -translate-y-1/2 h-3.5 w-3.5 text-neutral-500" />
          </button>
        </Popover.Trigger>
      </div>
      <Popover.Portal>
        <Popover.Content
          align="start"
          sideOffset={2}
          collisionPadding={{ top: 12, bottom: 12 }}
          className="z-[var(--z-modal)] rounded-md border overflow-hidden border-neutral-200 bg-white p-0 drop-shadow-xs outline-none data-[state=closed]:animate-out data-[state=closed]:fade-out-0 dark:border-neutral-800 dark:bg-neutral-950"
          style={{ width: 300 }}
        >
          <Command loop shouldFilter={false} className="text-[13.5px]">
            {showSearch ? (
              <CommandInput
                showIcon={false}
                placeholder="Search..."
                value={search}
                onValueChange={setSearch}
                onKeyDown={(e) => {
                  if (e.key === "Enter") {
                    // Clear the search box when pressing Enter
                    setSearch("");
                  }
                }}
                className="text-[13.5px] py-2"
              />
            ) : null}
            {loading ? (
              <div className="flex items-center justify-center py-8">
                <Loader2 className="h-5 w-5 animate-spin text-neutral-400" />
              </div>
            ) : (
              <CommandList
                ref={listRef}
                className="min-h-[6rem] max-h-[18rem] overflow-y-auto"
              >
                {filteredOptions.length === 0 ? (
                  <CommandEmpty>
                    <span className="select-none">No options</span>
                  </CommandEmpty>
                ) : (
                  <CommandGroup>
                    {(() => {
                      const vItems = rowVirtualizer.getVirtualItems();
                      if (vItems.length === 0 && filteredOptions.length > 0) {
<<<<<<< HEAD
                    const fallback = filteredOptions.slice(0, 12);
                    return (
                      <div>
                        {fallback.map((opt) => {
                          const count = countByValue.get(opt.value) ?? 0;
                          const isSelected = count > 0;
                          return (
                            <OptionItem
                              key={`fallback-${opt.value}`}
                              opt={opt}
                              isSelected={isSelected}
                              count={count}
                              maxCount={maxPerOption}
                              onSelectValue={onSelectValue}
                              onWarningAction={() => setOpen(false)}
                              onIncrement={() =>
                                updateValueCount(opt.value, count + 1)
                              }
                              onDecrement={() =>
                                updateValueCount(opt.value, count - 1)
                              }
                            />
                          );
                        })}
                      </div>
                    );
                  }
=======
                        const fallback = filteredOptions.slice(0, 12);
                        return (
                          <div>
                            {fallback.map((opt) => {
                              const count = countByValue.get(opt.value) ?? 0;
                              const isSelected = count > 0;
                              if (opt.heading) {
                                return (
                                  <div
                                    key={`fallback-${opt.value ?? opt.label}`}
                                  >
                                    <HeadingRow option={opt} />
                                  </div>
                                );
                              }
                              return (
                                <OptionComponent
                                  key={`fallback-${opt.value ?? opt.label}`}
                                  opt={opt}
                                  isSelected={isSelected}
                                  count={count}
                                  onSelectValue={onSelectValue}
                                  onWarningAction={() => setOpen(false)}
                                  onIncrement={() =>
                                    updateValueCount(opt.value, count + 1)
                                  }
                                  onDecrement={() =>
                                    updateValueCount(opt.value, count - 1)
                                  }
                                  itemComponent={ItemComponent}
                                />
                              );
                            })}
                          </div>
                        );
                      }
>>>>>>> 40f0c1c5
                      return (
                        <div
                          style={{
                            height: rowVirtualizer.getTotalSize(),
                            position: "relative",
                          }}
                        >
                          {vItems.map((vr) => {
                            const opt = filteredOptions[vr.index]!;
                            const count = countByValue.get(opt.value) ?? 0;
                            const isSelected = count > 0;
                            return (
                              <div
                                key={opt.value ?? `${vr.index}`}
                                data-index={vr.index}
                                ref={rowVirtualizer.measureElement}
                                style={{
                                  position: "absolute",
                                  top: 0,
                                  left: 0,
                                  width: "100%",
                                  transform: `translateY(${vr.start}px)`,
                                }}
                              >
<<<<<<< HEAD
                              <OptionItem
                                opt={opt}
                                isSelected={isSelected}
                                count={count}
                                maxCount={maxPerOption}
                                onSelectValue={onSelectValue}
                                onWarningAction={() => setOpen(false)}
                                onIncrement={() =>
                                  updateValueCount(opt.value, count + 1)
                                }
                                onDecrement={() =>
                                  updateValueCount(opt.value, count - 1)
                                }
                              />
=======
                                {opt.heading ? (
                                  <HeadingRow option={opt} />
                                ) : (
                                  <OptionComponent
                                    opt={opt}
                                    isSelected={isSelected}
                                    count={count}
                                    onSelectValue={onSelectValue}
                                    onWarningAction={() => setOpen(false)}
                                    onIncrement={() =>
                                      updateValueCount(opt.value, count + 1)
                                    }
                                    onDecrement={() =>
                                      updateValueCount(opt.value, count - 1)
                                    }
                                    itemComponent={ItemComponent}
                                  />
                                )}
>>>>>>> 40f0c1c5
                              </div>
                            );
                          })}
                        </div>
                      );
                    })()}
                  </CommandGroup>
                )}
              </CommandList>
            )}
          </Command>
          {footer ? (
            <div className="border-t border-neutral-200 dark:border-neutral-800 bg-white dark:bg-neutral-950">
              {footer}
            </div>
          ) : null}
        </Popover.Content>
      </Popover.Portal>
    </Popover.Root>
  );
});

export { SearchableSelect };
export default SearchableSelect;<|MERGE_RESOLUTION|>--- conflicted
+++ resolved
@@ -18,9 +18,8 @@
 import { clsx } from "clsx";
 import {
   AlertTriangle,
+  Check,
   ChevronDown,
-  ChevronLeft,
-  ChevronRight,
   Loader2,
   OctagonAlert,
 } from "lucide-react";
@@ -79,13 +78,8 @@
   leftIcon?: ReactNode;
   // Optional footer rendered below the scroll container
   footer?: ReactNode;
-<<<<<<< HEAD
-  // Optional maximum per-option count when duplicates are allowed
-  maxCountPerOption?: number;
-=======
   itemVariant?: "default" | "compact";
   optionItemComponent?: ComponentType<OptionItemRenderProps>;
->>>>>>> 40f0c1c5
 }
 
 interface WarningIndicatorProps {
@@ -154,44 +148,15 @@
   opt: SelectOptionObject;
   isSelected: boolean;
   count: number;
-<<<<<<< HEAD
-  maxCount: number;
-=======
->>>>>>> 40f0c1c5
   onSelectValue: (val: string) => void;
   onWarningAction?: () => void;
   onIncrement?: () => void;
   onDecrement?: () => void;
-<<<<<<< HEAD
-=======
   itemComponent: typeof CommandItem;
->>>>>>> 40f0c1c5
 }
 
 function DefaultOptionItem({
   opt,
-<<<<<<< HEAD
-  isSelected: _isSelected,
-  count,
-  maxCount,
-  onSelectValue,
-  onWarningAction,
-  onIncrement,
-  onDecrement,
-}: OptionItemProps) {
-  if (opt.heading) {
-    return (
-      <div className="flex items-center gap-2 min-w-0 flex-1 pl-1 pr-3 py-1 h-[28px] text-[11px] font-semibold text-neutral-500 dark:text-neutral-400">
-        {opt.icon ? (
-          <span className="shrink-0 inline-flex items-center justify-center">
-            {opt.icon}
-          </span>
-        ) : null}
-        <span className="truncate select-none">{opt.label}</span>
-      </div>
-    );
-  }
-=======
   isSelected,
   count: _count,
   onSelectValue,
@@ -200,7 +165,6 @@
   onDecrement: _onDecrement,
   itemComponent: ItemComponent,
 }: OptionItemRenderProps) {
->>>>>>> 40f0c1c5
   const handleSelect = () => {
     if (opt.isUnavailable) {
       return;
@@ -210,11 +174,12 @@
   return (
     <ItemComponent
       value={`${opt.label} ${opt.value}`}
-      className={`flex items-center justify-between gap-2 text-[13.5px] py-1.5 h-[32px] ${
+      className={clsx(
+        "flex items-center justify-between gap-2 text-[13.5px] py-1.5 h-[32px]",
         opt.isUnavailable
           ? "cursor-not-allowed text-neutral-500 dark:text-neutral-500"
-          : ""
-      }`}
+          : null
+      )}
       onSelect={handleSelect}
     >
       <div className="flex items-center gap-2 min-w-0 flex-1">
@@ -233,67 +198,6 @@
           <AlertTriangle className="w-3.5 h-3.5 text-amber-500 shrink-0" />
         ) : null}
       </div>
-<<<<<<< HEAD
-      <div className="flex items-center">
-        {count > 0 ? (
-          <div className="flex items-center">
-            <button
-              type="button"
-              onClick={(event) => {
-                event.preventDefault();
-                event.stopPropagation();
-                onDecrement?.();
-              }}
-              disabled={Boolean(opt.isUnavailable || count <= 0)}
-              className="inline-flex h-5 w-5 items-center justify-center rounded-sm text-neutral-600 transition-colors hover:text-neutral-900 focus-visible:outline-none focus-visible:ring-2 focus-visible:ring-neutral-400/50 disabled:cursor-not-allowed disabled:opacity-40 dark:text-neutral-300 dark:hover:text-neutral-50 dark:focus-visible:ring-neutral-500/40"
-            >
-              <span className="sr-only">Decrease {opt.label}</span>
-              <ChevronLeft className="h-3.5 w-3.5" aria-hidden="true" />
-            </button>
-            <span className="inline-flex h-5 min-w-[1rem] items-center justify-center text-sm font-semibold text-neutral-700 dark:text-neutral-200">
-              {count}
-            </span>
-            <button
-              type="button"
-              onClick={(event) => {
-                event.preventDefault();
-                event.stopPropagation();
-                if (Number.isFinite(maxCount) && count >= maxCount) return;
-                onIncrement?.();
-              }}
-              disabled={Boolean(
-                opt.isUnavailable ||
-                  (Number.isFinite(maxCount) && count >= maxCount)
-              )}
-              className="inline-flex h-5 w-5 items-center justify-center rounded-sm text-neutral-600 transition-colors hover:text-neutral-900 focus-visible:outline-none focus-visible:ring-2 focus-visible:ring-neutral-400/50 disabled:cursor-not-allowed disabled:opacity-40 dark:text-neutral-300 dark:hover:text-neutral-50 dark:focus-visible:ring-neutral-500/40"
-            >
-              <span className="sr-only">Increase {opt.label}</span>
-              <ChevronRight className="h-3.5 w-3.5" aria-hidden="true" />
-            </button>
-          </div>
-        ) : null}
-      </div>
-    </CommandItem>
-  );
-}
-
-export function SearchableSelect({
-  options,
-  value,
-  onChange,
-  placeholder = "Select",
-  singleSelect = false,
-  className,
-  loading = false,
-  maxTagCount: _maxTagCount,
-  showSearch = true,
-  disabled = false,
-  countLabel = "selected",
-  leftIcon,
-  footer,
-  maxCountPerOption,
-}: SearchableSelectProps) {
-=======
       {isSelected ? (
         <Check className="h-4 w-4 text-neutral-900 dark:text-neutral-100" />
       ) : null}
@@ -322,7 +226,6 @@
     },
     ref
   ) {
->>>>>>> 40f0c1c5
   const normOptions = useMemo(() => normalizeOptions(options), [options]);
   const valueToOption = useMemo(
     () => new Map(normOptions.map((o) => [o.value, o])),
@@ -508,9 +411,6 @@
     }
   }, [open, rowVirtualizer]);
 
-<<<<<<< HEAD
-  const maxPerOption = maxCountPerOption ?? Infinity;
-=======
   const scrollToOption = useCallback(
     (val: string) => {
       const index = filteredOptions.findIndex((opt) => opt.value === val);
@@ -563,17 +463,12 @@
     }),
     [open, scrollToOption]
   );
->>>>>>> 40f0c1c5
 
   const updateValueCount = (val: string, nextCount: number) => {
     const normalized = Number.isFinite(nextCount)
       ? Math.round(nextCount)
       : 0;
-<<<<<<< HEAD
-    const clamped = Math.max(0, Math.min(normalized, maxPerOption));
-=======
     const clamped = Math.max(0, Math.min(normalized, 3));
->>>>>>> 40f0c1c5
     const current = countByValue.get(val) ?? 0;
     if (clamped === current) return;
     const withoutVal = value.filter((existing) => existing !== val);
@@ -595,12 +490,6 @@
     }
     const currentCount = countByValue.get(val) ?? 0;
     if (currentCount === 0) {
-<<<<<<< HEAD
-      if (maxPerOption <= 0) {
-        return;
-      }
-=======
->>>>>>> 40f0c1c5
       updateValueCount(val, 1);
     } else {
       updateValueCount(val, 0);
@@ -672,35 +561,6 @@
                     {(() => {
                       const vItems = rowVirtualizer.getVirtualItems();
                       if (vItems.length === 0 && filteredOptions.length > 0) {
-<<<<<<< HEAD
-                    const fallback = filteredOptions.slice(0, 12);
-                    return (
-                      <div>
-                        {fallback.map((opt) => {
-                          const count = countByValue.get(opt.value) ?? 0;
-                          const isSelected = count > 0;
-                          return (
-                            <OptionItem
-                              key={`fallback-${opt.value}`}
-                              opt={opt}
-                              isSelected={isSelected}
-                              count={count}
-                              maxCount={maxPerOption}
-                              onSelectValue={onSelectValue}
-                              onWarningAction={() => setOpen(false)}
-                              onIncrement={() =>
-                                updateValueCount(opt.value, count + 1)
-                              }
-                              onDecrement={() =>
-                                updateValueCount(opt.value, count - 1)
-                              }
-                            />
-                          );
-                        })}
-                      </div>
-                    );
-                  }
-=======
                         const fallback = filteredOptions.slice(0, 12);
                         return (
                           <div>
@@ -737,7 +597,6 @@
                           </div>
                         );
                       }
->>>>>>> 40f0c1c5
                       return (
                         <div
                           style={{
@@ -762,22 +621,6 @@
                                   transform: `translateY(${vr.start}px)`,
                                 }}
                               >
-<<<<<<< HEAD
-                              <OptionItem
-                                opt={opt}
-                                isSelected={isSelected}
-                                count={count}
-                                maxCount={maxPerOption}
-                                onSelectValue={onSelectValue}
-                                onWarningAction={() => setOpen(false)}
-                                onIncrement={() =>
-                                  updateValueCount(opt.value, count + 1)
-                                }
-                                onDecrement={() =>
-                                  updateValueCount(opt.value, count - 1)
-                                }
-                              />
-=======
                                 {opt.heading ? (
                                   <HeadingRow option={opt} />
                                 ) : (
@@ -796,7 +639,6 @@
                                     itemComponent={ItemComponent}
                                   />
                                 )}
->>>>>>> 40f0c1c5
                               </div>
                             );
                           })}
