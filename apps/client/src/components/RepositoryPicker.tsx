import { env } from "@/client-env";
import { GitHubIcon } from "@/components/icons/github";
import { GitLabIcon } from "@/components/icons/gitlab";
import {
  Command,
  CommandEmpty,
  CommandGroup,
  CommandInput,
  CommandItem,
  CommandList,
} from "@/components/ui/command";
import { Skeleton } from "@/components/ui/skeleton";
import {
  Tooltip,
  TooltipContent,
  TooltipTrigger,
} from "@/components/ui/tooltip";
import { useDebouncedValue } from "@/hooks/useDebouncedValue";
import { api } from "@cmux/convex/api";
import { DEFAULT_MORPH_SNAPSHOT_ID, type MorphSnapshotId } from "@cmux/shared";
import { isElectron } from "@/lib/electron";
import {
  getApiIntegrationsGithubReposOptions,
  postApiMorphSetupInstanceMutation,
} from "@cmux/www-openapi-client/react-query";
import * as Popover from "@radix-ui/react-popover";
import {
  useQuery as useRQ,
  useMutation as useRQMutation,
} from "@tanstack/react-query";
import { useNavigate, useRouter } from "@tanstack/react-router";
import { useMutation, useQuery } from "convex/react";
import { Check, ChevronDown, Loader2, Settings, X } from "lucide-react";
import {
  useCallback,
  useDeferredValue,
  useEffect,
  useMemo,
  useRef,
  useState,
} from "react";
import {
  updatePendingEnvironment,
  type PendingEnvironmentId,
} from "@/lib/pendingEnvironmentsStore";
import { RepositoryAdvancedOptions } from "./RepositoryAdvancedOptions";

function ConnectionIcon({ type }: { type?: string }) {
  if (type && type.includes("gitlab")) {
    return (
      <GitLabIcon className="h-4 w-4 text-neutral-600 dark:text-neutral-300" />
    );
  }
  return (
    <GitHubIcon className="h-4 w-4 text-neutral-700 dark:text-neutral-200" />
  );
}

function formatTimeAgo(input?: string | number): string {
  if (!input) return "";
  const ts = typeof input === "number" ? input : Date.parse(input);
  if (Number.isNaN(ts)) return "";
  const diff = Date.now() - ts;
  const sec = Math.floor(diff / 1000);
  if (sec < 60) return "just now";
  const min = Math.floor(sec / 60);
  if (min < 60) return `${min}m ago`;
  const hr = Math.floor(min / 60);
  if (hr < 24) return `${hr}h ago`;
  const day = Math.floor(hr / 24);
  if (day < 30) return `${day}d ago`;
  const mo = Math.floor(day / 30);
  if (mo < 12) return `${mo}mo ago`;
  const yr = Math.floor(mo / 12);
  return `${yr}y ago`;
}

interface ConnectionContext {
  selectedLogin: string | null;
  installationId: number | null;
  hasConnections: boolean;
}

interface RepositoryConnectionsSectionProps {
  teamSlugOrId: string;
  selectedLogin: string | null;
  onSelectedLoginChange: (login: string | null) => void;
  onContextChange: (context: ConnectionContext) => void;
  onConnectionsInvalidated: () => void;
}

interface RepositoryListSectionProps {
  teamSlugOrId: string;
  installationId: number | null;
  selectedRepos: readonly string[];
  onToggleRepo: (repo: string) => void;
  hasConnections: boolean;
}

export interface RepositoryPickerProps {
  teamSlugOrId: string;
  instanceId?: string;
  initialSelectedRepos?: string[];
  initialSnapshotId?: MorphSnapshotId;
  initialConnectionLogin?: string | null;
  showHeader?: boolean;
  showContinueButton?: boolean;
  showManualConfigOption?: boolean;
  continueButtonText?: string;
  manualConfigButtonText?: string;
  headerTitle?: string;
  headerDescription?: string;
  className?: string;
  pendingEnvironmentId?: PendingEnvironmentId;
  onDraftCreated?: () => Promise<PendingEnvironmentId | undefined>;
}

export function RepositoryPicker({
  teamSlugOrId,
  instanceId,
  initialSelectedRepos = [],
  initialSnapshotId,
  initialConnectionLogin = null,
  showHeader = true,
  showContinueButton = true,
  showManualConfigOption = true,
  continueButtonText = "Continue",
  manualConfigButtonText = "Configure manually",
  headerTitle = "Select Repositories",
  headerDescription = "Choose repositories to include in your environment.",
  className = "",
  pendingEnvironmentId,
  onDraftCreated,
}: RepositoryPickerProps) {
  const router = useRouter();
  const navigate = useNavigate();
  const uniqueInitialRepos = useMemo(
    () => Array.from(new Set(initialSelectedRepos)),
    [initialSelectedRepos]
  );
  const initialSnapshot = initialSnapshotId ?? DEFAULT_MORPH_SNAPSHOT_ID;
  const [selectedRepos, setSelectedRepos] = useState<string[]>(() => [
    ...uniqueInitialRepos,
  ]);
  const [selectedSnapshotId, setSelectedSnapshotId] = useState<MorphSnapshotId>(
    () => initialSnapshot
  );
  const [selectedConnectionLogin, setSelectedConnectionLogin] = useState<
    string | null
  >(() => initialConnectionLogin ?? null);
  const [connectionContext, setConnectionContext] = useState<ConnectionContext>(
    {
      selectedLogin: null,
      installationId: null,
      hasConnections: false,
    }
  );

  const pendingIdRef = useRef<PendingEnvironmentId | null>(
    pendingEnvironmentId ?? null
  );
  useEffect(() => {
    pendingIdRef.current = pendingEnvironmentId ?? null;
  }, [pendingEnvironmentId]);

  const ensureDraftId = useCallback(
    async (): Promise<PendingEnvironmentId | undefined> => {
      if (pendingIdRef.current) {
        return pendingIdRef.current;
      }
      if (!onDraftCreated) {
        return undefined;
      }
      const createdId = await onDraftCreated();
      if (createdId) {
        pendingIdRef.current = createdId;
      }
      return createdId;
    },
    [onDraftCreated]
  );

  const handleSelectedLoginChange = useCallback(
    (login: string | null) => {
      setSelectedConnectionLogin(login);
      if (!pendingIdRef.current && selectedRepos.length === 0) {
        return;
      }
      void (async () => {
        const draftId = pendingIdRef.current ?? (await ensureDraftId());
        if (!draftId) {
          return;
        }
        updatePendingEnvironment(teamSlugOrId, draftId, {
          step: "select",
          selectedRepos,
          snapshotId: selectedSnapshotId,
          instanceId: instanceId ?? undefined,
          connectionLogin: login === null ? null : login,
        });
      })();
    },
    [
      ensureDraftId,
      instanceId,
      selectedRepos,
      selectedSnapshotId,
      teamSlugOrId,
    ]
  );

  const setupInstanceMutation = useRQMutation(
    postApiMorphSetupInstanceMutation()
  );
  const setupManualInstanceMutation = useRQMutation(
    postApiMorphSetupInstanceMutation()
  );

  useEffect(() => {
    const nextSnapshot = initialSnapshotId ?? DEFAULT_MORPH_SNAPSHOT_ID;
    setSelectedSnapshotId(nextSnapshot);
    if (!pendingIdRef.current) {
      return;
    }
    updatePendingEnvironment(teamSlugOrId, pendingIdRef.current, {
      snapshotId: nextSnapshot,
    });
  }, [initialSnapshotId, teamSlugOrId]);

  const handleConnectionsInvalidated = useCallback((): void => {
    const qc = router.options.context?.queryClient;
    if (qc) {
      qc.invalidateQueries();
    }
    window.focus?.();
  }, [router]);

  useEffect(() => {
    const onMessage = (event: MessageEvent) => {
      const data = event.data as unknown;
      if (
        data &&
        typeof data === "object" &&
        (data as { type?: string }).type === "cmux/github-install-complete"
      ) {
        handleConnectionsInvalidated();
      }
    };
    window.addEventListener("message", onMessage);
    return () => window.removeEventListener("message", onMessage);
  }, [handleConnectionsInvalidated]);

  const goToConfigure = useCallback(
    async (repos: string[], maybeInstanceId?: string): Promise<void> => {
      const effectiveInstanceId = maybeInstanceId ?? instanceId ?? undefined;
      const draftId = pendingIdRef.current ?? (await ensureDraftId());
      if (!draftId) {
        return;
      }
      await navigate({
        to: "/$teamSlugOrId/environments/new",
        params: { teamSlugOrId },
        search: (prev) => ({
          step: "configure",
          selectedRepos: repos,
          instanceId: effectiveInstanceId ?? prev.instanceId,
          connectionLogin:
            selectedConnectionLogin ?? prev.connectionLogin ?? undefined,
          repoSearch: prev.repoSearch,
          snapshotId: selectedSnapshotId,
          pendingId: draftId,
        }),
        replace: !instanceId && Boolean(maybeInstanceId),
      });
      updatePendingEnvironment(teamSlugOrId, draftId, {
        step: "configure",
        selectedRepos: repos,
        snapshotId: selectedSnapshotId,
        instanceId: effectiveInstanceId,
        connectionLogin:
          selectedConnectionLogin === null
            ? null
            : selectedConnectionLogin,
      });
    },
    [
      ensureDraftId,
      instanceId,
      navigate,
      selectedConnectionLogin,
      selectedSnapshotId,
      teamSlugOrId,
    ]
  );

  const handleContinue = useCallback(
    (repos: string[]): void => {
      const mutation =
        repos.length > 0 ? setupInstanceMutation : setupManualInstanceMutation;
      mutation.mutate(
        {
          body: {
            teamSlugOrId,
            instanceId: instanceId ?? undefined,
            selectedRepos: repos,
            snapshotId: selectedSnapshotId,
          },
        },
        {
          onSuccess: async (data) => {
            await goToConfigure(repos, data.instanceId);
            console.log("Cloned repos:", data.clonedRepos);
            console.log("Removed repos:", data.removedRepos);
          },
          onError: (error) => {
            console.error("Failed to setup instance:", error);
          },
        }
      );
    },
    [
      goToConfigure,
      instanceId,
      selectedSnapshotId,
      setupInstanceMutation,
      setupManualInstanceMutation,
      teamSlugOrId,
    ]
  );

  const updateSnapshotSelection = useCallback(
    (nextSnapshotId: MorphSnapshotId) => {
      const shouldResetInstanceId = nextSnapshotId !== selectedSnapshotId;
      setSelectedSnapshotId(nextSnapshotId);
<<<<<<< HEAD
      void (async () => {
        let draftId: PendingEnvironmentId | undefined =
          pendingIdRef.current ?? undefined;
        if (!draftId && selectedRepos.length > 0) {
          draftId = await ensureDraftId();
        }
        await navigate({
          to: "/$teamSlugOrId/environments/new",
          params: { teamSlugOrId },
          search: (prev) => ({
            step: prev.step ?? "select",
            selectedRepos: prev.selectedRepos ?? [],
            instanceId: prev.instanceId,
          connectionLogin:
            selectedConnectionLogin ?? prev.connectionLogin ?? undefined,
            repoSearch: prev.repoSearch,
            snapshotId: nextSnapshotId,
            pendingId: draftId ?? prev.pendingId,
          }),
          replace: true,
        });
        if (draftId) {
          updatePendingEnvironment(teamSlugOrId, draftId, {
            step: "select",
            selectedRepos,
            snapshotId: nextSnapshotId,
            instanceId: instanceId ?? undefined,
          });
        }
      })();
    },
    [
      ensureDraftId,
      instanceId,
      navigate,
      selectedConnectionLogin,
      selectedRepos,
      teamSlugOrId,
    ]
=======
      void navigate({
        to: "/$teamSlugOrId/environments/new",
        params: { teamSlugOrId },
        search: (prev) => ({
          step: prev.step ?? "select",
          selectedRepos: prev.selectedRepos ?? [],
          instanceId: shouldResetInstanceId ? undefined : prev.instanceId,
          connectionLogin: prev.connectionLogin,
          repoSearch: prev.repoSearch,
          snapshotId: nextSnapshotId,
        }),
        replace: true,
      });
    },
    [navigate, selectedSnapshotId, teamSlugOrId]
>>>>>>> e31329ba
  );

  const syncSelectedRepos = useCallback(
    (nextSelected: string[]) => {
      if (nextSelected.length === 0 && !pendingIdRef.current) {
        return;
      }
      void (async () => {
        const draftId: PendingEnvironmentId | undefined =
          pendingIdRef.current ?? (await ensureDraftId());
        if (!draftId) {
          return;
        }
        updatePendingEnvironment(teamSlugOrId, draftId, {
          step: "select",
          selectedRepos: nextSelected,
          snapshotId: selectedSnapshotId,
          instanceId: instanceId ?? undefined,
          connectionLogin:
            selectedConnectionLogin === null
              ? null
              : selectedConnectionLogin,
        });
      })();
    },
    [
      ensureDraftId,
      instanceId,
      selectedConnectionLogin,
      selectedSnapshotId,
      teamSlugOrId,
    ]
  );

  const toggleRepo = useCallback(
    (repo: string) => {
      setSelectedRepos((prev) => {
        const next = prev.includes(repo)
          ? prev.filter((item) => item !== repo)
          : [...prev, repo];
        syncSelectedRepos(next);
        return next;
      });
    },
    [syncSelectedRepos]
  );

  const removeRepo = useCallback(
    (repo: string) => {
      setSelectedRepos((prev) => {
        const next = prev.filter((item) => item !== repo);
        syncSelectedRepos(next);
        return next;
      });
    },
    [syncSelectedRepos]
  );

  const setConnectionContextSafe = useCallback((ctx: ConnectionContext) => {
    setConnectionContext((prev) => {
      if (
        prev.selectedLogin === ctx.selectedLogin &&
        prev.installationId === ctx.installationId &&
        prev.hasConnections === ctx.hasConnections
      ) {
        return prev;
      }
      return ctx;
    });
  }, []);

  const isContinueLoading = setupInstanceMutation.isPending;
  const isManualLoading = setupManualInstanceMutation.isPending;

  return (
    <div className={className}>
      {showHeader && (
        <>
          <h1 className="text-xl font-semibold text-neutral-900 dark:text-neutral-100">
            {headerTitle}
          </h1>
          <p className="mt-1 text-sm text-neutral-500 dark:text-neutral-400">
            {headerDescription}
          </p>
        </>
      )}

      <div className="space-y-6 mt-6">
        <RepositoryConnectionsSection
          teamSlugOrId={teamSlugOrId}
          selectedLogin={selectedConnectionLogin ?? null}
          onSelectedLoginChange={handleSelectedLoginChange}
          onContextChange={setConnectionContextSafe}
          onConnectionsInvalidated={handleConnectionsInvalidated}
        />

        <RepositoryListSection
          teamSlugOrId={teamSlugOrId}
          installationId={connectionContext.installationId}
          selectedRepos={selectedRepos}
          onToggleRepo={toggleRepo}
          hasConnections={connectionContext.hasConnections}
        />

        {selectedRepos.length > 0 ? (
          <div className="flex flex-wrap gap-2">
            {selectedRepos.map((fullName) => (
              <span
                key={fullName}
                className="inline-flex items-center gap-1 rounded-full border border-neutral-200 dark:border-neutral-800 bg-white dark:bg-neutral-950 text-neutral-800 dark:text-neutral-200 px-2 py-1 text-xs"
              >
                <button
                  type="button"
                  aria-label={`Remove ${fullName}`}
                  onClick={() => removeRepo(fullName)}
                  className="-ml-1 inline-flex h-4 w-4 items-center justify-center rounded-full hover:bg-neutral-100 dark:hover:bg-neutral-900"
                >
                  <X className="h-3 w-3" />
                </button>
                <GitHubIcon className="h-3 w-3 shrink-0 text-neutral-700 dark:text-neutral-300" />
                {fullName}
              </span>
            ))}
          </div>
        ) : null}

        <RepositoryAdvancedOptions
          selectedSnapshotId={selectedSnapshotId}
          onSnapshotChange={updateSnapshotSelection}
        />

        {showContinueButton && (
          <>
            <div className="flex items-center gap-3 pt-2">
              <button
                type="button"
                disabled={
                  selectedRepos.length === 0 ||
                  isContinueLoading ||
                  isManualLoading
                }
                onClick={() => handleContinue(selectedRepos)}
                className={`inline-flex items-center gap-2 rounded-md bg-neutral-900 text-white disabled:bg-neutral-300 dark:disabled:bg-neutral-700 disabled:cursor-not-allowed px-3 py-2 text-sm hover:bg-neutral-800 dark:bg-neutral-100 dark:text-neutral-900 dark:hover:bg-neutral-200 transition-opacity ${
                  isManualLoading ? "opacity-50" : "opacity-100"
                }`}
              >
                {isContinueLoading && (
                  <Loader2 className="h-3 w-3 animate-spin" />
                )}
                {continueButtonText}
              </button>
              {showManualConfigOption && (
                <button
                  type="button"
                  disabled={isContinueLoading || isManualLoading}
                  onClick={() => handleContinue([])}
                  className={`inline-flex items-center gap-2 rounded-md border border-neutral-200 dark:border-neutral-800 px-3 py-2 text-sm text-neutral-800 dark:text-neutral-200 hover:bg-neutral-50 dark:hover:bg-neutral-900 disabled:cursor-not-allowed transition-opacity ${
                    isContinueLoading ? "opacity-50" : "opacity-100"
                  }`}
                >
                  {isManualLoading && (
                    <Loader2 className="h-3 w-3 animate-spin" />
                  )}
                  {manualConfigButtonText}
                </button>
              )}
            </div>
            {showManualConfigOption && (
              <p className="text-xs text-neutral-500 dark:text-neutral-500">
                You can also manually configure an environment from a bare VM.
                We'll capture your changes as a reusable base snapshot.
              </p>
            )}
          </>
        )}
      </div>
    </div>
  );
}

function RepositoryConnectionsSection({
  teamSlugOrId,
  selectedLogin,
  onSelectedLoginChange,
  onContextChange,
  onConnectionsInvalidated,
}: RepositoryConnectionsSectionProps) {
  const connections = useQuery(api.github.listProviderConnections, {
    teamSlugOrId,
  });
  const mintState = useMutation(api.github_app.mintInstallState);
  const [connectionDropdownOpen, setConnectionDropdownOpen] = useState(false);
  const [connectionSearch, setConnectionSearch] = useState("");

  const activeConnections = useMemo(
    () => (connections || []).filter((c) => c.isActive !== false),
    [connections]
  );

  const currentLogin = useMemo(() => {
    if (selectedLogin) return selectedLogin;
    if (activeConnections.length > 0) {
      return activeConnections[0]?.accountLogin ?? null;
    }
    return null;
  }, [selectedLogin, activeConnections]);

  useEffect(() => {
    if (!selectedLogin && currentLogin) {
      onSelectedLoginChange(currentLogin);
    }
  }, [currentLogin, onSelectedLoginChange, selectedLogin]);

  const filteredConnections = useMemo(() => {
    if (!connectionSearch.trim()) return activeConnections;
    const searchLower = connectionSearch.toLowerCase();
    return activeConnections.filter((c) => {
      const name = c.accountLogin || `installation-${c.installationId}`;
      return name.toLowerCase().includes(searchLower);
    });
  }, [activeConnections, connectionSearch]);

  const selectedInstallationId = useMemo(() => {
    const match = activeConnections.find(
      (c) => c.accountLogin === currentLogin
    );
    return (
      match?.installationId ?? activeConnections[0]?.installationId ?? null
    );
  }, [activeConnections, currentLogin]);

  const installNewUrl = env.NEXT_PUBLIC_GITHUB_APP_SLUG
    ? `https://github.com/apps/${env.NEXT_PUBLIC_GITHUB_APP_SLUG}/installations/new`
    : null;

  useEffect(() => {
    onContextChange({
      selectedLogin: currentLogin,
      installationId: selectedInstallationId,
      hasConnections: activeConnections.length > 0,
    });
  }, [
    activeConnections.length,
    currentLogin,
    onContextChange,
    selectedInstallationId,
  ]);

  const watchPopupClosed = useCallback(
    (win: Window | null, onClose: () => void) => {
      if (!win) return;
      const timer = window.setInterval(() => {
        try {
          if (win.closed) {
            window.clearInterval(timer);
            onClose();
          }
        } catch (_error) {
          void 0;
        }
      }, 600);
    },
    []
  );

  const openCenteredPopup = useCallback(
    (
      url: string,
      opts?: { name?: string; width?: number; height?: number },
      onClose?: () => void
    ): Window | null => {
      if (isElectron) {
        window.open(url, "_blank", "noopener,noreferrer");
        return null;
      }
      const name = opts?.name ?? "cmux-popup";
      const width = Math.floor(opts?.width ?? 980);
      const height = Math.floor(opts?.height ?? 780);
      const dualScreenLeft = window.screenLeft ?? window.screenX ?? 0;
      const dualScreenTop = window.screenTop ?? window.screenY ?? 0;
      const outerWidth = window.outerWidth || window.innerWidth || width;
      const outerHeight = window.outerHeight || window.innerHeight || height;
      const left = Math.max(0, dualScreenLeft + (outerWidth - width) / 2);
      const top = Math.max(0, dualScreenTop + (outerHeight - height) / 2);
      const features = [
        `width=${width}`,
        `height=${height}`,
        `left=${Math.floor(left)}`,
        `top=${Math.floor(top)}`,
        "resizable=yes",
        "scrollbars=yes",
        "toolbar=no",
        "location=no",
        "status=no",
        "menubar=no",
      ].join(",");

      const win = window.open("about:blank", name, features);
      if (win) {
        try {
          (win as Window & { opener: null | Window }).opener = null;
        } catch (_error) {
          void 0;
        }
        try {
          win.location.href = url;
        } catch (_error) {
          window.open(url, "_blank");
        }
        win.focus?.();
        if (onClose) watchPopupClosed(win, onClose);
        return win;
      } else {
        window.open(url, "_blank");
        return null;
      }
    },
    [watchPopupClosed]
  );

  const handlePopupClosedRefetch = useCallback(() => {
    onConnectionsInvalidated();
  }, [onConnectionsInvalidated]);

  const handleInstallApp = useCallback(async () => {
    if (!installNewUrl) return;
    try {
      const { state } = await mintState({ teamSlugOrId });
      const sep = installNewUrl.includes("?") ? "&" : "?";
      const url = `${installNewUrl}${sep}state=${encodeURIComponent(state)}`;
      openCenteredPopup(
        url,
        { name: "github-install" },
        handlePopupClosedRefetch
      );
    } catch (err) {
      console.error("Failed to start GitHub install:", err);
      alert("Failed to start installation. Please try again.");
    }
  }, [
    handlePopupClosedRefetch,
    installNewUrl,
    mintState,
    openCenteredPopup,
    teamSlugOrId,
  ]);

  return (
    <div className="space-y-2">
      <label className="block text-sm font-medium text-neutral-800 dark:text-neutral-200">
        Connection
      </label>
      <Popover.Root
        open={connectionDropdownOpen}
        onOpenChange={setConnectionDropdownOpen}
      >
        <Popover.Trigger asChild>
          <button className="w-full rounded-md border border-neutral-200 dark:border-neutral-800 bg-white dark:bg-neutral-950 px-3 h-9 flex items-center justify-between text-sm text-neutral-800 dark:text-neutral-200 hover:bg-neutral-50 dark:hover:bg-neutral-900 transition-colors">
            <div className="flex items-center gap-2 min-w-0">
              {currentLogin ? (
                <>
                  <ConnectionIcon type="github" />
                  <span className="truncate">{currentLogin}</span>
                </>
              ) : (
                <span className="truncate text-neutral-500">
                  Select connection
                </span>
              )}
            </div>
            <ChevronDown className="w-4 h-4 text-neutral-500" />
          </button>
        </Popover.Trigger>
        <Popover.Portal>
          <Popover.Content
            className="w-[320px] rounded-lg border border-neutral-200 dark:border-neutral-800 bg-white dark:bg-neutral-950 shadow-md outline-none z-[var(--z-popover)]"
            align="start"
            sideOffset={4}
          >
            <Command shouldFilter={false}>
              <CommandInput
                placeholder="Search connections..."
                value={connectionSearch}
                onValueChange={setConnectionSearch}
              />
              <CommandList>
                {connections === undefined ? (
                  <div className="px-3 py-2 text-sm text-neutral-500">
                    Loading...
                  </div>
                ) : activeConnections.length > 0 ? (
                  <>
                    {filteredConnections.length > 0 ? (
                      <CommandGroup>
                        {filteredConnections.map((c) => {
                          const name =
                            c.accountLogin ||
                            `installation-${c.installationId}`;
                          const cfgUrl =
                            c.accountLogin && c.accountType
                              ? c.accountType === "Organization"
                                ? `https://github.com/organizations/${c.accountLogin}/settings/installations/${c.installationId}`
                                : `https://github.com/settings/installations/${c.installationId}`
                              : null;
                          const isSelected = currentLogin === c.accountLogin;
                          return (
                            <CommandItem
                              key={`${c.accountLogin}:${c.installationId}`}
                              value={name}
                              onSelect={() => {
                                onSelectedLoginChange(c.accountLogin ?? null);
                                setConnectionDropdownOpen(false);
                              }}
                              className="flex items-center justify-between gap-2"
                            >
                              <div className="flex items-center gap-2 min-w-0 flex-1">
                                <ConnectionIcon type={c.type} />
                                <span className="truncate">{name}</span>
                                {isSelected && (
                                  <Check className="ml-auto h-4 w-4 text-neutral-600 dark:text-neutral-300" />
                                )}
                              </div>
                              {cfgUrl ? (
                                <Tooltip>
                                  <TooltipTrigger asChild>
                                    <button
                                      type="button"
                                      className="p-1 rounded hover:bg-neutral-100 dark:hover:bg-neutral-800 relative z-[var(--z-popover-hover)]"
                                      onClick={(e) => {
                                        e.stopPropagation();
                                        e.preventDefault();
                                        openCenteredPopup(
                                          cfgUrl,
                                          { name: "github-config" },
                                          handlePopupClosedRefetch
                                        );
                                      }}
                                    >
                                      <Settings className="w-3 h-3 text-neutral-600 dark:text-neutral-300" />
                                    </button>
                                  </TooltipTrigger>
                                  <TooltipContent className="z-[var(--z-tooltip)]">
                                    Add Repos
                                  </TooltipContent>
                                </Tooltip>
                              ) : null}
                            </CommandItem>
                          );
                        })}
                      </CommandGroup>
                    ) : connectionSearch.trim() ? (
                      <div className="px-3 py-2 text-sm text-neutral-500">
                        No connections match your search
                      </div>
                    ) : null}
                    {installNewUrl ? (
                      <>
                        <div className="h-px bg-neutral-200 dark:bg-neutral-800" />
                        <CommandGroup forceMount>
                          <CommandItem
                            value="add-github-account"
                            forceMount
                            onSelect={() => {
                              void handleInstallApp();
                              setConnectionDropdownOpen(false);
                            }}
                            className="flex items-center gap-2"
                          >
                            <GitHubIcon className="h-4 w-4 text-neutral-700 dark:text-neutral-200" />
                            <span>Install GitHub App</span>
                          </CommandItem>
                        </CommandGroup>
                      </>
                    ) : null}
                  </>
                ) : (
                  <>
                    <CommandEmpty>
                      <div className="px-3 py-2 text-sm text-neutral-500">
                        No connections yet
                      </div>
                    </CommandEmpty>
                    {installNewUrl ? (
                      <>
                        <div className="h-px bg-neutral-200 dark:bg-neutral-800" />
                        <CommandGroup forceMount>
                          <CommandItem
                            value="add-github-account"
                            forceMount
                            onSelect={() => {
                              void handleInstallApp();
                              setConnectionDropdownOpen(false);
                            }}
                            className="flex items-center gap-2"
                          >
                            <GitHubIcon className="h-4 w-4 text-neutral-700 dark:text-neutral-200" />
                            <span>Install GitHub App</span>
                          </CommandItem>
                        </CommandGroup>
                      </>
                    ) : null}
                  </>
                )}
              </CommandList>
            </Command>
          </Popover.Content>
        </Popover.Portal>
      </Popover.Root>

    </div>
  );
}

function RepositoryListSection({
  teamSlugOrId,
  installationId,
  selectedRepos,
  onToggleRepo,
  hasConnections,
}: RepositoryListSectionProps) {
  const [search, setSearch] = useState("");
  const debouncedSearch = useDebouncedValue(search, 300);
  const deferredSearch = useDeferredValue(search);

  const githubReposQuery = useRQ({
    ...getApiIntegrationsGithubReposOptions({
      query: {
        team: teamSlugOrId,
        installationId: installationId ?? undefined,
        search: debouncedSearch.trim() || undefined,
      },
    }),
    enabled: installationId != null,
  });

  const filteredRepos = useMemo(() => {
    const repos = githubReposQuery.data?.repos ?? [];
    const q = deferredSearch.trim().toLowerCase();
    const withTs = repos.map((r) => ({
      ...r,
      _ts: Date.parse(r.pushed_at ?? r.updated_at ?? "") || 0,
    }));
    let list = withTs.sort((a, b) => b._ts - a._ts);
    if (q) {
      list = list.filter(
        (r) =>
          r.full_name.toLowerCase().includes(q) ||
          r.name.toLowerCase().includes(q)
      );
    }
    return list;
  }, [deferredSearch, githubReposQuery.data]);

  const isSearchStale = search.trim() !== debouncedSearch.trim();
  const showReposLoading =
    !!installationId &&
    (githubReposQuery.isPending ||
      isSearchStale ||
      (githubReposQuery.isFetching && filteredRepos.length === 0));
  const showSpinner = isSearchStale || githubReposQuery.isFetching;
  const selectedSet = useMemo(() => new Set(selectedRepos), [selectedRepos]);

  if (!hasConnections) {
    return (
      <div className="rounded-md border border-dashed border-neutral-300 dark:border-neutral-700 bg-neutral-50 dark:bg-neutral-900 p-4 text-sm text-neutral-600 dark:text-neutral-300">
        Connect your Git provider above to browse repositories.
      </div>
    );
  }

  if (installationId == null) {
    return (
      <div className="rounded-md border border-neutral-200 dark:border-neutral-800 bg-white dark:bg-neutral-950 p-4 text-sm text-neutral-600 dark:text-neutral-300">
        Select an organization to see its repositories.
      </div>
    );
  }

  return (
    <div className="space-y-2 mt-4">
      <label className="block text-sm font-medium text-neutral-800 dark:text-neutral-200">
        Repositories
      </label>
      <div className="relative">
        <input
          type="text"
          value={search}
          onChange={(event) => setSearch(event.target.value)}
          placeholder="Search recent repositories"
          aria-busy={showSpinner}
          className="w-full rounded-md border border-neutral-200 dark:border-neutral-800 bg-white dark:bg-neutral-950 px-3 pr-8 h-9 text-sm text-neutral-900 dark:text-neutral-100 placeholder:text-neutral-400 focus:outline-none focus:ring-2 focus:ring-neutral-300 dark:focus:ring-neutral-700"
        />
        {showSpinner ? (
          <Loader2 className="absolute right-2 top-1/2 -translate-y-1/2 h-4 w-4 text-neutral-400 animate-spin" />
        ) : null}
      </div>

      <div className="mt-2 rounded-md border border-neutral-200 dark:border-neutral-800 overflow-hidden">
        {showReposLoading ? (
          <div className="divide-y divide-neutral-200 dark:divide-neutral-900">
            {[...Array(5)].map((_, index) => (
              <div
                key={index}
                className="px-3 h-9 flex items-center justify-between bg-white dark:bg-neutral-950"
              >
                <div className="flex items-center gap-2 min-w-0 flex-1">
                  <Skeleton className="h-4 w-4 rounded-sm" />
                  <Skeleton className="h-4 w-56 rounded" />
                </div>
                <div className="flex items-center gap-2">
                  <Skeleton className="h-3 w-16 rounded-full" />
                </div>
              </div>
            ))}
          </div>
        ) : filteredRepos.length > 0 ? (
          <div className="divide-y divide-neutral-200 dark:divide-neutral-900">
            {filteredRepos.map((repo) => {
              const isSelected = selectedSet.has(repo.full_name);
              const last = repo.pushed_at ?? repo.updated_at ?? null;
              const when = last ? formatTimeAgo(last) : "";
              return (
                <div
                  key={repo.full_name}
                  role="option"
                  aria-selected={isSelected}
                  onClick={() => onToggleRepo(repo.full_name)}
                  onKeyDown={(event) => {
                    if (event.key === "Enter" || event.key === " ") {
                      event.preventDefault();
                      onToggleRepo(repo.full_name);
                    }
                  }}
                  tabIndex={0}
                  className="px-3 h-9 flex items-center justify-between bg-white dark:bg-neutral-950 cursor-default select-none outline-none"
                >
                  <div className="text-sm flex items-center gap-2 min-w-0 flex-1">
                    <div
                      className={`mr-1 h-4 w-4 rounded-sm border grid place-items-center shrink-0 ${
                        isSelected
                          ? "border-neutral-700 bg-neutral-800"
                          : "border-neutral-300 dark:border-neutral-700 bg-white dark:bg-neutral-950"
                      }`}
                    >
                      <Check
                        className={`w-3 h-3 text-white transition-opacity ${
                          isSelected ? "opacity-100" : "opacity-0"
                        }`}
                      />
                    </div>
                    <GitHubIcon className="h-4 w-4 shrink-0 text-neutral-700 dark:text-neutral-200" />
                    <span className="truncate">{repo.full_name}</span>
                  </div>
                  {when ? (
                    <span className="ml-3 text-[10px] text-neutral-500 dark:text-neutral-500">
                      {when}
                    </span>
                  ) : null}
                </div>
              );
            })}
          </div>
        ) : (
          <div className="px-3 py-10 h-[180px] text-sm text-neutral-500 dark:text-neutral-400 bg-white dark:bg-neutral-950 flex flex-col items-center justify-center text-center gap-2">
            {search ? (
              <div>No recent repositories match your search.</div>
            ) : (
              <div>No recent repositories found for this connection.</div>
            )}
            <div>Use the connection menu above to refresh GitHub access.</div>
          </div>
        )}
      </div>
    </div>
  );
}<|MERGE_RESOLUTION|>--- conflicted
+++ resolved
@@ -332,7 +332,6 @@
     (nextSnapshotId: MorphSnapshotId) => {
       const shouldResetInstanceId = nextSnapshotId !== selectedSnapshotId;
       setSelectedSnapshotId(nextSnapshotId);
-<<<<<<< HEAD
       void (async () => {
         let draftId: PendingEnvironmentId | undefined =
           pendingIdRef.current ?? undefined;
@@ -345,9 +344,9 @@
           search: (prev) => ({
             step: prev.step ?? "select",
             selectedRepos: prev.selectedRepos ?? [],
-            instanceId: prev.instanceId,
-          connectionLogin:
-            selectedConnectionLogin ?? prev.connectionLogin ?? undefined,
+            instanceId: shouldResetInstanceId ? undefined : prev.instanceId,
+            connectionLogin:
+              selectedConnectionLogin ?? prev.connectionLogin ?? undefined,
             repoSearch: prev.repoSearch,
             snapshotId: nextSnapshotId,
             pendingId: draftId ?? prev.pendingId,
@@ -370,25 +369,8 @@
       navigate,
       selectedConnectionLogin,
       selectedRepos,
-      teamSlugOrId,
+      selectedSnapshotId, teamSlugOrId,
     ]
-=======
-      void navigate({
-        to: "/$teamSlugOrId/environments/new",
-        params: { teamSlugOrId },
-        search: (prev) => ({
-          step: prev.step ?? "select",
-          selectedRepos: prev.selectedRepos ?? [],
-          instanceId: shouldResetInstanceId ? undefined : prev.instanceId,
-          connectionLogin: prev.connectionLogin,
-          repoSearch: prev.repoSearch,
-          snapshotId: nextSnapshotId,
-        }),
-        replace: true,
-      });
-    },
-    [navigate, selectedSnapshotId, teamSlugOrId]
->>>>>>> e31329ba
   );
 
   const syncSelectedRepos = useCallback(
@@ -531,9 +513,8 @@
                   isManualLoading
                 }
                 onClick={() => handleContinue(selectedRepos)}
-                className={`inline-flex items-center gap-2 rounded-md bg-neutral-900 text-white disabled:bg-neutral-300 dark:disabled:bg-neutral-700 disabled:cursor-not-allowed px-3 py-2 text-sm hover:bg-neutral-800 dark:bg-neutral-100 dark:text-neutral-900 dark:hover:bg-neutral-200 transition-opacity ${
-                  isManualLoading ? "opacity-50" : "opacity-100"
-                }`}
+                className={`inline-flex items-center gap-2 rounded-md bg-neutral-900 text-white disabled:bg-neutral-300 dark:disabled:bg-neutral-700 disabled:cursor-not-allowed px-3 py-2 text-sm hover:bg-neutral-800 dark:bg-neutral-100 dark:text-neutral-900 dark:hover:bg-neutral-200 transition-opacity ${isManualLoading ? "opacity-50" : "opacity-100"
+                  }`}
               >
                 {isContinueLoading && (
                   <Loader2 className="h-3 w-3 animate-spin" />
@@ -545,9 +526,8 @@
                   type="button"
                   disabled={isContinueLoading || isManualLoading}
                   onClick={() => handleContinue([])}
-                  className={`inline-flex items-center gap-2 rounded-md border border-neutral-200 dark:border-neutral-800 px-3 py-2 text-sm text-neutral-800 dark:text-neutral-200 hover:bg-neutral-50 dark:hover:bg-neutral-900 disabled:cursor-not-allowed transition-opacity ${
-                    isContinueLoading ? "opacity-50" : "opacity-100"
-                  }`}
+                  className={`inline-flex items-center gap-2 rounded-md border border-neutral-200 dark:border-neutral-800 px-3 py-2 text-sm text-neutral-800 dark:text-neutral-200 hover:bg-neutral-50 dark:hover:bg-neutral-900 disabled:cursor-not-allowed transition-opacity ${isContinueLoading ? "opacity-50" : "opacity-100"
+                    }`}
                 >
                   {isManualLoading && (
                     <Loader2 className="h-3 w-3 animate-spin" />
@@ -1027,16 +1007,14 @@
                 >
                   <div className="text-sm flex items-center gap-2 min-w-0 flex-1">
                     <div
-                      className={`mr-1 h-4 w-4 rounded-sm border grid place-items-center shrink-0 ${
-                        isSelected
-                          ? "border-neutral-700 bg-neutral-800"
-                          : "border-neutral-300 dark:border-neutral-700 bg-white dark:bg-neutral-950"
-                      }`}
+                      className={`mr-1 h-4 w-4 rounded-sm border grid place-items-center shrink-0 ${isSelected
+                        ? "border-neutral-700 bg-neutral-800"
+                        : "border-neutral-300 dark:border-neutral-700 bg-white dark:bg-neutral-950"
+                        }`}
                     >
                       <Check
-                        className={`w-3 h-3 text-white transition-opacity ${
-                          isSelected ? "opacity-100" : "opacity-0"
-                        }`}
+                        className={`w-3 h-3 text-white transition-opacity ${isSelected ? "opacity-100" : "opacity-0"
+                          }`}
                       />
                     </div>
                     <GitHubIcon className="h-4 w-4 shrink-0 text-neutral-700 dark:text-neutral-200" />
