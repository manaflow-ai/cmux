import { OpenWithDropdown } from "@/components/OpenWithDropdown";
import { Dropdown } from "@/components/ui/dropdown";
import {
  Tooltip,
  TooltipContent,
  TooltipTrigger,
} from "@/components/ui/tooltip";
import { useArchiveTask } from "@/hooks/useArchiveTask";
import { ContextMenu } from "@base-ui-components/react/context-menu";
import { type Doc, type Id } from "@cmux/convex/dataModel";
import { Link, useLocation } from "@tanstack/react-router";
import clsx from "clsx";
import {
  Archive as ArchiveIcon,
  ArchiveRestore as ArchiveRestoreIcon,
  CheckCircle,
  ChevronRight,
  Circle,
  Copy as CopyIcon,
  Crown,
  EllipsisVertical,
  ExternalLink,
  GitCompare,
  GitMerge,
  GitPullRequest,
  GitPullRequestClosed,
  GitPullRequestDraft,
  Loader2,
  XCircle,
} from "lucide-react";
import { Fragment, memo, useCallback, useMemo, useState } from "react";

interface TaskRunWithChildren extends Doc<"taskRuns"> {
  children: TaskRunWithChildren[];
}

export interface TaskWithRuns extends Doc<"tasks"> {
  runs: TaskRunWithChildren[];
}

interface TaskTreeProps {
  task: TaskWithRuns;
  level?: number;
  // When true, expand the task node on initial mount
  defaultExpanded?: boolean;
  teamSlugOrId: string;
}

// Extract the display text logic to avoid re-creating it on every render
function getRunDisplayText(run: TaskRunWithChildren): string {
  if (run.summary) {
    return run.summary;
  }

  // Prefer stored agentName; fall back to parsing only if missing
  const fromRun = run.agentName?.trim();
  if (fromRun && fromRun.length > 0) {
    return fromRun;
  }

  return run.prompt.substring(0, 50) + "...";
}

function TaskTreeInner({
  task,
  level = 0,
  defaultExpanded = false,
  teamSlugOrId,
}: TaskTreeProps) {
  // Get the current route to determine if this task is selected
  const location = useLocation();
  const selectedRunId = useMemo(() => {
    const match = location.pathname.match(/run\/([^/]+)/);
    return match?.[1] ?? null;
  }, [location.pathname]);
  const isTaskSelected = useMemo(() => {
    if (selectedRunId) return false;
    return location.pathname.includes(`/task/${task._id}`);
  }, [location.pathname, task._id, selectedRunId]);

  // Default to collapsed unless this task is selected or flagged to expand
  const [isExpanded, setIsExpanded] = useState<boolean>(
    isTaskSelected || defaultExpanded
  );
  const hasRuns = task.runs && task.runs.length > 0;

  // Memoize the toggle handler
  const handleToggle = useCallback((e: React.MouseEvent) => {
    e.preventDefault();
    setIsExpanded((prev) => !prev);
  }, []);

  const { archiveWithUndo, unarchive } = useArchiveTask(teamSlugOrId);

  const handleCopyDescription = useCallback(() => {
    if (navigator?.clipboard?.writeText) {
      navigator.clipboard.writeText(task.text).catch(() => {});
    }
  }, [task.text]);

  const handleArchive = useCallback(() => {
    archiveWithUndo(task);
  }, [archiveWithUndo, task]);

  const handleUnarchive = useCallback(() => {
    unarchive(task._id);
  }, [unarchive, task._id]);

  return (
    <div className="select-none flex flex-col">
      <ContextMenu.Root>
        <ContextMenu.Trigger>
          <Link
            to="/$teamSlugOrId/task/$taskId"
            params={{ teamSlugOrId, taskId: task._id }}
            search={{ runId: undefined }}
            activeOptions={{ exact: true }}
            className={clsx(
              "flex items-center px-0.5 pt-[2.5px] pb-[3px] text-sm rounded-sm hover:bg-neutral-200/45 dark:hover:bg-neutral-800/45 cursor-default",
              !selectedRunId &&
                "[&.active]:bg-neutral-200/75 dark:[&.active]:bg-neutral-800/65"
            )}
            style={{ paddingLeft: `${4 + level * 16}px` }}
          >
            <button
              onClick={handleToggle}
              className={clsx(
                "size-4.5 mr-1.5 grid place-content-center rounded cursor-default hover:bg-neutral-200/45 dark:hover:bg-neutral-800/45",
                !hasRuns && "invisible"
              )}
              style={{ WebkitAppRegion: "no-drag" } as React.CSSProperties}
            >
              <ChevronRight
                className={clsx(
                  "w-3 h-3 transition-transform",
                  isExpanded && "rotate-90"
                )}
              />
            </button>

            <div className="mr-2 flex-shrink-0">
              {(() => {
                // Show merge status icon if PR activity exists
                if (task.mergeStatus && task.mergeStatus !== "none") {
                  switch (task.mergeStatus) {
                    case "pr_draft":
                      return (
                        <Tooltip>
                          <TooltipTrigger asChild>
                            <GitPullRequestDraft className="w-3 h-3 text-neutral-500" />
                          </TooltipTrigger>
                          <TooltipContent side="right">Draft PR</TooltipContent>
                        </Tooltip>
                      );
                    case "pr_open":
                      return (
                        <Tooltip>
                          <TooltipTrigger asChild>
                            <GitPullRequest className="w-3 h-3 text-[#1f883d] dark:text-[#238636]" />
                          </TooltipTrigger>
                          <TooltipContent side="right">PR Open</TooltipContent>
                        </Tooltip>
                      );
                    case "pr_approved":
                      return (
                        <Tooltip>
                          <TooltipTrigger asChild>
                            <GitPullRequest className="w-3 h-3 text-[#1f883d] dark:text-[#238636]" />
                          </TooltipTrigger>
                          <TooltipContent side="right">
                            PR Approved
                          </TooltipContent>
                        </Tooltip>
                      );
                    case "pr_changes_requested":
                      return (
                        <Tooltip>
                          <TooltipTrigger asChild>
                            <GitPullRequest className="w-3 h-3 text-yellow-500" />
                          </TooltipTrigger>
                          <TooltipContent side="right">
                            Changes Requested
                          </TooltipContent>
                        </Tooltip>
                      );
                    case "pr_merged":
                      return (
                        <Tooltip>
                          <TooltipTrigger asChild>
                            <GitMerge className="w-3 h-3 text-purple-500" />
                          </TooltipTrigger>
                          <TooltipContent side="right">Merged</TooltipContent>
                        </Tooltip>
                      );
                    case "pr_closed":
                      return (
                        <Tooltip>
                          <TooltipTrigger asChild>
                            <GitPullRequestClosed className="w-3 h-3 text-red-500" />
                          </TooltipTrigger>
                          <TooltipContent side="right">
                            PR Closed
                          </TooltipContent>
                        </Tooltip>
                      );
                    default:
                      return null;
                  }
                }
                // Fallback to completion status if no merge status
                return task.isCompleted ? (
                  <CheckCircle className="w-3 h-3 text-green-500" />
                ) : (
                  <Circle className="w-3 h-3 text-neutral-400 animate-pulse" />
                );
              })()}
            </div>

            <div className="flex-1 min-w-0">
              <p className="truncate text-neutral-900 dark:text-neutral-100 text-[13px]">
                {task.pullRequestTitle || task.text}
              </p>
            </div>
          </Link>
        </ContextMenu.Trigger>
        <ContextMenu.Portal>
          <ContextMenu.Positioner className="outline-none z-[var(--z-context-menu)]">
            <ContextMenu.Popup className="origin-[var(--transform-origin)] rounded-md bg-white dark:bg-neutral-800 py-1 text-neutral-900 dark:text-neutral-100 shadow-lg shadow-gray-200 outline-1 outline-neutral-200 transition-[opacity] data-[ending-style]:opacity-0 dark:shadow-none dark:-outline-offset-1 dark:outline-neutral-700">
              <ContextMenu.Item
                className="flex items-center gap-2 cursor-default py-1.5 pr-8 pl-3 text-[13px] leading-5 outline-none select-none data-[highlighted]:relative data-[highlighted]:z-0 data-[highlighted]:text-white data-[highlighted]:before:absolute data-[highlighted]:before:inset-x-1 data-[highlighted]:before:inset-y-0 data-[highlighted]:before:z-[-1] data-[highlighted]:before:rounded-sm data-[highlighted]:before:bg-neutral-900 dark:data-[highlighted]:before:bg-neutral-700"
                onClick={handleCopyDescription}
              >
                <CopyIcon className="w-3.5 h-3.5 text-neutral-600 dark:text-neutral-300" />
                <span>Copy Description</span>
              </ContextMenu.Item>
              {task.isArchived ? (
                <ContextMenu.Item
                  className="flex items-center gap-2 cursor-default py-1.5 pr-8 pl-3 text-[13px] leading-5 outline-none select-none data-[highlighted]:relative data-[highlighted]:z-0 data-[highlighted]:text-white data-[highlighted]:before:absolute data-[highlighted]:before:inset-x-1 data-[highlighted]:before:inset-y-0 data-[highlighted]:before:z-[-1] data-[highlighted]:before:rounded-sm data-[highlighted]:before:bg-neutral-900 dark:data-[highlighted]:before:bg-neutral-700"
                  onClick={handleUnarchive}
                >
                  <ArchiveRestoreIcon className="w-3.5 h-3.5 text-neutral-600 dark:text-neutral-300" />
                  <span>Unarchive Task</span>
                </ContextMenu.Item>
              ) : (
                <ContextMenu.Item
                  className="flex items-center gap-2 cursor-default py-1.5 pr-8 pl-3 text-[13px] leading-5 outline-none select-none data-[highlighted]:relative data-[highlighted]:z-0 data-[highlighted]:text-white data-[highlighted]:before:absolute data-[highlighted]:before:inset-x-1 data-[highlighted]:before:inset-y-0 data-[highlighted]:before:z-[-1] data-[highlighted]:before:rounded-sm data-[highlighted]:before:bg-neutral-900 dark:data-[highlighted]:before:bg-neutral-700"
                  onClick={handleArchive}
                >
                  <ArchiveIcon className="w-3.5 h-3.5 text-neutral-600 dark:text-neutral-300" />
                  <span>Archive Task</span>
                </ContextMenu.Item>
              )}
            </ContextMenu.Popup>
          </ContextMenu.Positioner>
        </ContextMenu.Portal>
      </ContextMenu.Root>

      {isExpanded && hasRuns && (
        <div className="flex flex-col">
          {task.runs.map((run) => (
            <TaskRunTree
              key={run._id}
              run={run}
              level={level + 1}
              taskId={task._id}
              branch={task.baseBranch}
              teamSlugOrId={teamSlugOrId}
            />
          ))}
        </div>
      )}
    </div>
  );
}

interface TaskRunTreeProps {
  run: TaskRunWithChildren;
  level: number;
  taskId: Id<"tasks">;
  branch?: string;
  teamSlugOrId: string;
}

function TaskRunTreeInner({
  run,
  level,
  taskId,
  branch,
  teamSlugOrId,
}: TaskRunTreeProps) {
  const location = useLocation();
  const [isExpanded, setIsExpanded] = useState(true);
  const hasChildren = run.children.length > 0;

  // Memoize the display text to avoid recalculating on every render
  const displayText = useMemo(() => getRunDisplayText(run), [run]);

  // Memoize the toggle handler
  const handleToggle = useCallback((e: React.MouseEvent) => {
    e.preventDefault();
    setIsExpanded((prev) => !prev);
  }, []);

  const statusIcon = {
    pending: <Circle className="w-3 h-3 text-neutral-400" />,
    running: <Loader2 className="w-3 h-3 text-blue-500 animate-spin" />,
    completed: <CheckCircle className="w-3 h-3 text-green-500" />,
    failed: <XCircle className="w-3 h-3 text-red-500" />,
  }[run.status];

  // Generate VSCode URL if available
  const hasActiveVSCode = run.vscode?.status === "running";
  const vscodeUrl = useMemo(
    () => (hasActiveVSCode && run.vscode?.url) || null,
    [hasActiveVSCode, run]
  );

  // Find port 5173 if available
  const port5173 = useMemo(() => {
    if (!run.networking) return null;
    return run.networking.find(
      (service) => service.port === 5173 && service.status === "running"
    );
  }, [run.networking]);

  return (
    <Fragment>
      <div className="mt-px relative group">
        {/* Crown icon shown before status icon, with tooltip */}
        {run.isCrowned && (
          <div className="flex-shrink-0 absolute left-0 pt-[5.5px] pl-[26px]">
            <Tooltip delayDuration={0}>
              <TooltipTrigger asChild>
                <Crown className="w-3 h-3 text-yellow-500" />
              </TooltipTrigger>
              {run.crownReason && (
                <TooltipContent
                  side="right"
                  sideOffset={6}
                  className="max-w-sm p-3 z-[var(--z-overlay)]"
                >
                  <div className="space-y-1.5">
                    <p className="font-medium text-sm">Evaluation Reason</p>
                    <p className="text-xs text-muted-foreground">
                      {run.crownReason}
                    </p>
                  </div>
                </TooltipContent>
              )}
            </Tooltip>
          </div>
        )}
        <div
          className={clsx(
            "group flex items-center px-2 pr-10 py-1 text-xs rounded-sm hover:bg-neutral-200/45 dark:hover:bg-neutral-800/45 cursor-default",
            location.pathname.includes(`/run/${run._id}`) &&
              "bg-neutral-200/75 dark:bg-neutral-800/65"
          )}
          style={{ paddingLeft: `${8 + level * 16}px` }}
        >
          <button
            onClick={handleToggle}
            className={clsx(
              "w-4 h-4 mr-1.5 rounded cursor-default hover:bg-neutral-200/45 dark:hover:bg-neutral-800/45",
              !hasChildren && "invisible"
            )}
            style={{ WebkitAppRegion: "no-drag" } as React.CSSProperties}
          >
            <ChevronRight
              className={clsx(
                "w-3 h-3 transition-transform",
                isExpanded && "rotate-90"
              )}
            />
          </button>

          {run.status === "failed" && run.errorMessage ? (
            <Tooltip>
              <TooltipTrigger asChild>
                <div className="mr-2 flex-shrink-0">{statusIcon}</div>
              </TooltipTrigger>
              <TooltipContent
                side="right"
                className="max-w-xs whitespace-pre-wrap break-words"
              >
                {run.errorMessage}
              </TooltipContent>
            </Tooltip>
          ) : (
            <div className="mr-2 flex-shrink-0">{statusIcon}</div>
          )}

          <div className="flex-1 min-w-0 flex items-center gap-1">
            <span className="truncate text-neutral-700 dark:text-neutral-300">
              {displayText}
            </span>
          </div>
        </div>

        <div className="absolute right-2 top-1/2 -translate-y-1/2">
          <OpenWithDropdown
            vscodeUrl={vscodeUrl}
            worktreePath={run.worktreePath}
            branch={run.newBranch}
            networking={run.networking}
            className="bg-neutral-200/45 dark:bg-neutral-800/45 text-neutral-600 dark:text-neutral-400"
            iconClassName="w-2.5 h-2.5"
          />
        </div>
      </div>

      {/* VSCode link as a separate tree item */}
      {hasActiveVSCode && (
        <Link
          to="/$teamSlugOrId/task/$taskId/run/$runId/vscode"
          params={{ teamSlugOrId, taskId, runId: run._id }}
          activeOptions={{ exact: true }}
          className={clsx(
            "flex items-center px-2 py-1 text-xs rounded-sm hover:bg-neutral-200/45 dark:hover:bg-neutral-800/45 cursor-default mt-px",
            location.pathname.includes(`/run/${run._id}/vscode`) &&
              "bg-neutral-200/75 dark:bg-neutral-800/65"
          )}
          style={{ paddingLeft: `${24 + (level + 1) * 16}px` }}
        >
          <svg
            className="w-3 h-3 mr-2 text-neutral-400 grayscale opacity-60"
            viewBox="0 0 100 100"
            fill="none"
          >
            <mask
              id="mask0"
              mask-type="alpha"
              maskUnits="userSpaceOnUse"
              x="0"
              y="0"
              width="100"
              height="100"
            >
              <path
                fillRule="evenodd"
                clipRule="evenodd"
                d="M70.9119 99.3171C72.4869 99.9307 74.2828 99.8914 75.8725 99.1264L96.4608 89.2197C98.6242 88.1787 100 85.9892 100 83.5872V16.4133C100 14.0113 98.6243 11.8218 96.4609 10.7808L75.8725 0.873756C73.7862 -0.130129 71.3446 0.11576 69.5135 1.44695C69.252 1.63711 69.0028 1.84943 68.769 2.08341L29.3551 38.0415L12.1872 25.0096C10.589 23.7965 8.35363 23.8959 6.86933 25.2461L1.36303 30.2549C-0.452552 31.9064 -0.454633 34.7627 1.35853 36.417L16.2471 50.0001L1.35853 63.5832C-0.454633 65.2374 -0.452552 68.0938 1.36303 69.7453L6.86933 74.7541C8.35363 76.1043 10.589 76.2037 12.1872 74.9905L29.3551 61.9587L68.769 97.9167C69.3925 98.5406 70.1246 99.0104 70.9119 99.3171ZM75.0152 27.2989L45.1091 50.0001L75.0152 72.7012V27.2989Z"
                fill="currentColor"
              />
            </mask>
            <g mask="url(#mask0)">
              <path
                d="M96.4614 10.7962L75.8569 0.875542C73.4719 -0.272773 70.6217 0.211611 68.75 2.08333L1.29858 63.5832C-0.515693 65.2373 -0.513607 68.0937 1.30308 69.7452L6.81272 74.754C8.29793 76.1042 10.5347 76.2036 12.1338 74.9905L93.3609 13.3699C96.086 11.3026 100 13.2462 100 16.6667V16.4433C100 14.0412 98.6246 11.8214 96.4614 10.7962Z"
                fill="#0065A9"
              />
              <g filter="url(#filter0_d)">
                <path
                  d="M96.4614 89.2038L75.8569 99.1245C73.4719 100.273 70.6217 99.7884 68.75 97.9167L1.29858 36.4169C-0.515693 34.7627 -0.513607 31.9063 1.30308 30.2548L6.81272 25.246C8.29793 23.8958 10.5347 23.7964 12.1338 25.0095L93.3609 86.6301C96.086 88.6974 100 86.7538 100 83.3334V83.5567C100 85.9588 98.6246 88.1786 96.4614 89.2038Z"
                  fill="#007ACC"
                />
              </g>
              <g filter="url(#filter1_d)">
                <path
                  d="M75.8578 99.1263C73.4721 100.274 70.6219 99.7885 68.75 97.9166C71.0564 100.223 75 98.5895 75 95.3278V4.67213C75 1.41039 71.0564 -0.223106 68.75 2.08329C70.6219 0.211402 73.4721 -0.273666 75.8578 0.873633L96.4587 10.7807C98.6234 11.8217 100 14.0112 100 16.4132V83.5871C100 85.9891 98.6234 88.1786 96.4586 89.2196L75.8578 99.1263Z"
                  fill="#1F9CF0"
                />
              </g>
              <g style={{ mixBlendMode: "overlay" }} opacity="0.25">
                <path
                  fillRule="evenodd"
                  clipRule="evenodd"
                  d="M70.8511 99.3171C72.4261 99.9306 74.2221 99.8913 75.8117 99.1264L96.4 89.2197C98.5634 88.1787 99.9392 85.9892 99.9392 83.5871V16.4133C99.9392 14.0112 98.5635 11.8217 96.4001 10.7807L75.8117 0.873695C73.7255 -0.13019 71.2838 0.115699 69.4527 1.44688C69.1912 1.63705 68.942 1.84937 68.7082 2.08335L29.2943 38.0414L12.1264 25.0096C10.5283 23.7964 8.29285 23.8959 6.80855 25.246L1.30225 30.2548C-0.513334 31.9064 -0.515415 34.7627 1.29775 36.4169L16.1863 50L1.29775 63.5832C-0.515415 65.2374 -0.513334 68.0937 1.30225 69.7452L6.80855 74.754C8.29285 76.1042 10.5283 76.2036 12.1264 74.9905L29.2943 61.9586L68.7082 97.9167C69.3317 98.5405 70.0638 99.0104 70.8511 99.3171ZM74.9544 27.2989L45.0483 50L74.9544 72.7012V27.2989Z"
                  fill="url(#paint0_linear)"
                />
              </g>
            </g>
            <defs>
              <filter
                id="filter0_d"
                x="-8.39411"
                y="15.8291"
                width="116.727"
                height="92.2456"
                filterUnits="userSpaceOnUse"
                colorInterpolationFilters="sRGB"
              >
                <feFlood floodOpacity="0" result="BackgroundImageFix" />
                <feColorMatrix
                  in="SourceAlpha"
                  type="matrix"
                  values="0 0 0 0 0 0 0 0 0 0 0 0 0 0 0 0 0 0 127 0"
                />
                <feOffset />
                <feGaussianBlur stdDeviation="4.16667" />
                <feColorMatrix
                  type="matrix"
                  values="0 0 0 0 0 0 0 0 0 0 0 0 0 0 0 0 0 0 0.25 0"
                />
                <feBlend
                  mode="overlay"
                  in2="BackgroundImageFix"
                  result="effect1_dropShadow"
                />
                <feBlend
                  mode="normal"
                  in="SourceGraphic"
                  in2="effect1_dropShadow"
                  result="shape"
                />
              </filter>
              <filter
                id="filter1_d"
                x="60.4167"
                y="-8.07558"
                width="47.9167"
                height="116.151"
                filterUnits="userSpaceOnUse"
                colorInterpolationFilters="sRGB"
              >
                <feFlood floodOpacity="0" result="BackgroundImageFix" />
                <feColorMatrix
                  in="SourceAlpha"
                  type="matrix"
                  values="0 0 0 0 0 0 0 0 0 0 0 0 0 0 0 0 0 0 127 0"
                />
                <feOffset />
                <feGaussianBlur stdDeviation="4.16667" />
                <feColorMatrix
                  type="matrix"
                  values="0 0 0 0 0 0 0 0 0 0 0 0 0 0 0 0 0 0 0.25 0"
                />
                <feBlend
                  mode="overlay"
                  in2="BackgroundImageFix"
                  result="effect1_dropShadow"
                />
                <feBlend
                  mode="normal"
                  in="SourceGraphic"
                  in2="effect1_dropShadow"
                  result="shape"
                />
              </filter>
              <linearGradient
                id="paint0_linear"
                x1="49.9392"
                y1="0.257812"
                x2="49.9392"
                y2="99.7423"
                gradientUnits="userSpaceOnUse"
              >
                <stop stopColor="white" />
                <stop offset="1" stopColor="white" stopOpacity="0" />
              </linearGradient>
            </defs>
          </svg>
          <span className="text-neutral-600 dark:text-neutral-400">
            VS Code
          </span>
        </Link>
      )}

      {/* Diff link as a separate tree item */}
      <Link
        to="/$teamSlugOrId/task/$taskId/run/$runId/diff"
<<<<<<< HEAD
          params={{ teamSlugOrId, taskId, runId: run._id }}
          className={clsx(
            "flex items-center px-2 py-1 text-xs rounded-sm hover:bg-neutral-200/45 dark:hover:bg-neutral-800/45 cursor-default mt-px",
            location.pathname.includes(`/run/${run._id}/diff`) &&
              "bg-neutral-200/75 dark:bg-neutral-800/65"
          )}
=======
        params={{ teamSlugOrId, taskId, runId: run._id }}
        activeOptions={{ exact: true }}
        className={clsx(
          "flex items-center px-2 py-1 text-xs rounded-md hover:bg-neutral-100 dark:hover:bg-neutral-800 cursor-default mt-px",
          "[&.active]:bg-neutral-100 dark:[&.active]:bg-neutral-800"
        )}
>>>>>>> e411cbba
        style={{ paddingLeft: `${24 + (level + 1) * 16}px` }}
      >
        <GitCompare className="w-3 h-3 mr-2 text-neutral-400" />
        <span className="text-neutral-600 dark:text-neutral-400">Git diff</span>
      </Link>

      {/* Pull Request link as a separate tree item */}
      {run.pullRequestUrl && run.pullRequestUrl !== "pending" && (
        <Link
          to="/$teamSlugOrId/task/$taskId/run/$runId/pr"
          params={{ teamSlugOrId, taskId, runId: run._id }}
          activeOptions={{ exact: true }}
          className={clsx(
            "flex items-center px-2 py-1 text-xs rounded-sm hover:bg-neutral-200/45 dark:hover:bg-neutral-800/45 cursor-default mt-px",
            location.pathname.includes(`/run/${run._id}/pr`) &&
              "bg-neutral-200/75 dark:bg-neutral-800/65"
          )}
          style={{ paddingLeft: `${24 + (level + 1) * 16}px` }}
        >
          <GitPullRequest className="w-3 h-3 mr-2 text-neutral-400" />
          <span className="text-neutral-600 dark:text-neutral-400">
            Pull Request
          </span>
        </Link>
      )}

      {/* Preview link for port 5173 if available */}
      {port5173 && (
        <div className="relative group mt-px">
          <Link
            to="/$teamSlugOrId/task/$taskId/run/$runId/preview/$port"
            params={{ teamSlugOrId, taskId, runId: run._id, port: "5173" }}
            activeOptions={{ exact: true }}
            className={clsx(
              "flex items-center px-2 pr-10 py-1 text-xs rounded-sm hover:bg-neutral-200/45 dark:hover:bg-neutral-800/45 cursor-default",
              location.pathname.includes(`/run/${run._id}/preview`) &&
                "bg-neutral-200/75 dark:bg-neutral-800/65"
            )}
            style={{ paddingLeft: `${24 + (level + 1) * 16}px` }}
            onClick={(e) => {
              // Handle cmd/ctrl click to open in new tab
              if (e.metaKey || e.ctrlKey) {
                e.preventDefault();
                window.open(port5173.url, "_blank", "noopener,noreferrer");
              }
            }}
          >
            <ExternalLink className="w-3 h-3 mr-2 text-neutral-400" />
            <span className="text-neutral-600 dark:text-neutral-400">
              Preview (port {port5173.port})
            </span>
          </Link>

          {/* 3-dots menu for preview */}
          <Dropdown.Root>
            <Dropdown.Trigger
              onClick={(e) => e.stopPropagation()}
              className={clsx(
                "absolute right-2 top-1/2 -translate-y-1/2",
                "p-1 rounded flex items-center gap-1",
                "bg-neutral-100/80 dark:bg-neutral-700/80",
                "hover:bg-neutral-200/80 dark:hover:bg-neutral-600/80",
                "text-neutral-600 dark:text-neutral-400"
              )}
            >
              <EllipsisVertical className="w-2.5 h-2.5" />
            </Dropdown.Trigger>
            <Dropdown.Portal>
              <Dropdown.Positioner sideOffset={8}>
                <Dropdown.Popup>
                  <Dropdown.Arrow />
                  <Dropdown.Item
                    onClick={() => {
                      window.open(
                        port5173.url,
                        "_blank",
                        "noopener,noreferrer"
                      );
                    }}
                    className="flex items-center gap-2"
                  >
                    <ExternalLink className="w-3.5 h-3.5" />
                    Open in new tab
                  </Dropdown.Item>
                </Dropdown.Popup>
              </Dropdown.Positioner>
            </Dropdown.Portal>
          </Dropdown.Root>
        </div>
      )}

      {isExpanded && hasChildren && (
        <div className="flex flex-col">
          {run.children.map((childRun) => (
            <TaskRunTree
              key={childRun._id}
              run={childRun}
              level={level + 1}
              taskId={taskId}
              branch={branch}
              teamSlugOrId={teamSlugOrId}
            />
          ))}
        </div>
      )}
    </Fragment>
  );
}

// Prevent unnecessary re-renders of large trees during unrelated state changes
export const TaskTree = memo(TaskTreeInner);
const TaskRunTree = memo(TaskRunTreeInner);<|MERGE_RESOLUTION|>--- conflicted
+++ resolved
@@ -69,14 +69,10 @@
 }: TaskTreeProps) {
   // Get the current route to determine if this task is selected
   const location = useLocation();
-  const selectedRunId = useMemo(() => {
-    const match = location.pathname.match(/run\/([^/]+)/);
-    return match?.[1] ?? null;
-  }, [location.pathname]);
-  const isTaskSelected = useMemo(() => {
-    if (selectedRunId) return false;
-    return location.pathname.includes(`/task/${task._id}`);
-  }, [location.pathname, task._id, selectedRunId]);
+  const isTaskSelected = useMemo(
+    () => location.pathname.includes(`/task/${task._id}`),
+    [location.pathname, task._id]
+  );
 
   // Default to collapsed unless this task is selected or flagged to expand
   const [isExpanded, setIsExpanded] = useState<boolean>(
@@ -116,16 +112,15 @@
             search={{ runId: undefined }}
             activeOptions={{ exact: true }}
             className={clsx(
-              "flex items-center px-0.5 pt-[2.5px] pb-[3px] text-sm rounded-sm hover:bg-neutral-200/45 dark:hover:bg-neutral-800/45 cursor-default",
-              !selectedRunId &&
-                "[&.active]:bg-neutral-200/75 dark:[&.active]:bg-neutral-800/65"
+              "flex items-center px-0.5 pt-[2.5px] pb-[3px] text-sm rounded-md hover:bg-neutral-100 dark:hover:bg-neutral-800 cursor-default",
+              "[&.active]:bg-neutral-100 dark:[&.active]:bg-neutral-800"
             )}
             style={{ paddingLeft: `${4 + level * 16}px` }}
           >
             <button
               onClick={handleToggle}
               className={clsx(
-                "size-4.5 mr-1.5 grid place-content-center rounded cursor-default hover:bg-neutral-200/45 dark:hover:bg-neutral-800/45",
+                "size-4.5 mr-1.5 hover:bg-neutral-200 dark:hover:bg-neutral-700 rounded-[5px] grid place-content-center cursor-default",
                 !hasRuns && "invisible"
               )}
               style={{ WebkitAppRegion: "no-drag" } as React.CSSProperties}
@@ -352,16 +347,16 @@
         )}
         <div
           className={clsx(
-            "group flex items-center px-2 pr-10 py-1 text-xs rounded-sm hover:bg-neutral-200/45 dark:hover:bg-neutral-800/45 cursor-default",
+            "group flex items-center px-2 pr-10 py-1 text-xs rounded-md hover:bg-neutral-100 dark:hover:bg-neutral-800 cursor-default",
             location.pathname.includes(`/run/${run._id}`) &&
-              "bg-neutral-200/75 dark:bg-neutral-800/65"
+              "bg-neutral-100 dark:bg-neutral-800"
           )}
           style={{ paddingLeft: `${8 + level * 16}px` }}
         >
           <button
             onClick={handleToggle}
             className={clsx(
-              "w-4 h-4 mr-1.5 rounded cursor-default hover:bg-neutral-200/45 dark:hover:bg-neutral-800/45",
+              "w-4 h-4 mr-1.5 hover:bg-neutral-200 dark:hover:bg-neutral-700 rounded cursor-default",
               !hasChildren && "invisible"
             )}
             style={{ WebkitAppRegion: "no-drag" } as React.CSSProperties}
@@ -403,7 +398,7 @@
             worktreePath={run.worktreePath}
             branch={run.newBranch}
             networking={run.networking}
-            className="bg-neutral-200/45 dark:bg-neutral-800/45 text-neutral-600 dark:text-neutral-400"
+            className="bg-neutral-100/80 dark:bg-neutral-700/80 hover:bg-neutral-200/80 dark:hover:bg-neutral-600/80 text-neutral-600 dark:text-neutral-400"
             iconClassName="w-2.5 h-2.5"
           />
         </div>
@@ -416,9 +411,8 @@
           params={{ teamSlugOrId, taskId, runId: run._id }}
           activeOptions={{ exact: true }}
           className={clsx(
-            "flex items-center px-2 py-1 text-xs rounded-sm hover:bg-neutral-200/45 dark:hover:bg-neutral-800/45 cursor-default mt-px",
-            location.pathname.includes(`/run/${run._id}/vscode`) &&
-              "bg-neutral-200/75 dark:bg-neutral-800/65"
+            "flex items-center px-2 py-1 text-xs rounded-md hover:bg-neutral-100 dark:hover:bg-neutral-800 cursor-default mt-px",
+            "[&.active]:bg-neutral-100 dark:[&.active]:bg-neutral-800"
           )}
           style={{ paddingLeft: `${24 + (level + 1) * 16}px` }}
         >
@@ -558,21 +552,12 @@
       {/* Diff link as a separate tree item */}
       <Link
         to="/$teamSlugOrId/task/$taskId/run/$runId/diff"
-<<<<<<< HEAD
-          params={{ teamSlugOrId, taskId, runId: run._id }}
-          className={clsx(
-            "flex items-center px-2 py-1 text-xs rounded-sm hover:bg-neutral-200/45 dark:hover:bg-neutral-800/45 cursor-default mt-px",
-            location.pathname.includes(`/run/${run._id}/diff`) &&
-              "bg-neutral-200/75 dark:bg-neutral-800/65"
-          )}
-=======
         params={{ teamSlugOrId, taskId, runId: run._id }}
         activeOptions={{ exact: true }}
         className={clsx(
           "flex items-center px-2 py-1 text-xs rounded-md hover:bg-neutral-100 dark:hover:bg-neutral-800 cursor-default mt-px",
           "[&.active]:bg-neutral-100 dark:[&.active]:bg-neutral-800"
         )}
->>>>>>> e411cbba
         style={{ paddingLeft: `${24 + (level + 1) * 16}px` }}
       >
         <GitCompare className="w-3 h-3 mr-2 text-neutral-400" />
@@ -586,9 +571,8 @@
           params={{ teamSlugOrId, taskId, runId: run._id }}
           activeOptions={{ exact: true }}
           className={clsx(
-            "flex items-center px-2 py-1 text-xs rounded-sm hover:bg-neutral-200/45 dark:hover:bg-neutral-800/45 cursor-default mt-px",
-            location.pathname.includes(`/run/${run._id}/pr`) &&
-              "bg-neutral-200/75 dark:bg-neutral-800/65"
+            "flex items-center px-2 py-1 text-xs rounded-md hover:bg-neutral-100 dark:hover:bg-neutral-800 cursor-default mt-px",
+            "[&.active]:bg-neutral-100 dark:[&.active]:bg-neutral-800"
           )}
           style={{ paddingLeft: `${24 + (level + 1) * 16}px` }}
         >
@@ -607,9 +591,8 @@
             params={{ teamSlugOrId, taskId, runId: run._id, port: "5173" }}
             activeOptions={{ exact: true }}
             className={clsx(
-              "flex items-center px-2 pr-10 py-1 text-xs rounded-sm hover:bg-neutral-200/45 dark:hover:bg-neutral-800/45 cursor-default",
-              location.pathname.includes(`/run/${run._id}/preview`) &&
-                "bg-neutral-200/75 dark:bg-neutral-800/65"
+              "flex items-center px-2 pr-10 py-1 text-xs rounded-md hover:bg-neutral-100 dark:hover:bg-neutral-800 cursor-default",
+              "[&.active]:bg-neutral-100 dark:[&.active]:bg-neutral-800"
             )}
             style={{ paddingLeft: `${24 + (level + 1) * 16}px` }}
             onClick={(e) => {
