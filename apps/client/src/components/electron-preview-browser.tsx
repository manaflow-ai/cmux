import {
  ArrowLeft,
  ArrowRight,
  Inspect,
  Loader2,
  RefreshCw,
} from "lucide-react";
import type { CSSProperties } from "react";
import { useCallback, useEffect, useMemo, useRef, useState } from "react";

import { PersistentWebView } from "@/components/persistent-webview";
import { Button } from "@/components/ui/button";
import {
  Tooltip,
  TooltipContent,
  TooltipTrigger,
} from "@/components/ui/tooltip";
import { cn } from "@/lib/utils";
import type {
  ElectronDevToolsMode,
  ElectronWebContentsEvent,
  ElectronWebContentsState,
} from "@/types/electron-webcontents";
import clsx from "clsx";

interface ElectronPreviewBrowserProps {
  persistKey: string;
  src: string;
  borderRadius?: number;
}

interface NativeViewHandle {
  id: number;
  webContentsId: number;
  restored: boolean;
}

function normalizeUrl(raw: string): string {
  const trimmed = raw.trim();
  if (trimmed.length === 0) return trimmed;
  if (/^[a-zA-Z][a-zA-Z0-9+.-]*:/.test(trimmed)) {
    return trimmed;
  }
  if (trimmed.startsWith("//")) {
    return `https:${trimmed}`;
  }
  return `https://${trimmed}`;
}

function useLoadingProgress(isLoading: boolean) {
  const [progress, setProgress] = useState(0);
  const [visible, setVisible] = useState(false);

  useEffect(() => {
    let interval: ReturnType<typeof setInterval> | null = null;
    let hideTimeout: ReturnType<typeof setTimeout> | null = null;
    let resetTimeout: ReturnType<typeof setTimeout> | null = null;

    if (isLoading) {
      setVisible(true);
      setProgress((prev) => {
        if (prev <= 0 || prev >= 1) {
          return 0.08;
        }
        return prev;
      });
      interval = setInterval(() => {
        setProgress((prev) => {
          const next = prev + (1 - prev) * 0.18;
          return Math.min(next, 0.95);
        });
      }, 120);
    } else {
      setProgress((prev) => (prev === 0 ? 0 : 1));
      hideTimeout = setTimeout(() => {
        setVisible(false);
        resetTimeout = setTimeout(() => {
          setProgress(0);
        }, 500);
      }, 300);
    }

    return () => {
      if (interval) clearInterval(interval);
      if (hideTimeout) clearTimeout(hideTimeout);
      if (resetTimeout) clearTimeout(resetTimeout);
    };
  }, [isLoading]);

  return { progress, visible };
}

export function ElectronPreviewBrowser({
  persistKey,
  src,
}: ElectronPreviewBrowserProps) {
  const [viewHandle, setViewHandle] = useState<NativeViewHandle | null>(null);
  const [addressValue, setAddressValue] = useState(src);
  const [committedUrl, setCommittedUrl] = useState(src);
  const [isEditing, setIsEditing] = useState(false);
  const [isLoading, setIsLoading] = useState(false);
  const [devtoolsOpen, setDevtoolsOpen] = useState(false);
  const [devtoolsMode] = useState<ElectronDevToolsMode>("right");
  const [canGoBack, setCanGoBack] = useState(false);
  const [canGoForward, setCanGoForward] = useState(false);
  const [isShowingErrorPage, setIsShowingErrorPage] = useState(false);
  const inputRef = useRef<HTMLInputElement | null>(null);
  const isNavigatingRef = useRef(false);
  const pendingRefocusTimeoutRef = useRef<ReturnType<typeof setTimeout> | null>(
    null,
  );
  const windowHasFocusRef = useRef(
    typeof document !== "undefined" ? document.hasFocus() : true,
  );

  const { progress, visible } = useLoadingProgress(isLoading);

  useEffect(() => {
    setAddressValue(src);
    setCommittedUrl(src);
    setCanGoBack(false);
    setCanGoForward(false);
  }, [src]);

  const applyState = useCallback(
    (state: ElectronWebContentsState, reason?: string) => {
      console.log("[ElectronPreviewBrowser] applyState", { state, reason });

      // Check if this is the error page - preserve original URL in address bar
      let displayUrl = state.url;
      let showingError = false;
      try {
        const url = new URL(state.url);
        if (url.pathname === "/electron-error") {
          showingError = true;
          const originalUrl = url.searchParams.get("url");
          if (originalUrl) {
            displayUrl = originalUrl;
          }
        }
      } catch {
        // Invalid URL, use as-is
      }

      setIsShowingErrorPage(showingError);

      const hasDisplayUrl = displayUrl.trim().length > 0;

      if (hasDisplayUrl) {
        setCommittedUrl(displayUrl);
        if (!isEditing) {
          setAddressValue(displayUrl);
        }
      }
      setIsLoading(state.isLoading);
      setDevtoolsOpen(state.isDevToolsOpened);
      setCanGoBack(Boolean(state.canGoBack));
      setCanGoForward(Boolean(state.canGoForward));

      // Clear navigation flag when loading starts
      if (state.isLoading && isNavigatingRef.current) {
        isNavigatingRef.current = false;
      }
    },
    [isEditing],
  );

  useEffect(() => {
    if (!viewHandle) return;
    const getState = window.cmux.webContentsView.getState;
    if (!getState) return;
    let disposed = false;
    void getState(viewHandle.id)
      .then((result) => {
        if (disposed) return;
        if (result?.ok && result.state) {
          applyState(result.state);
        }
      })
      .catch((error: unknown) => {
        console.warn("Failed to get WebContentsView state", error);
      });
    return () => {
      disposed = true;
    };
  }, [applyState, viewHandle]);

  useEffect(() => {
    if (!viewHandle) return;
    const subscribe = window.cmux?.webContentsView?.onEvent;
    if (!subscribe) return;
    const unsubscribe = subscribe(
      viewHandle.id,
      (event: ElectronWebContentsEvent) => {
        console.log("[ElectronPreviewBrowser] Event", event);
        if (event.type === "state") {
          applyState(event.state, event.reason);
          return;
        }
      },
    );
    return () => {
      unsubscribe?.();
    };
  }, [applyState, viewHandle]);

  const handleViewReady = useCallback((info: NativeViewHandle) => {
    setViewHandle(info);
  }, []);

  const handleViewDestroyed = useCallback(() => {
    setViewHandle(null);
    setIsLoading(false);
    setDevtoolsOpen(false);
    setCanGoBack(false);
    setCanGoForward(false);
  }, []);

  const handleSubmit = useCallback(
    (event: React.FormEvent<HTMLFormElement>) => {
      event.preventDefault();
      if (!viewHandle) return;
      const raw = addressValue.trim();
      if (!raw) return;
      const target = normalizeUrl(raw);
      setCommittedUrl(target);
      setAddressValue(target);
      setIsEditing(false);
      isNavigatingRef.current = true;
      inputRef.current?.blur();
      void window.cmux?.webContentsView
        ?.loadURL(viewHandle.id, target)
        .catch((error: unknown) => {
          console.warn("Failed to navigate WebContentsView", error);
        });
    },
    [addressValue, viewHandle],
  );

  const initialSelectHandled = useRef(false);
  const inputFocused = useRef(false);

  const handleInputFocus = useCallback(
    (_event: React.FocusEvent<HTMLInputElement>) => {
      setIsEditing(true);
      inputFocused.current = true;
      // event.currentTarget.select();
    },
    [],
  );

  const handleInputBlur = useCallback(
    (event: React.FocusEvent<HTMLInputElement>) => {
      initialSelectHandled.current = false;
      inputFocused.current = false;
      setIsEditing(false);
      setAddressValue(committedUrl);
      const input = event.currentTarget;
      queueMicrotask(() => {
        try {
          const end = input.value.length;
          input.setSelectionRange?.(end, end);
          input.selectionStart = end;
          input.selectionEnd = end;
        } catch {
          // Ignore selection errors on older browsers.
        }
        if (typeof window !== "undefined") {
          window.getSelection?.()?.removeAllRanges?.();
        }
      });

      // Only refocus WebContentsView if:
      // 1. Focus isn't going to another UI element
      // 2. The window still has focus (not cmd+tabbing away)
      // 3. We're not in the middle of navigating (user just submitted URL)
      const focusGoingToUIElement = event.relatedTarget instanceof HTMLElement;

      // Clear any existing pending refocus
      if (pendingRefocusTimeoutRef.current !== null) {
        clearTimeout(pendingRefocusTimeoutRef.current);
        pendingRefocusTimeoutRef.current = null;
      }

      if (viewHandle && !focusGoingToUIElement && !isNavigatingRef.current) {
        // Wait a tick to let focus settle, then check if window still has focus
        pendingRefocusTimeoutRef.current = setTimeout(() => {
          pendingRefocusTimeoutRef.current = null;
          if (!windowHasFocusRef.current) {
            return;
          }
          if (typeof document === "undefined") {
            return;
          }
          if (document.visibilityState !== "visible") {
            return;
          }
<<<<<<< HEAD
          // Only refocus if window still has focus (user didn't alt-tab away)
          if (document.hasFocus()) {
            void window.cmux?.ui
              ?.focusWebContents(viewHandle.webContentsId)
              .catch((error: unknown) => {
                console.warn(
                  "Failed to refocus WebContentsView on blur",
                  error,
                );
              });
          }
=======

          // Double-check after a small delay to ensure we're really focused
          // This handles the edge case where blur happens during alt-tab
          setTimeout(() => {
            // Recheck all conditions to avoid refocusing if user alt-tabbed
            if (!windowHasFocusRef.current ||
                document.visibilityState !== "visible" ||
                !document.hasFocus()) {
              return;
            }

            // Check if any interactive element gained focus in the meantime
            const activeElement = document.activeElement;
            const isInteractiveElementFocused =
              activeElement instanceof HTMLInputElement ||
              activeElement instanceof HTMLTextAreaElement ||
              activeElement instanceof HTMLButtonElement ||
              activeElement instanceof HTMLSelectElement ||
              (activeElement instanceof HTMLElement && activeElement.isContentEditable);

            if (!isInteractiveElementFocused) {
              void window.cmux?.ui?.focusWebContents(viewHandle.webContentsId)
                .catch((error: unknown) => {
                  console.warn(
                    "Failed to refocus WebContentsView on blur",
                    error,
                  );
                });
            }
          }, 100); // Wait 100ms to ensure focus state has settled
>>>>>>> 0f3548f1
        }, 0);
      }
    },
    [committedUrl, viewHandle],
  );

  const handleInputMouseUp = useCallback(
    (event: React.MouseEvent<HTMLInputElement>) => {
      if (initialSelectHandled.current) {
        return;
      }
      initialSelectHandled.current = true;
      event.currentTarget.select();
    },
    [],
  );

  const handleInputKeyDown = useCallback(
    (event: React.KeyboardEvent<HTMLInputElement>) => {
      if (event.key === "Escape") {
        event.preventDefault();
        setAddressValue(committedUrl);
        event.currentTarget.blur();
        // Blur will handle refocusing the WebContentsView
      }
    },
    [committedUrl],
  );

  const handleToggleDevTools = useCallback(() => {
    if (!viewHandle) return;
    if (devtoolsOpen) {
      void window.cmux?.webContentsView
        ?.closeDevTools(viewHandle.id)
        .catch((error: unknown) => {
          console.warn("Failed to close DevTools", error);
        });
    } else {
      void window.cmux?.webContentsView
        ?.openDevTools(viewHandle.id, { mode: devtoolsMode })
        .catch((error: unknown) => {
          console.warn("Failed to open DevTools", error);
        });
    }
  }, [devtoolsMode, devtoolsOpen, viewHandle]);

  const handleGoBack = useCallback(() => {
    if (!viewHandle) return;
    isNavigatingRef.current = true;
    void window.cmux?.webContentsView
      ?.goBack(viewHandle.id)
      .catch((error: unknown) => {
        console.warn("Failed to go back", error);
      });
  }, [viewHandle]);

  useEffect(() => {
    if (typeof document === "undefined") return;

    const handleVisibilityChange = () => {
      const isVisible = document.visibilityState === "visible";
      if (!isVisible) {
        windowHasFocusRef.current = false;
        if (pendingRefocusTimeoutRef.current !== null) {
          clearTimeout(pendingRefocusTimeoutRef.current);
          pendingRefocusTimeoutRef.current = null;
        }
        return;
      }
      windowHasFocusRef.current = document.hasFocus();
    };

    document.addEventListener("visibilitychange", handleVisibilityChange);
    return () => {
      document.removeEventListener("visibilitychange", handleVisibilityChange);
    };
  }, []);

  const handleGoForward = useCallback(() => {
    if (!viewHandle) return;
    isNavigatingRef.current = true;
    void window.cmux?.webContentsView
      ?.goForward(viewHandle.id)
      .catch((error: unknown) => {
        console.warn("Failed to go forward", error);
      });
  }, [viewHandle]);

  const reloadCurrentView = useCallback(() => {
    if (viewHandle) {
      isNavigatingRef.current = true;
      // If showing error page, retry the original URL instead of reloading error page
      if (isShowingErrorPage && committedUrl) {
        void window.cmux?.webContentsView
          ?.loadURL(viewHandle.id, committedUrl)
          .catch((error: unknown) => {
            console.warn("Failed to retry URL", error);
          });
      } else {
        void window.cmux?.webContentsView
          ?.reload(viewHandle.id)
          .catch((error: unknown) => {
            console.warn("Failed to reload WebContentsView", error);
          });
      }
      return;
    }

    if (typeof document === "undefined") {
      return;
    }

    const escapedKey =
      typeof CSS !== "undefined" && typeof CSS.escape === "function"
        ? CSS.escape(persistKey)
        : persistKey.replace(/"/g, '\\"');
    const iframe = document.querySelector<HTMLIFrameElement>(
      `[data-iframe-key="${escapedKey}"] iframe`,
    );
    if (!iframe?.contentWindow) {
      return;
    }
    try {
      iframe.contentWindow.location.reload();
    } catch (error) {
      console.warn("Failed to reload iframe view", error);
    }
  }, [committedUrl, isShowingErrorPage, persistKey, viewHandle]);

  useEffect(() => {
    if (typeof window === "undefined") return;
    const off = window.cmux?.on?.("shortcut:preview-reload", () => {
      reloadCurrentView();
    });
    return () => {
      off?.();
    };
  }, [reloadCurrentView]);

  useEffect(() => {
    if (typeof window === "undefined") return;
    const off = window.cmux?.on?.("shortcut:preview-back", () => {
      handleGoBack();
    });
    return () => {
      off?.();
    };
  }, [handleGoBack]);

  useEffect(() => {
    if (typeof window === "undefined") return;
    const off = window.cmux?.on?.("shortcut:preview-forward", () => {
      handleGoForward();
    });
    return () => {
      off?.();
    };
  }, [handleGoForward]);

  useEffect(() => {
    if (typeof window === "undefined") return;
    let rafId: number | null = null;
    let timeoutId: ReturnType<typeof setTimeout> | null = null;

    const off = window.cmux?.on?.(
      "shortcut:preview-focus-address",
      async () => {
        // Clean up any pending focus operations
        if (rafId !== null) cancelAnimationFrame(rafId);
        if (timeoutId !== null) clearTimeout(timeoutId);

        // Focus the main window first to take focus away from WebContentsView
        try {
          const currentWebContentsId = window.cmux?.getCurrentWebContentsId?.();
          if (currentWebContentsId) {
            await window.cmux?.ui?.focusWebContents(currentWebContentsId);
          }
        } catch (error) {
          console.warn("Failed to focus main window webContents", error);
        }

        // Wait for focus to fully transfer, then focus and select the input
        // Use multiple strategies to ensure it works
        const focusInput = () => {
          if (inputRef.current) {
            inputRef.current.focus();
            inputRef.current.select();
          }
        };

        // Try immediately
        focusInput();

        // Try again after animation frame (ensures DOM has updated)
        rafId = requestAnimationFrame(() => {
          focusInput();
          // And one more time after a small delay to handle slow focus transfers
          timeoutId = setTimeout(focusInput, 50);
        });
      },
    );

    return () => {
      off?.();
      if (rafId !== null) cancelAnimationFrame(rafId);
      if (timeoutId !== null) clearTimeout(timeoutId);
    };
  }, []);

  useEffect(() => {
    if (typeof window === "undefined") return;
    const show = window.cmux?.ui?.setPreviewReloadVisible;
    if (show) {
      void show(true).catch((error: unknown) => {
        console.warn("Failed to show preview reload menu item", error);
      });
    }
    return () => {
      const hide = window.cmux?.ui?.setPreviewReloadVisible;
      if (hide) {
        void hide(false).catch((error: unknown) => {
          console.warn("Failed to hide preview reload menu item", error);
        });
      }
    };
  }, []);

  // Track window focus/blur state and cancel pending refocus on blur
  useEffect(() => {
    if (typeof window === "undefined") return;

    const handleWindowFocus = () => {
      // Wait a moment to ensure focus state has stabilized
      setTimeout(() => {
<<<<<<< HEAD
        if (typeof document === "undefined") {
          return;
        }
        // If no input/button/etc has focus, refocus the WebContentsView
        const activeElement = document.activeElement;
        const isInteractiveElementFocused =
          activeElement instanceof HTMLInputElement ||
          activeElement instanceof HTMLTextAreaElement ||
          activeElement instanceof HTMLButtonElement ||
          activeElement instanceof HTMLSelectElement ||
          (activeElement instanceof HTMLElement &&
            activeElement.isContentEditable);

        if (!isInteractiveElementFocused && viewHandle) {
          void window.cmux?.ui
            ?.focusWebContents(viewHandle.webContentsId)
            .catch((error: unknown) => {
              console.warn(
                "Failed to refocus WebContentsView on window focus",
                error,
              );
            });
=======
        // Only update focus state if document is actually visible and focused
        if (document.visibilityState === "visible" && document.hasFocus()) {
          windowHasFocusRef.current = true;

          // Give the browser more time to restore natural focus
          // This prevents premature refocusing when switching between apps
          setTimeout(() => {
            if (typeof document === "undefined") {
              return;
            }

            // Double-check that we're still focused after the delay
            // This prevents focus stealing when rapidly switching apps
            if (!document.hasFocus() || document.visibilityState !== "visible") {
              windowHasFocusRef.current = false;
              return;
            }

            // If no input/button/etc has focus, refocus the WebContentsView
            const activeElement = document.activeElement;
            const isInteractiveElementFocused =
              activeElement instanceof HTMLInputElement ||
              activeElement instanceof HTMLTextAreaElement ||
              activeElement instanceof HTMLButtonElement ||
              activeElement instanceof HTMLSelectElement ||
              (activeElement instanceof HTMLElement && activeElement.isContentEditable);

            if (!isInteractiveElementFocused && viewHandle && windowHasFocusRef.current) {
              void window.cmux?.ui?.focusWebContents(viewHandle.webContentsId)
                .catch((error: unknown) => {
                  console.warn("Failed to refocus WebContentsView on window focus", error);
                });
            }
          }, 150); // Increased delay to ensure focus has settled
>>>>>>> 0f3548f1
        }
      }, 10);
    };

    const handleWindowBlur = () => {
      windowHasFocusRef.current = false;
      // Cancel any pending refocus operations when window loses focus
      if (pendingRefocusTimeoutRef.current !== null) {
        clearTimeout(pendingRefocusTimeoutRef.current);
        pendingRefocusTimeoutRef.current = null;
      }
    };

    window.addEventListener("focus", handleWindowFocus);
    window.addEventListener("blur", handleWindowBlur);
    return () => {
      window.removeEventListener("focus", handleWindowFocus);
      window.removeEventListener("blur", handleWindowBlur);
      // Clean up any pending refocus on unmount
      if (pendingRefocusTimeoutRef.current !== null) {
        clearTimeout(pendingRefocusTimeoutRef.current);
        pendingRefocusTimeoutRef.current = null;
      }
    };
  }, [viewHandle]);

  const devtoolsTooltipLabel = devtoolsOpen
    ? "Close DevTools"
    : "Open DevTools";

  const progressStyles = useMemo(() => {
    return {
      width: `${Math.min(1, Math.max(progress, 0)) * 100}%`,
    } satisfies CSSProperties;
  }, [progress]);

  return (
    <div className="flex h-full flex-col">
      <div className="">
        <form onSubmit={handleSubmit} className="flex flex-col gap-2">
          <div
            className={cn(
              "relative flex items-center gap-1 border border-neutral-200 bg-white px-2 pt-0.5 pb-[3px]",
              "dark:border-neutral-800 dark:bg-neutral-900",
            )}
          >
            <div className="flex items-center gap-1">
              <Tooltip>
                <TooltipTrigger asChild>
                  <Button
                    type="button"
                    variant="ghost"
                    size="icon"
                    className="size-7 rounded-full p-0 text-neutral-600 hover:text-neutral-800 disabled:opacity-30 disabled:hover:text-neutral-400 dark:text-neutral-500 dark:hover:text-neutral-100 dark:disabled:hover:text-neutral-500"
                    onClick={handleGoBack}
                    disabled={!viewHandle || !canGoBack}
                    aria-label="Go back"
                  >
                    <ArrowLeft className="size-4" />
                  </Button>
                </TooltipTrigger>
                <TooltipContent side="bottom">Back</TooltipContent>
              </Tooltip>
              <Tooltip>
                <TooltipTrigger asChild>
                  <Button
                    type="button"
                    variant="ghost"
                    size="icon"
                    className="size-7 rounded-full p-0 text-neutral-600 hover:text-neutral-800 disabled:opacity-30 disabled:hover:text-neutral-400 dark:text-neutral-500 dark:hover:text-neutral-100 dark:disabled:hover:text-neutral-500"
                    onClick={handleGoForward}
                    disabled={!viewHandle || !canGoForward}
                    aria-label="Go forward"
                  >
                    <ArrowRight className="size-4" />
                  </Button>
                </TooltipTrigger>
                <TooltipContent side="bottom">Forward</TooltipContent>
              </Tooltip>
              <Tooltip>
                <TooltipTrigger asChild>
                  <Button
                    type="button"
                    variant="ghost"
                    size="icon"
                    className="size-7 rounded-full p-0 text-neutral-600 hover:text-neutral-800 disabled:opacity-30 disabled:hover:text-neutral-400 dark:text-neutral-500 dark:hover:text-neutral-100 dark:disabled:hover:text-neutral-500"
                    onClick={reloadCurrentView}
                    disabled={!viewHandle}
                    aria-label="Refresh page"
                  >
                    {isLoading ? (
                      <Loader2 className="size-4 animate-spin text-primary" />
                    ) : (
                      <RefreshCw className="size-4" />
                    )}
                  </Button>
                </TooltipTrigger>
                <TooltipContent side="bottom">Refresh</TooltipContent>
              </Tooltip>
            </div>
            <input
              ref={inputRef}
              value={addressValue}
              onChange={(event) => setAddressValue(event.target.value)}
              onFocus={handleInputFocus}
              onBlur={handleInputBlur}
              onMouseUp={handleInputMouseUp}
              onKeyDown={handleInputKeyDown}
              className="flex-1 bg-neutral-200 dark:bg-neutral-700 px-2 py-px rounded-[5px] text-[13px] text-neutral-800 outline-none placeholder:text-neutral-400 disabled:cursor-not-allowed disabled:text-neutral-400 dark:text-neutral-100 dark:placeholder:text-neutral-600 border-[1.7px] border-transparent active:border-neutral-400 focus:border-neutral-400 dark:active:border-neutral-500 dark:focus:border-neutral-500"
              placeholder="Enter a URL"
              spellCheck={false}
              autoCapitalize="none"
              autoCorrect="off"
              disabled={!viewHandle}
            />
            <div className="flex items-center gap-1">
              <Tooltip>
                <TooltipTrigger asChild>
                  <Button
                    type="button"
                    variant="ghost"
                    size="icon"
                    className={clsx(
                      "size-7 rounded-full p-0 text-neutral-600 hover:text-neutral-800 disabled:opacity-30 disabled:hover:text-neutral-400 dark:text-neutral-500 dark:hover:text-neutral-100 dark:disabled:hover:text-neutral-500",
                      devtoolsOpen && "text-primary hover:text-primary",
                    )}
                    onClick={handleToggleDevTools}
                    disabled={!viewHandle}
                    aria-label={devtoolsTooltipLabel}
                  >
                    <Inspect className="size-4" />
                  </Button>
                </TooltipTrigger>
                <TooltipContent side="bottom" align="end">
                  {devtoolsTooltipLabel}
                </TooltipContent>
              </Tooltip>
            </div>
            <div
              className="pointer-events-none absolute inset-x-0 -top-px h-[1.5px] overflow-hidden transition-opacity duration-300"
              style={{ opacity: visible ? 1 : 0 }}
            >
              <div
                className="h-full rounded-full bg-neutral-900/80 dark:bg-neutral-300 transition-[width] duration-200"
                style={progressStyles}
              />
            </div>
          </div>
        </form>
      </div>
      <div className="flex-1 overflow-hidden bg-white dark:bg-neutral-950 pl-[pxpx] border-l">
        <div className="relative h-full w-full">
          <PersistentWebView
            persistKey={persistKey}
            src={src}
            className="h-full w-full border-0"
            borderRadius={0}
            sandbox="allow-same-origin allow-scripts allow-popups allow-forms allow-modals allow-downloads"
            onElectronViewReady={handleViewReady}
            onElectronViewDestroyed={handleViewDestroyed}
            forceWebContentsViewIfElectron
          />
        </div>
      </div>
    </div>
  );
}<|MERGE_RESOLUTION|>--- conflicted
+++ resolved
@@ -295,27 +295,16 @@
           if (document.visibilityState !== "visible") {
             return;
           }
-<<<<<<< HEAD
-          // Only refocus if window still has focus (user didn't alt-tab away)
-          if (document.hasFocus()) {
-            void window.cmux?.ui
-              ?.focusWebContents(viewHandle.webContentsId)
-              .catch((error: unknown) => {
-                console.warn(
-                  "Failed to refocus WebContentsView on blur",
-                  error,
-                );
-              });
-          }
-=======
 
           // Double-check after a small delay to ensure we're really focused
           // This handles the edge case where blur happens during alt-tab
           setTimeout(() => {
             // Recheck all conditions to avoid refocusing if user alt-tabbed
-            if (!windowHasFocusRef.current ||
-                document.visibilityState !== "visible" ||
-                !document.hasFocus()) {
+            if (
+              !windowHasFocusRef.current ||
+              document.visibilityState !== "visible" ||
+              !document.hasFocus()
+            ) {
               return;
             }
 
@@ -326,10 +315,12 @@
               activeElement instanceof HTMLTextAreaElement ||
               activeElement instanceof HTMLButtonElement ||
               activeElement instanceof HTMLSelectElement ||
-              (activeElement instanceof HTMLElement && activeElement.isContentEditable);
+              (activeElement instanceof HTMLElement &&
+                activeElement.isContentEditable);
 
             if (!isInteractiveElementFocused) {
-              void window.cmux?.ui?.focusWebContents(viewHandle.webContentsId)
+              void window.cmux?.ui
+                ?.focusWebContents(viewHandle.webContentsId)
                 .catch((error: unknown) => {
                   console.warn(
                     "Failed to refocus WebContentsView on blur",
@@ -338,7 +329,6 @@
                 });
             }
           }, 100); // Wait 100ms to ensure focus state has settled
->>>>>>> 0f3548f1
         }, 0);
       }
     },
@@ -573,30 +563,10 @@
     const handleWindowFocus = () => {
       // Wait a moment to ensure focus state has stabilized
       setTimeout(() => {
-<<<<<<< HEAD
         if (typeof document === "undefined") {
           return;
         }
-        // If no input/button/etc has focus, refocus the WebContentsView
-        const activeElement = document.activeElement;
-        const isInteractiveElementFocused =
-          activeElement instanceof HTMLInputElement ||
-          activeElement instanceof HTMLTextAreaElement ||
-          activeElement instanceof HTMLButtonElement ||
-          activeElement instanceof HTMLSelectElement ||
-          (activeElement instanceof HTMLElement &&
-            activeElement.isContentEditable);
-
-        if (!isInteractiveElementFocused && viewHandle) {
-          void window.cmux?.ui
-            ?.focusWebContents(viewHandle.webContentsId)
-            .catch((error: unknown) => {
-              console.warn(
-                "Failed to refocus WebContentsView on window focus",
-                error,
-              );
-            });
-=======
+
         // Only update focus state if document is actually visible and focused
         if (document.visibilityState === "visible" && document.hasFocus()) {
           windowHasFocusRef.current = true;
@@ -610,7 +580,10 @@
 
             // Double-check that we're still focused after the delay
             // This prevents focus stealing when rapidly switching apps
-            if (!document.hasFocus() || document.visibilityState !== "visible") {
+            if (
+              !document.hasFocus() ||
+              document.visibilityState !== "visible"
+            ) {
               windowHasFocusRef.current = false;
               return;
             }
@@ -622,16 +595,26 @@
               activeElement instanceof HTMLTextAreaElement ||
               activeElement instanceof HTMLButtonElement ||
               activeElement instanceof HTMLSelectElement ||
-              (activeElement instanceof HTMLElement && activeElement.isContentEditable);
-
-            if (!isInteractiveElementFocused && viewHandle && windowHasFocusRef.current) {
-              void window.cmux?.ui?.focusWebContents(viewHandle.webContentsId)
+              (activeElement instanceof HTMLElement &&
+                activeElement.isContentEditable);
+
+            if (
+              !isInteractiveElementFocused &&
+              viewHandle &&
+              windowHasFocusRef.current
+            ) {
+              void window.cmux?.ui
+                ?.focusWebContents(viewHandle.webContentsId)
                 .catch((error: unknown) => {
-                  console.warn("Failed to refocus WebContentsView on window focus", error);
+                  console.warn(
+                    "Failed to refocus WebContentsView on window focus",
+                    error,
+                  );
                 });
             }
           }, 150); // Increased delay to ensure focus has settled
->>>>>>> 0f3548f1
+        } else {
+          windowHasFocusRef.current = false;
         }
       }, 10);
     };
