--- conflicted
+++ resolved
@@ -971,26 +971,6 @@
         const {
           teamSlugOrId: requestedTeamSlugOrId,
           environmentId,
-<<<<<<< HEAD
-          repoUrl: explicitRepoUrl,
-          projectFullName,
-          branch: requestedBranch,
-          snapshotId,
-          taskId: providedTaskId,
-        } = parsed.data;
-        const teamSlugOrId = requestedTeamSlugOrId || safeTeam;
-        const repoUrl =
-          explicitRepoUrl ??
-          (projectFullName
-            ? `https://github.com/${projectFullName}.git`
-            : undefined);
-        const branch = requestedBranch?.trim() || undefined;
-
-        if (!environmentId && !repoUrl) {
-          callback({
-            success: false,
-            error: "Environment or repo information is required",
-=======
           projectFullName: rawProjectFullName,
           repoUrl: explicitRepoUrl,
           branch: requestedBranch,
@@ -1045,7 +1025,6 @@
           callback({
             success: false,
             error: "Repository URL is required",
->>>>>>> 5a47217f
           });
           return;
         }
@@ -1166,11 +1145,7 @@
             : `repo ${projectFullName ?? repoUrl}`;
 
           serverLogger.info(
-<<<<<<< HEAD
-            `[create-cloud-workspace] Starting Morph sandbox for ${targetLabel}`
-=======
             `[create-cloud-workspace] Starting Morph sandbox for ${workspaceTargetLabel}`
->>>>>>> 5a47217f
           );
 
           const startRes = await postApiSandboxesStart({
@@ -1186,19 +1161,11 @@
               taskRunId,
               taskRunJwt,
               ...(environmentId ? { environmentId } : {}),
-<<<<<<< HEAD
-              ...(snapshotId ? { snapshotId } : {}),
-              ...(repoUrl
-                ? {
-                    repoUrl,
-                    ...(branch ? { branch } : {}),
-=======
               ...(repoUrl
                 ? {
                     repoUrl,
                     branch: branch || undefined,
                     depth: 1,
->>>>>>> 5a47217f
                   }
                 : {}),
             },
@@ -1257,11 +1224,7 @@
           });
 
           serverLogger.info(
-<<<<<<< HEAD
-            `Cloud workspace created successfully: ${taskId} for ${targetLabel}`
-=======
             `Cloud workspace created successfully: ${taskId} for ${workspaceTargetLabel}`
->>>>>>> 5a47217f
           );
         } catch (error) {
           serverLogger.error("Error creating cloud workspace:", error);
