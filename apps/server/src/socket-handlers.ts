--- conflicted
+++ resolved
@@ -16,8 +16,6 @@
   type CreateLocalWorkspaceResponse,
   CreateCloudWorkspaceSchema,
   type CreateCloudWorkspaceResponse,
-  AddManualRepoSchema,
-  type AddManualRepoResponse,
   type AvailableEditors,
   type FileInfo,
   isLoopbackHostname,
@@ -72,7 +70,6 @@
   splitRepoFullName,
   toPullRequestActionResult,
 } from "./pullRequestState";
-import { validateGithubRepo } from "./utils/validateGithubRepo";
 
 const execAsync = promisify(exec);
 const execFileAsync = promisify(execFile);
@@ -953,85 +950,6 @@
     );
 
     socket.on(
-      "add-manual-repo",
-      async (rawData, callback: (response: AddManualRepoResponse) => void) => {
-        const parsed = AddManualRepoSchema.safeParse(rawData);
-        if (!parsed.success) {
-          serverLogger.error(
-            "Invalid add-manual-repo payload:",
-            parsed.error
-          );
-          callback({
-            success: false,
-            error: "Invalid repo request",
-          });
-          return;
-        }
-
-        const { teamSlugOrId, projectFullName } = parsed.data;
-
-        // Validate repository format
-        if (!/^[A-Za-z0-9_.-]+\/[A-Za-z0-9_.-]+$/.test(projectFullName)) {
-          callback({
-            success: false,
-            error: "Invalid repository name format. Expected: owner/repo",
-          });
-          return;
-        }
-
-        try {
-          serverLogger.info(
-            `[add-manual-repo] Validating GitHub repo: ${projectFullName}`
-          );
-
-          // Validate the repo exists and is accessible
-          const validatedRepo = await validateGithubRepo(projectFullName);
-
-          serverLogger.info(
-            `[add-manual-repo] GitHub repo validated: ${validatedRepo.fullName}`
-          );
-
-          // Insert or update the repo in the repos table
-          const result = await getConvex().mutation(api.github.upsertManualRepo, {
-            teamSlugOrId,
-            fullName: validatedRepo.fullName,
-            org: validatedRepo.org,
-            name: validatedRepo.name,
-            gitRemote: `https://github.com/${projectFullName}.git`,
-            provider: "github",
-            defaultBranch: validatedRepo.defaultBranch,
-            visibility: validatedRepo.visibility,
-            ownerLogin: validatedRepo.ownerLogin,
-            ownerType: validatedRepo.ownerType,
-          });
-
-          serverLogger.info(
-            `[add-manual-repo] ${result.created ? "Created" : "Updated"} manual repo: ${validatedRepo.fullName}`
-          );
-
-          callback({
-            success: true,
-            repoId: result.id,
-            created: result.created,
-          });
-        } catch (error) {
-          const message =
-            error instanceof Error
-              ? error.message
-              : "Failed to add repository";
-          serverLogger.error(
-            `[add-manual-repo] Repository validation failed:`,
-            error
-          );
-          callback({
-            success: false,
-            error: message,
-          });
-        }
-      }
-    );
-
-    socket.on(
       "create-cloud-workspace",
       async (
         rawData,
@@ -1053,128 +971,13 @@
         const {
           teamSlugOrId: requestedTeamSlugOrId,
           environmentId,
-<<<<<<< HEAD
-          projectFullName: rawProjectFullName,
-          repoUrl: explicitRepoUrl,
-          branch: requestedBranch,
-=======
           projectFullName,
           repoUrl,
->>>>>>> 5cd89922
           taskId: providedTaskId,
         } = parsed.data;
         const teamSlugOrId = requestedTeamSlugOrId || safeTeam;
-        const projectFullName = rawProjectFullName?.trim();
-        const branch = requestedBranch?.trim();
-
-        if (!environmentId && !projectFullName) {
-          callback({
-            success: false,
-            error: "Environment ID or repository is required",
-          });
-          return;
-        }
-
-        if (environmentId && projectFullName) {
-          callback({
-            success: false,
-            error: "Specify either an environment or a repository, not both",
-          });
-          return;
-        }
-
-        if (projectFullName && projectFullName.startsWith("env:")) {
-          callback({
-            success: false,
-            error: "Repositories cannot start with the env: prefix",
-          });
-          return;
-        }
-
-        if (
-          projectFullName &&
-          !/^[A-Za-z0-9_.-]+\/[A-Za-z0-9_.-]+$/.test(projectFullName)
-        ) {
-          callback({
-            success: false,
-            error: "Invalid repository name.",
-          });
-          return;
-        }
-
-        let repoUrl = explicitRepoUrl?.trim();
-        if (projectFullName) {
-          repoUrl =
-            repoUrl ?? `https://github.com/${projectFullName}.git`;
-        }
-
-        if (projectFullName && !repoUrl) {
-          callback({
-            success: false,
-            error: "Repository URL is required",
-          });
-          return;
-        }
 
         const convex = getConvex();
-        if (projectFullName) {
-          const normalizedRequestedRepo = projectFullName.toLowerCase();
-          if (!providedTaskId) {
-            callback({
-              success: false,
-              error: "taskId is required when launching a repo workspace",
-            });
-            return;
-          }
-
-          const task = await convex.query(api.tasks.getById, {
-            teamSlugOrId,
-            id: providedTaskId,
-          });
-
-          const normalizedTaskRepo = task?.projectFullName?.trim();
-          if (!task || !normalizedTaskRepo) {
-            callback({
-              success: false,
-              error: "Task not found or missing repository metadata",
-            });
-            return;
-          }
-
-          if (normalizedTaskRepo.toLowerCase() !== normalizedRequestedRepo) {
-            callback({
-              success: false,
-              error: "Task repository does not match requested repository",
-            });
-            return;
-          }
-
-          if (repoUrl) {
-            const repoUrlMatch = repoUrl.match(
-              /github\.com\/?([^\s/]+)\/([^\s/.]+)(?:\.git)?/i
-            );
-            if (!repoUrlMatch) {
-              callback({
-                success: false,
-                error: "Repository URL must reference GitHub",
-              });
-              return;
-            }
-
-            const derivedProjectFullName = `${repoUrlMatch[1]}/${repoUrlMatch[2]}`.toLowerCase();
-            if (derivedProjectFullName !== normalizedRequestedRepo) {
-              callback({
-                success: false,
-                error: "Repository URL does not match the selected repository",
-              });
-              return;
-            }
-          }
-        }
-
-        const workspaceTargetLabel = environmentId
-          ? `environment ${environmentId}`
-          : `repository ${projectFullName}`;
         let taskId: Id<"tasks"> | undefined = providedTaskId;
         let taskRunId: Id<"taskRuns"> | null = null;
         let responded = false;
@@ -1229,13 +1032,9 @@
           const { postApiSandboxesStart } = await getWwwOpenApiModule();
 
           serverLogger.info(
-<<<<<<< HEAD
-            `[create-cloud-workspace] Starting Morph sandbox for ${workspaceTargetLabel}`
-=======
             environmentId
               ? `[create-cloud-workspace] Starting Morph sandbox for environment ${environmentId}`
               : `[create-cloud-workspace] Starting Morph sandbox for repo ${projectFullName}`
->>>>>>> 5cd89922
           );
 
           const startRes = await postApiSandboxesStart({
@@ -1246,25 +1045,13 @@
               metadata: {
                 instance: `cmux-workspace-${taskRunId}`,
                 agentName: "cloud-workspace",
-                ...(projectFullName ? { repoFullName: projectFullName } : {}),
               },
               taskRunId,
               taskRunJwt,
-<<<<<<< HEAD
-              ...(environmentId ? { environmentId } : {}),
-              ...(repoUrl
-                ? {
-                    repoUrl,
-                    branch: branch || undefined,
-                    depth: 1,
-                  }
-                : {}),
-=======
               isCloudWorkspace: true,
               ...(environmentId
                 ? { environmentId }
                 : { projectFullName, repoUrl }),
->>>>>>> 5cd89922
             },
           });
 
@@ -1321,13 +1108,9 @@
           });
 
           serverLogger.info(
-<<<<<<< HEAD
-            `Cloud workspace created successfully: ${taskId} for ${workspaceTargetLabel}`
-=======
             environmentId
               ? `Cloud workspace created successfully: ${taskId} for environment ${environmentId}`
               : `Cloud workspace created successfully: ${taskId} for repo ${projectFullName}`
->>>>>>> 5cd89922
           );
         } catch (error) {
           serverLogger.error("Error creating cloud workspace:", error);
