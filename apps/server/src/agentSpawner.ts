import { api } from "@cmux/convex/api";
import type { Id } from "@cmux/convex/dataModel";
import {
  AGENT_CONFIGS,
  type AgentConfig,
  type EnvironmentResult,
} from "@cmux/shared/agentConfig";
import type {
  WorkerCreateTerminal,
  WorkerTerminalExit,
  WorkerTerminalFailed,
  WorkerTerminalIdle,
} from "@cmux/shared/worker-schemas";
import { handleTaskCompletion } from "./handle-task-completion.js";
import { sanitizeTmuxSessionName } from "./sanitizeTmuxSessionName.js";
import {
  generateNewBranchName,
  generateUniqueBranchNames,
  generateUniqueBranchNamesFromTitle,
} from "./utils/branchNameGenerator.js";
import { getConvex } from "./utils/convexClient.js";
import {
  getAuthToken,
  getAuthHeaderJson,
  runWithAuth,
} from "./utils/requestContext.js";
import { serverLogger } from "./utils/fileLogger.js";
import { DockerVSCodeInstance } from "./vscode/DockerVSCodeInstance.js";
import { CmuxVSCodeInstance } from "./vscode/CmuxVSCodeInstance.js";
import { VSCodeInstance } from "./vscode/VSCodeInstance.js";
import { getWorktreePath, setupProjectWorkspace } from "./workspace.js";
import { retryOnOptimisticConcurrency } from "./utils/convexRetry.js";

export interface AgentSpawnResult {
  agentName: string;
  terminalId: string;
  taskRunId: string | Id<"taskRuns">;
  worktreePath: string;
  vscodeUrl?: string;
  success: boolean;
  error?: string;
}

export async function spawnAgent(
  agent: AgentConfig,
  taskId: Id<"tasks">,
  options: {
    repoUrl?: string;
    branch?: string;
    taskDescription: string;
    isCloudMode?: boolean;
    environmentId?: Id<"environments"> | string;
    images?: Array<{
      src: string;
      fileName?: string;
      altText: string;
    }>;
    theme?: "dark" | "light" | "system";
    newBranch?: string; // Optional pre-generated branch name
  },
  teamSlugOrId: string
): Promise<AgentSpawnResult> {
  try {
    // Capture the current auth token and header JSON from AsyncLocalStorage so we can
    // re-enter the auth context inside async event handlers later.
    const capturedAuthToken = getAuthToken();
    const capturedAuthHeaderJson = getAuthHeaderJson();

    const newBranch =
      options.newBranch ||
      (await generateNewBranchName(options.taskDescription, teamSlugOrId));
    serverLogger.info(
      `[AgentSpawner] New Branch: ${newBranch}, Base Branch: ${
        options.branch ?? "(auto)"
      }`
    );

    // Create a task run for this specific agent
<<<<<<< HEAD
    const { taskRunId, jwt: taskRunJwt } = await getConvex().mutation(
      api.taskRuns.create,
      {
        teamSlugOrId,
        taskId: taskId,
        prompt: `${options.taskDescription} (${agent.name})`,
        agentName: agent.name,
        newBranch,
      }
    );
=======
    const taskRunId = await getConvex().mutation(api.taskRuns.create, {
      teamSlugOrId,
      taskId: taskId,
      // Store the original task description as the prompt; do not append agent name
      prompt: options.taskDescription,
      agentName: agent.name,
      newBranch,
    });
>>>>>>> 777c5d98

    // Fetch the task to get image storage IDs
    const task = await getConvex().query(api.tasks.getById, {
      teamSlugOrId,
      id: taskId,
    });

    // Process prompt to handle images
    let processedTaskDescription = options.taskDescription;
    const imageFiles: Array<{ path: string; base64: string }> = [];

    // Handle images from either the options (for backward compatibility) or from the task
    let imagesToProcess = options.images || [];

    // If task has images with storage IDs, download them
    if (task && task.images && task.images.length > 0) {
      const imageUrlsResult = await getConvex().query(api.storage.getUrls, {
        teamSlugOrId,
        storageIds: task.images.map((image) => image.storageId),
      });
      const downloadedImages = await Promise.all(
        task.images.map(async (taskImage) => {
          const imageUrl = imageUrlsResult.find(
            (url) => url.storageId === taskImage.storageId
          );
          if (imageUrl) {
            // Download image from Convex storage
            const response = await fetch(imageUrl.url);
            const buffer = await response.arrayBuffer();
            const base64 = Buffer.from(buffer).toString("base64");
            return {
              src: `data:image/png;base64,${base64}`,
              fileName: taskImage.fileName,
              altText: taskImage.altText,
            };
          }
          return null;
        })
      );
      const filteredImages = downloadedImages.filter((img) => img !== null);
      imagesToProcess = filteredImages as Array<{
        src: string;
        fileName?: string;
        altText: string;
      }>;
    }

    if (imagesToProcess.length > 0) {
      serverLogger.info(
        `[AgentSpawner] Processing ${imagesToProcess.length} images`
      );
      serverLogger.info(
        `[AgentSpawner] Original task description: ${options.taskDescription}`
      );

      // Create image files and update prompt
      imagesToProcess.forEach((image, index) => {
        // Sanitize filename to remove special characters
        let fileName = image.fileName || `image_${index + 1}.png`;
        serverLogger.info(`[AgentSpawner] Original filename: ${fileName}`);
        // Replace non-ASCII characters and spaces with underscores
        fileName = fileName.replace(/[^\x20-\x7E]/g, "_").replace(/\s+/g, "_");
        serverLogger.info(`[AgentSpawner] Sanitized filename: ${fileName}`);

        const imagePath = `/root/prompt/${fileName}`;
        imageFiles.push({
          path: imagePath,
          base64: image.src.split(",")[1] || image.src, // Remove data URL prefix if present
        });

        // Replace image reference in prompt with file path
        // First try to replace the original filename (exact match, no word boundaries)
        if (image.fileName) {
          const beforeReplace = processedTaskDescription;
          // Escape special regex characters in the filename
          const escapedFileName = image.fileName.replace(
            /[.*+?^${}()|[\]\\]/g,
            "\\$&"
          );
          processedTaskDescription = processedTaskDescription.replace(
            new RegExp(escapedFileName, "g"),
            imagePath
          );
          if (beforeReplace !== processedTaskDescription) {
            serverLogger.info(
              `[AgentSpawner] Replaced "${image.fileName}" with "${imagePath}"`
            );
          } else {
            serverLogger.warn(
              `[AgentSpawner] Failed to find "${image.fileName}" in prompt text`
            );
          }
        }

        // Also replace just the filename without extension in case it appears that way
        const nameWithoutExt = image.fileName?.replace(/\.[^/.]+$/, "");
        if (
          nameWithoutExt &&
          processedTaskDescription.includes(nameWithoutExt)
        ) {
          const beforeReplace = processedTaskDescription;
          const escapedName = nameWithoutExt.replace(
            /[.*+?^${}()|[\]\\]/g,
            "\\$&"
          );
          processedTaskDescription = processedTaskDescription.replace(
            new RegExp(escapedName, "g"),
            imagePath
          );
          if (beforeReplace !== processedTaskDescription) {
            serverLogger.info(
              `[AgentSpawner] Replaced "${nameWithoutExt}" with "${imagePath}"`
            );
          }
        }
      });

      serverLogger.info(
        `[AgentSpawner] Processed task description: ${processedTaskDescription}`
      );
    }

    let envVars: Record<string, string> = {
      CMUX_PROMPT: processedTaskDescription,
      CMUX_TASK_RUN_ID: taskRunId,
      CMUX_TASK_RUN_JWT: taskRunJwt,
      PROMPT: processedTaskDescription,
    };

    let authFiles: EnvironmentResult["files"] = [];
    let startupCommands: string[] = [];

    // Use environment property if available
    if (agent.environment) {
      const envResult = await agent.environment({
        taskRunId: taskRunId,
        prompt: processedTaskDescription,
        taskRunJwt,
      });
      envVars = {
        ...envVars,
        ...envResult.env,
      };
      authFiles = envResult.files;
      startupCommands = envResult.startupCommands || [];
    }

    // Fetch API keys from Convex
    const apiKeys = await getConvex().query(api.apiKeys.getAllForAgents, {
      teamSlugOrId,
    });

    // Apply API keys: prefer agent-provided hook if present; otherwise default env injection
    if (typeof agent.applyApiKeys === "function") {
      const applied = await agent.applyApiKeys(apiKeys);
      if (applied.env) envVars = { ...envVars, ...applied.env };
      if (applied.files && applied.files.length > 0) {
        authFiles.push(...applied.files);
      }
      if (applied.startupCommands && applied.startupCommands.length > 0) {
        startupCommands.push(...applied.startupCommands);
      }
    } else if (agent.apiKeys) {
      for (const keyConfig of agent.apiKeys) {
        const key = apiKeys[keyConfig.envVar];
        if (key && key.trim().length > 0) {
          const injectName = keyConfig.mapToEnvVar || keyConfig.envVar;
          envVars[injectName] = key;
        }
      }
    }

    // Replace $PROMPT placeholders in args with $CMUX_PROMPT token for shell-time expansion
    const processedArgs = agent.args.map((arg) => {
      if (arg.includes("$PROMPT")) {
        return arg.replace(/\$PROMPT/g, "$CMUX_PROMPT");
      }
      return arg;
    });

    const agentCommand = `${agent.command} ${processedArgs.join(" ")}`;

    // Build the tmux session command that will be sent via socket.io
    const tmuxSessionName = sanitizeTmuxSessionName(
      `${agent.name}-${taskRunId.slice(-8)}`
    );

    serverLogger.info(
      `[AgentSpawner] Building command for agent ${agent.name}:`
    );
    serverLogger.info(`  Raw command: ${agent.command}`);
    serverLogger.info(`  Processed args: ${processedArgs.join(" ")}`);
    serverLogger.info(`  Agent command: ${agentCommand}`);
    serverLogger.info(`  Tmux session name: ${tmuxSessionName}`);

    let vscodeInstance: VSCodeInstance;
    let worktreePath: string;

    console.log("[AgentSpawner] [isCloudMode]", options.isCloudMode);

    if (options.isCloudMode) {
      // For remote sandboxes (Morph-backed via www API)
      vscodeInstance = new CmuxVSCodeInstance({
        agentName: agent.name,
        taskRunId,
        taskId,
        theme: options.theme,
        teamSlugOrId,
        repoUrl: options.repoUrl,
        branch: options.branch,
        newBranch,
        environmentId: options.environmentId as Id<"environments"> | undefined,
      });

      worktreePath = "/root/workspace";
    } else {
      // For Docker, set up worktree as before
      const worktreeInfo = await getWorktreePath(
        {
          repoUrl: options.repoUrl!,
          branch: newBranch,
        },
        teamSlugOrId
      );

      // Setup workspace
      const workspaceResult = await setupProjectWorkspace({
        repoUrl: options.repoUrl!,
        // If not provided, setupProjectWorkspace detects default from origin
        branch: options.branch,
        worktreeInfo,
      });

      if (!workspaceResult.success || !workspaceResult.worktreePath) {
        return {
          agentName: agent.name,
          terminalId: "",
          taskRunId,
          worktreePath: "",
          success: false,
          error: workspaceResult.error || "Failed to setup workspace",
        };
      }

      worktreePath = workspaceResult.worktreePath;

      serverLogger.info(
        `[AgentSpawner] Creating DockerVSCodeInstance for ${agent.name}`
      );
      vscodeInstance = new DockerVSCodeInstance({
        workspacePath: worktreePath,
        agentName: agent.name,
        taskRunId,
        taskId,
        theme: options.theme,
        teamSlugOrId,
      });
    }

    // Update the task run with the worktree path (retry on OCC)
    await retryOnOptimisticConcurrency(() =>
      getConvex().mutation(api.taskRuns.updateWorktreePath, {
        teamSlugOrId,
        id: taskRunId,
        worktreePath: worktreePath,
      })
    );

    // Store the VSCode instance
    // VSCodeInstance.getInstances().set(vscodeInstance.getInstanceId(), vscodeInstance);

    serverLogger.info(`Starting VSCode instance for agent ${agent.name}...`);

    // Start the VSCode instance
    const vscodeInfo = await vscodeInstance.start();
    const vscodeUrl = vscodeInfo.workspaceUrl;

    serverLogger.info(
      `VSCode instance spawned for agent ${agent.name}: ${vscodeUrl}`
    );

    if (options.isCloudMode && vscodeInstance instanceof CmuxVSCodeInstance) {
      console.log("[AgentSpawner] [isCloudMode] Setting up devcontainer");
      void vscodeInstance
        .setupDevcontainer()
        .catch((err) =>
          serverLogger.error(
            "[AgentSpawner] setupDevcontainer encountered an error",
            err
          )
        );
    }

    // Start file watching for real-time diff updates
    serverLogger.info(
      `[AgentSpawner] Starting file watch for ${agent.name} at ${worktreePath}`
    );
    vscodeInstance.startFileWatch(worktreePath);

    // Track if this terminal already failed (to avoid completing later)
    let hasFailed = false;

    // Set up terminal-exit event handler
    vscodeInstance.on("terminal-exit", async (data: WorkerTerminalExit) => {
      serverLogger.info(
        `[AgentSpawner] Terminal exited for ${agent.name}:`,
        data
      );

      if (data.terminalId === terminalId) {
        if (hasFailed) {
          serverLogger.warn(
            `[AgentSpawner] Not completing ${agent.name} (already marked failed)`
          );
          return;
        }
        // CRITICAL: Add a delay to ensure changes are written to disk
        serverLogger.info(
          `[AgentSpawner] Waiting 3 seconds for file system to settle before capturing git diff...`
        );
        await new Promise((resolve) => setTimeout(resolve, 3000));

        await runWithAuth(capturedAuthToken, capturedAuthHeaderJson, async () =>
          handleTaskCompletion({
            taskRunId,
            agent,
            exitCode: data.exitCode ?? 0,
            worktreePath,
            vscodeInstance,
            teamSlugOrId,
          })
        );
      }
    });

    // Set up file change event handler for real-time diff updates
    vscodeInstance.on("file-changes", async (data) => {
      serverLogger.info(
        `[AgentSpawner] File changes detected for ${agent.name}:`,
        { changeCount: data.changes.length, taskRunId: data.taskRunId }
      );

      // On-demand diffs: no longer persisting incremental diffs to Convex
    });

    // Set up task-complete event handler (from project file detection)
    vscodeInstance.on("task-complete", async (data) => {
      serverLogger.info(
        `[AgentSpawner] Task complete detected for ${agent.name}:`,
        data
      );
      if (hasFailed) {
        serverLogger.warn(
          `[AgentSpawner] Ignoring task completion for ${agent.name} (already marked failed)`
        );
        return;
      }

      // Debug logging to understand what's being compared
      serverLogger.info(`[AgentSpawner] Task completion comparison:`);
      serverLogger.info(`[AgentSpawner]   data.taskRunId: "${data.taskRunId}"`);
      serverLogger.info(`[AgentSpawner]   taskRunId: "${taskRunId}"`);
      serverLogger.info(
        `[AgentSpawner]   Match: ${data.taskRunId === taskRunId}`
      );

      // Update the task run as completed
      if (data.taskRunId === taskRunId) {
        serverLogger.info(
          `[AgentSpawner] Task ID matched! Marking task as complete for ${agent.name}`
        );
        // CRITICAL: Add a delay to ensure changes are written to disk
        serverLogger.info(
          `[AgentSpawner] Waiting 3 seconds for file system to settle before capturing git diff...`
        );
        await new Promise((resolve) => setTimeout(resolve, 3000));

        await runWithAuth(capturedAuthToken, capturedAuthHeaderJson, async () =>
          handleTaskCompletion({
            taskRunId,
            agent,
            exitCode: 0,
            worktreePath,
            vscodeInstance,
            teamSlugOrId,
          })
        );
      } else {
        serverLogger.warn(
          `[AgentSpawner] Task ID did not match, ignoring task complete event`
        );
      }
    });

    // Set up terminal-idle event handler (legacy; ignore for deterministic agents like OpenCode)
    vscodeInstance.on("terminal-idle", async (data: WorkerTerminalIdle) => {
      serverLogger.info(
        `[AgentSpawner] Terminal idle detected for ${agent.name}:`,
        data
      );
      if (hasFailed) {
        serverLogger.warn(
          `[AgentSpawner] Ignoring idle for ${agent.name} (already marked failed)`
        );
        return;
      }

      // Debug logging to understand what's being compared
      serverLogger.info(`[AgentSpawner] Terminal idle comparison:`);
      serverLogger.info(`[AgentSpawner]   data.taskRunId: "${data.taskRunId}"`);
      serverLogger.info(`[AgentSpawner]   taskRunId: "${taskRunId}"`);
      serverLogger.info(
        `[AgentSpawner]   Match: ${data.taskRunId === taskRunId}`
      );

      // Update the task run as completed
      if (data.taskRunId === taskRunId) {
        serverLogger.info(
          `[AgentSpawner] Task ID matched! Marking task as complete for ${agent.name}`
        );
        vscodeInstance.stopFileWatch();
        await runWithAuth(capturedAuthToken, capturedAuthHeaderJson, async () =>
          handleTaskCompletion({
            taskRunId,
            agent,
            exitCode: 0,
            worktreePath,
            vscodeInstance,
            teamSlugOrId,
          })
        );
      } else {
        serverLogger.warn(
          `[AgentSpawner] Task ID did not match, ignoring idle event`
        );
      }
    });

    // Set up terminal-failed event handler
    vscodeInstance.on("terminal-failed", async (data: WorkerTerminalFailed) => {
      try {
        serverLogger.error(
          `[AgentSpawner] Terminal failed for ${agent.name}:`,
          data
        );
        if (data.taskRunId !== taskRunId) {
          serverLogger.warn(
            `[AgentSpawner] Failure event taskRunId mismatch; ignoring`
          );
          return;
        }
        hasFailed = true;

        // Do not write failure info to Convex logs; rely on status and errorMessage fields.

        // Mark the run as failed with error message
        await runWithAuth(capturedAuthToken, capturedAuthHeaderJson, async () =>
          retryOnOptimisticConcurrency(() =>
            getConvex().mutation(api.taskRuns.fail, {
              teamSlugOrId,
              id: taskRunId,
              errorMessage: data.errorMessage || "Terminal failed",
              // WorkerTerminalFailed does not include exitCode in schema; default to 1
              exitCode: 1,
            })
          )
        );

        serverLogger.info(
          `[AgentSpawner] Marked taskRun ${taskRunId} as failed`
        );
      } catch (error) {
        serverLogger.error(
          `[AgentSpawner] Error handling terminal-failed:`,
          error
        );
      }
    });

    // Get ports if it's a Docker instance
    let ports:
      | { vscode: string; worker: string; extension?: string }
      | undefined;
    if (vscodeInstance instanceof DockerVSCodeInstance) {
      const dockerPorts = vscodeInstance.getPorts();
      if (dockerPorts && dockerPorts.vscode && dockerPorts.worker) {
        ports = {
          vscode: dockerPorts.vscode,
          worker: dockerPorts.worker,
          ...(dockerPorts.extension
            ? { extension: dockerPorts.extension }
            : {}),
        };
      }
    }

    // Update VSCode instance information in Convex (retry on OCC)
    await retryOnOptimisticConcurrency(() =>
      getConvex().mutation(api.taskRuns.updateVSCodeInstance, {
        teamSlugOrId,
        id: taskRunId,
        vscode: {
          provider: vscodeInfo.provider,
          containerName: vscodeInstance.getName(),
          status: "running",
          url: vscodeInfo.url,
          workspaceUrl: vscodeInfo.workspaceUrl,
          startedAt: Date.now(),
          ...(ports ? { ports } : {}),
        },
      })
    );

    // Use taskRunId as terminal ID for compatibility
    const terminalId = taskRunId;

    // Log auth files if any
    if (authFiles.length > 0) {
      serverLogger.info(
        `[AgentSpawner] Prepared ${authFiles.length} auth files for agent ${agent.name}`
      );
    }

    // After VSCode instance is started, create the terminal with tmux session
    serverLogger.info(
      `[AgentSpawner] Preparing to send terminal creation command for ${agent.name}`
    );

    // Wait for worker connection if not already connected
    if (!vscodeInstance.isWorkerConnected()) {
      serverLogger.info(`[AgentSpawner] Waiting for worker connection...`);
      await new Promise<void>((resolve) => {
        const timeout = setTimeout(() => {
          serverLogger.error(
            `[AgentSpawner] Timeout waiting for worker connection`
          );
          resolve();
        }, 30000); // 30 second timeout

        vscodeInstance.once("worker-connected", () => {
          clearTimeout(timeout);
          resolve();
        });
      });
    }

    // Get the worker socket
    const workerSocket = vscodeInstance.getWorkerSocket();
    if (!workerSocket) {
      serverLogger.error(
        `[AgentSpawner] No worker socket available for ${agent.name}`
      );
      return {
        agentName: agent.name,
        terminalId,
        taskRunId,
        worktreePath,
        vscodeUrl,
        success: false,
        error: "No worker connection available",
      };
    }
    if (!vscodeInstance.isWorkerConnected()) {
      throw new Error("Worker socket not available");
    }

    const actualCommand = agent.command;
    const actualArgs = processedArgs;

    // Build a shell command string so CMUX env vars expand inside tmux session
    const shellEscaped = (s: string) => {
      // If this arg references any CMUX env var (e.g., $CMUX_PROMPT, $CMUX_TASK_RUN_ID),
      // wrap in double quotes to allow shell expansion.
      if (s.includes("$CMUX_")) {
        return `"${s.replace(/"/g, '\\"')}"`;
      }
      // Otherwise single-quote and escape any existing single quotes
      return `'${s.replace(/'/g, "'\\''")}'`;
    };
    const commandString = [actualCommand, ...actualArgs]
      .map(shellEscaped)
      .join(" ");

    // Log the actual command for Codex agents to debug notify command
    if (agent.name.toLowerCase().includes("codex")) {
      serverLogger.info(
        `[AgentSpawner] Codex command string: ${commandString}`
      );
      serverLogger.info(`[AgentSpawner] Codex raw args:`, actualArgs);
    }

    // For Codex agents, use direct command execution to preserve notify argument
    // The notify command contains complex JSON that gets mangled through shell layers
    const tmuxArgs = agent.name.toLowerCase().includes("codex")
      ? [
          "new-session",
          "-d",
          "-s",
          tmuxSessionName,
          "-c",
          "/root/workspace",
          actualCommand,
          ...actualArgs.map((arg) => {
            // Replace $CMUX_PROMPT with actual prompt value
            if (arg === "$CMUX_PROMPT") {
              return processedTaskDescription;
            }
            return arg;
          }),
        ]
      : [
          "new-session",
          "-d",
          "-s",
          tmuxSessionName,
          "bash",
          "-lc",
          `exec ${commandString}`,
        ];

    const terminalCreationCommand: WorkerCreateTerminal = {
      terminalId: tmuxSessionName,
      command: "tmux",
      args: tmuxArgs,
      cols: 80,
      rows: 74,
      env: envVars,
      taskRunId,
      agentModel: agent.name,
      authFiles,
      startupCommands,
      cwd: "/root/workspace",
    };

    serverLogger.info(
      `[AgentSpawner] Sending terminal creation command at ${new Date().toISOString()}:`
    );
    serverLogger.info(`  Terminal ID: ${tmuxSessionName}`);
    // serverLogger.info(
    //   `  Full terminal command object:`,
    //   JSON.stringify(
    //     terminalCreationCommand,
    //     (_key, value) => {
    //       if (typeof value === "string" && value.length > 1000) {
    //         return value.slice(0, 1000) + "...";
    //       }
    //       return value;
    //     },
    //     2
    //   )
    // );

    // Create image files if any
    if (imageFiles.length > 0) {
      serverLogger.info(
        `[AgentSpawner] Creating ${imageFiles.length} image files...`
      );

      // First create the prompt directory
      await new Promise<void>((resolve) => {
        try {
          workerSocket.timeout(10000).emit(
            "worker:exec",
            {
              command: "mkdir",
              args: ["-p", "/root/prompt"],
              cwd: "/root",
              env: {},
            },
            (timeoutError, result) => {
              if (timeoutError) {
                // Handle timeout errors gracefully
                if (
                  timeoutError instanceof Error &&
                  timeoutError.message === "operation has timed out"
                ) {
                  serverLogger.error(
                    "Socket timeout while creating prompt directory",
                    timeoutError
                  );
                } else {
                  serverLogger.error(
                    "Failed to create prompt directory",
                    timeoutError
                  );
                }
              } else if (result?.error) {
                serverLogger.error(
                  "Failed to create prompt directory",
                  result.error
                );
              }
              resolve();
            }
          );
        } catch (err) {
          serverLogger.error(
            "Error emitting command to create prompt directory",
            err
          );
          resolve();
        }
      });

      // Upload each image file using HTTP endpoint
      for (const imageFile of imageFiles) {
        try {
          // Convert base64 to buffer
          const base64Data = imageFile.base64.includes(",")
            ? imageFile.base64.split(",")[1]
            : imageFile.base64;
          const buffer = Buffer.from(base64Data, "base64");

          // Create form data
          const formData = new FormData();
          const blob = new Blob([buffer], { type: "image/png" });
          formData.append("image", blob, "image.png");
          formData.append("path", imageFile.path);

          // Get worker port from VSCode instance
          const workerPort =
            vscodeInstance instanceof DockerVSCodeInstance
              ? (vscodeInstance as DockerVSCodeInstance).getPorts()?.worker
              : "39377";

          const uploadUrl = `http://localhost:${workerPort}/upload-image`;

          serverLogger.info(`[AgentSpawner] Uploading image to ${uploadUrl}`);

          const response = await fetch(uploadUrl, {
            method: "POST",
            body: formData,
          });

          if (!response.ok) {
            const error = await response.text();
            throw new Error(`Upload failed: ${error}`);
          }

          const result = await response.json();
          serverLogger.info(
            `[AgentSpawner] Successfully uploaded image: ${result.path} (${result.size} bytes)`
          );
        } catch (error) {
          serverLogger.error(
            `[AgentSpawner] Failed to upload image ${imageFile.path}:`,
            error
          );
        }
      }
    }

    // Send the terminal creation command
    serverLogger.info(
      `[AgentSpawner] About to emit worker:create-terminal at ${new Date().toISOString()}`
    );
    serverLogger.info(
      `[AgentSpawner] Socket connected:`,
      workerSocket.connected
    );
    serverLogger.info(`[AgentSpawner] Socket id:`, workerSocket.id);

    await new Promise((resolve, reject) => {
      const timeout = setTimeout(() => {
        serverLogger.error(
          `[AgentSpawner] Timeout waiting for terminal creation response after 30s`
        );
        reject(new Error("Timeout waiting for terminal creation"));
      }, 30000);

      workerSocket.emit(
        "worker:create-terminal",
        terminalCreationCommand,
        (result) => {
          clearTimeout(timeout);
          serverLogger.info(
            `[AgentSpawner] Got response from worker:create-terminal at ${new Date().toISOString()}:`,
            result
          );
          if (result.error) {
            reject(result.error);
            return;
          } else {
            serverLogger.info("Terminal created successfully", result);
            resolve(result.data);
          }
        }
      );
      serverLogger.info(
        `[AgentSpawner] Emitted worker:create-terminal at ${new Date().toISOString()}`
      );
    });

    return {
      agentName: agent.name,
      terminalId,
      taskRunId,
      worktreePath,
      vscodeUrl,
      success: true,
    };
  } catch (error) {
    serverLogger.error("Error spawning agent", error);
    return {
      agentName: agent.name,
      terminalId: "",
      taskRunId: "",
      worktreePath: "",
      success: false,
      error: error instanceof Error ? error.message : "Unknown error",
    };
  }
}

export async function spawnAllAgents(
  taskId: Id<"tasks">,
  options: {
    repoUrl?: string;
    branch?: string;
    taskDescription: string;
    prTitle?: string;
    selectedAgents?: string[];
    isCloudMode?: boolean;
    environmentId?: Id<"environments"> | string;
    images?: Array<{
      src: string;
      fileName?: string;
      altText: string;
    }>;
    theme?: "dark" | "light" | "system";
  },
  teamSlugOrId: string
): Promise<AgentSpawnResult[]> {
  // If selectedAgents is provided, filter AGENT_CONFIGS to only include selected agents
  const agentsToSpawn = options.selectedAgents
    ? AGENT_CONFIGS.filter((agent) =>
        options.selectedAgents!.includes(agent.name)
      )
    : AGENT_CONFIGS;

  // Generate unique branch names for all agents at once to ensure no collisions
  const branchNames = options.prTitle
    ? generateUniqueBranchNamesFromTitle(options.prTitle!, agentsToSpawn.length)
    : await generateUniqueBranchNames(
        options.taskDescription,
        agentsToSpawn.length,
        teamSlugOrId
      );

  serverLogger.info(
    `[AgentSpawner] Generated ${branchNames.length} unique branch names for agents`
  );

  // Spawn all agents in parallel with their pre-generated branch names
  const results = await Promise.all(
    agentsToSpawn.map((agent, index) =>
      spawnAgent(
        agent,
        taskId,
        {
          ...options,
          newBranch: branchNames[index],
        },
        teamSlugOrId
      )
    )
  );

  return results;
}<|MERGE_RESOLUTION|>--- conflicted
+++ resolved
@@ -19,17 +19,17 @@
   generateUniqueBranchNamesFromTitle,
 } from "./utils/branchNameGenerator.js";
 import { getConvex } from "./utils/convexClient.js";
+import { retryOnOptimisticConcurrency } from "./utils/convexRetry.js";
+import { serverLogger } from "./utils/fileLogger.js";
 import {
+  getAuthHeaderJson,
   getAuthToken,
-  getAuthHeaderJson,
   runWithAuth,
 } from "./utils/requestContext.js";
-import { serverLogger } from "./utils/fileLogger.js";
+import { CmuxVSCodeInstance } from "./vscode/CmuxVSCodeInstance.js";
 import { DockerVSCodeInstance } from "./vscode/DockerVSCodeInstance.js";
-import { CmuxVSCodeInstance } from "./vscode/CmuxVSCodeInstance.js";
 import { VSCodeInstance } from "./vscode/VSCodeInstance.js";
 import { getWorktreePath, setupProjectWorkspace } from "./workspace.js";
-import { retryOnOptimisticConcurrency } from "./utils/convexRetry.js";
 
 export interface AgentSpawnResult {
   agentName: string;
@@ -76,27 +76,16 @@
     );
 
     // Create a task run for this specific agent
-<<<<<<< HEAD
     const { taskRunId, jwt: taskRunJwt } = await getConvex().mutation(
       api.taskRuns.create,
       {
         teamSlugOrId,
         taskId: taskId,
-        prompt: `${options.taskDescription} (${agent.name})`,
+        prompt: options.taskDescription,
         agentName: agent.name,
         newBranch,
       }
     );
-=======
-    const taskRunId = await getConvex().mutation(api.taskRuns.create, {
-      teamSlugOrId,
-      taskId: taskId,
-      // Store the original task description as the prompt; do not append agent name
-      prompt: options.taskDescription,
-      agentName: agent.name,
-      newBranch,
-    });
->>>>>>> 777c5d98
 
     // Fetch the task to get image storage IDs
     const task = await getConvex().query(api.tasks.getById, {
