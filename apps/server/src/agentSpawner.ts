import { api } from "@cmux/convex/api";
import type { Id } from "@cmux/convex/dataModel";
import {
  AGENT_CONFIGS,
  type AgentConfig,
  type EnvironmentResult,
} from "@cmux/shared/agentConfig";
import type { WorkerCreateTerminal } from "@cmux/shared/worker-schemas";
import * as path from "node:path";
import { captureGitDiff } from "./captureGitDiff.js";
import { evaluateCrownWithClaudeCode } from "./crownEvaluator.js";
import { sanitizeTmuxSessionName } from "./sanitizeTmuxSessionName.js";
import { storeGitDiffs } from "./storeGitDiffs.js";
import {
  generateNewBranchName,
  generateUniqueBranchNames,
  generateUniqueBranchNamesFromTitle,
} from "./utils/branchNameGenerator.js";
import { convex } from "./utils/convexClient.js";
import { serverLogger } from "./utils/fileLogger.js";
import { DockerVSCodeInstance } from "./vscode/DockerVSCodeInstance.js";
import { MorphVSCodeInstance } from "./vscode/MorphVSCodeInstance.js";
import { VSCodeInstance } from "./vscode/VSCodeInstance.js";
import { getWorktreePath, setupProjectWorkspace } from "./workspace.js";

export interface AgentSpawnResult {
  agentName: string;
  terminalId: string;
  taskRunId: string | Id<"taskRuns">;
  worktreePath: string;
  vscodeUrl?: string;
  success: boolean;
  error?: string;
}

// Helper function to determine agent type from agent name
function getAgentType(agentName: string): "claude" | "codex" | "gemini" | "amp" | "opencode" | undefined {
  const nameLower = agentName.toLowerCase();
  if (nameLower.includes("claude")) return "claude";
  if (nameLower.includes("codex")) return "codex";
  if (nameLower.includes("gemini")) return "gemini";
  if (nameLower.includes("amp")) return "amp";
  if (nameLower.includes("opencode")) return "opencode";
  return undefined;
}

export async function spawnAgent(
  agent: AgentConfig,
  taskId: Id<"tasks">,
  options: {
    repoUrl: string;
    branch?: string;
    taskDescription: string;
    isCloudMode?: boolean;
    images?: Array<{
      src: string;
      fileName?: string;
      altText: string;
    }>;
    theme?: "dark" | "light" | "system";
    newBranch?: string; // Optional pre-generated branch name
  }
): Promise<AgentSpawnResult> {
  try {
    // Use provided branch name or generate a new one
    const newBranch =
      options.newBranch ||
      (await generateNewBranchName(options.taskDescription));
    serverLogger.info(`[AgentSpawner] Using branch name: ${newBranch}`);

    // Create a task run for this specific agent
    const taskRunId = await convex.mutation(api.taskRuns.create, {
      taskId: taskId,
      prompt: `${options.taskDescription} (${agent.name})`,
      agentName: agent.name,
      newBranch,
    });

    // Fetch the task to get image storage IDs
    const task = await convex.query(api.tasks.getById, {
      id: taskId,
    });

    // Process prompt to handle images
    let processedTaskDescription = options.taskDescription;
    const imageFiles: Array<{ path: string; base64: string }> = [];

    // Handle images from either the options (for backward compatibility) or from the task
    let imagesToProcess = options.images || [];

    // If task has images with storage IDs, download them
    if (task && task.images && task.images.length > 0) {
      const downloadedImages = await Promise.all(
        task.images.map(async (image: any) => {
          if (image.url) {
            // Download image from Convex storage
            const response = await fetch(image.url);
            const buffer = await response.arrayBuffer();
            const base64 = Buffer.from(buffer).toString("base64");
            return {
              src: `data:image/png;base64,${base64}`,
              fileName: image.fileName,
              altText: image.altText,
            };
          }
          return null;
        })
      );
      const filteredImages = downloadedImages.filter((img) => img !== null);
      imagesToProcess = filteredImages as Array<{
        src: string;
        fileName?: string;
        altText: string;
      }>;
    }

    if (imagesToProcess.length > 0) {
      serverLogger.info(
        `[AgentSpawner] Processing ${imagesToProcess.length} images`
      );
      serverLogger.info(
        `[AgentSpawner] Original task description: ${options.taskDescription}`
      );

      // Create image files and update prompt
      imagesToProcess.forEach((image, index) => {
        // Sanitize filename to remove special characters
        let fileName = image.fileName || `image_${index + 1}.png`;
        serverLogger.info(`[AgentSpawner] Original filename: ${fileName}`);

        // Replace non-ASCII characters and spaces with underscores
        fileName = fileName.replace(/[^\x00-\x7F]/g, "_").replace(/\s+/g, "_");
        serverLogger.info(`[AgentSpawner] Sanitized filename: ${fileName}`);

        const imagePath = `/root/prompt/${fileName}`;
        imageFiles.push({
          path: imagePath,
          base64: image.src.split(",")[1] || image.src, // Remove data URL prefix if present
        });

        // Replace image reference in prompt with file path
        // First try to replace the original filename
        if (image.fileName) {
          const beforeReplace = processedTaskDescription;
          processedTaskDescription = processedTaskDescription.replace(
            new RegExp(
              `\\b${image.fileName.replace(/[.*+?^${}()|[\]\\]/g, "\\$&")}\\b`,
              "g"
            ),
            imagePath
          );
          if (beforeReplace !== processedTaskDescription) {
            serverLogger.info(
              `[AgentSpawner] Replaced "${image.fileName}" with "${imagePath}"`
            );
          }
        }

        // Also replace just the filename without extension in case it appears that way
        const nameWithoutExt = image.fileName?.replace(/\.[^/.]+$/, "");
        if (nameWithoutExt) {
          const beforeReplace = processedTaskDescription;
          processedTaskDescription = processedTaskDescription.replace(
            new RegExp(
              `\\b${nameWithoutExt.replace(/[.*+?^${}()|[\]\\]/g, "\\$&")}\\b`,
              "g"
            ),
            imagePath
          );
          if (beforeReplace !== processedTaskDescription) {
            serverLogger.info(
              `[AgentSpawner] Replaced "${nameWithoutExt}" with "${imagePath}"`
            );
          }
        }
      });

      serverLogger.info(
        `[AgentSpawner] Processed task description: ${processedTaskDescription}`
      );
    }

    // Build environment variables (use CMUX_PROMPT to avoid huge argv)
    let envVars: Record<string, string> = {
      CMUX_PROMPT: processedTaskDescription,
      // Keep PROMPT for backward compatibility if any consumer uses it
      PROMPT: processedTaskDescription,
    };

    let authFiles: EnvironmentResult["files"] = [];
    let startupCommands: string[] = [];

    // Use environment property if available
    if (agent.environment) {
      const envResult = await agent.environment();
      envVars = {
        ...envVars,
        ...envResult.env,
      };
      authFiles = envResult.files;
      startupCommands = envResult.startupCommands || [];
    }

    // Fetch API keys from Convex
    const apiKeys = await convex.query(api.apiKeys.getAllForAgents);

    // Add required API keys from Convex
    if (agent.apiKeys) {
      for (const keyConfig of agent.apiKeys) {
        const key = apiKeys[keyConfig.envVar];
        if (key && key.trim().length > 0) {
          envVars[keyConfig.envVar] = key;
        }
      }
    }

    // Replace $PROMPT placeholders in args with $CMUX_PROMPT token for shell-time expansion
    const processedArgs = agent.args.map((arg) => {
      if (arg.includes("$PROMPT")) {
        return arg.replace(/\$PROMPT/g, "$CMUX_PROMPT");
      }
      return arg;
    });

    const agentCommand = `${agent.command} ${processedArgs.join(" ")}`;

    // Build the tmux session command that will be sent via socket.io
    const tmuxSessionName = sanitizeTmuxSessionName(
      `${agent.name}-${taskRunId.slice(-8)}`
    );

    serverLogger.info(
      `[AgentSpawner] Building command for agent ${agent.name}:`
    );
    serverLogger.info(`  Raw command: ${agent.command}`);
    serverLogger.info(`  Processed args: ${processedArgs.join(" ")}`);
    serverLogger.info(`  Agent command: ${agentCommand}`);
    serverLogger.info(`  Tmux session name: ${tmuxSessionName}`);
    serverLogger.info(
      `  Environment vars to pass:`,
      Object.keys(envVars).filter(
        (k) => k.startsWith("ANTHROPIC_") || k.startsWith("GEMINI_")
      )
    );

    let vscodeInstance: VSCodeInstance;
    let worktreePath: string;

    if (options.isCloudMode) {
      // For Morph, create the instance and we'll clone the repo via socket command
      vscodeInstance = new MorphVSCodeInstance({
        agentName: agent.name,
        taskRunId,
        taskId,
        theme: options.theme,
      });

      worktreePath = "/root/workspace";
    } else {
      // For Docker, set up worktree as before
      const worktreeInfo = await getWorktreePath({
        repoUrl: options.repoUrl,
        branch: options.branch,
      });

      // Use the newBranch name for both the git branch and worktree directory
      worktreeInfo.branchName = newBranch;
      worktreeInfo.worktreePath = worktreeInfo.worktreePath.replace(
        /worktree-[^/]+$/,
        `worktree-${newBranch.replace(/[^a-zA-Z0-9-]/g, "-")}`
      );

      // Setup workspace
      const workspaceResult = await setupProjectWorkspace({
        repoUrl: options.repoUrl,
        branch: options.branch,
        worktreeInfo,
      });

      if (!workspaceResult.success || !workspaceResult.worktreePath) {
        return {
          agentName: agent.name,
          terminalId: "",
          taskRunId,
          worktreePath: "",
          success: false,
          error: workspaceResult.error || "Failed to setup workspace",
        };
      }

      worktreePath = workspaceResult.worktreePath;

      serverLogger.info(
        `[AgentSpawner] Creating DockerVSCodeInstance for ${agent.name}`
      );
      vscodeInstance = new DockerVSCodeInstance({
        workspacePath: worktreePath,
        agentName: agent.name,
        taskRunId,
        taskId,
        theme: options.theme,
      });
    }

    // Update the task run with the worktree path
    await convex.mutation(api.taskRuns.updateWorktreePath, {
      id: taskRunId,
      worktreePath: worktreePath,
    });

    // Store the VSCode instance
    // VSCodeInstance.getInstances().set(vscodeInstance.getInstanceId(), vscodeInstance);

    serverLogger.info(`Starting VSCode instance for agent ${agent.name}...`);

    // Start the VSCode instance
    const vscodeInfo = await vscodeInstance.start();
    const vscodeUrl = vscodeInfo.workspaceUrl;

    serverLogger.info(
      `VSCode instance spawned for agent ${agent.name}: ${vscodeUrl}`
    );

    // Start file watching for real-time diff updates
    serverLogger.info(
      `[AgentSpawner] Starting file watch for ${agent.name} at ${worktreePath}`
    );
    vscodeInstance.startFileWatch(worktreePath);

    // Handler for completing the task
    const handleTaskCompletion = async (exitCode: number = 0) => {
      try {
        // Capture git diff before marking as complete
        serverLogger.info(
          `[AgentSpawner] ============================================`
        );
        serverLogger.info(
          `[AgentSpawner] CAPTURING GIT DIFF FOR ${agent.name}`
        );
        serverLogger.info(`[AgentSpawner] Task Run ID: ${taskRunId}`);
        serverLogger.info(`[AgentSpawner] Worktree Path: ${worktreePath}`);
        serverLogger.info(
          `[AgentSpawner] VSCode Instance Connected: ${vscodeInstance.isWorkerConnected()}`
        );
        serverLogger.info(
          `[AgentSpawner] ============================================`
        );

        // Use the original captureGitDiff function which uses worker:exec
        const gitDiff = await captureGitDiff(vscodeInstance, worktreePath);
        serverLogger.info(
          `[AgentSpawner] Captured git diff for ${agent.name}: ${gitDiff.length} chars`
        );
        serverLogger.info(
          `[AgentSpawner] First 100 chars of diff: ${gitDiff.substring(0, 100)}`
        );

        // Append git diff to the log AND store in gitDiffs table
        if (gitDiff && gitDiff.length > 0) {
          await convex.mutation(api.taskRuns.appendLogPublic, {
            id: taskRunId as Id<"taskRuns">,
            content: `\n\n=== GIT DIFF ===\n${gitDiff}\n=== END GIT DIFF ===\n`,
          });
          serverLogger.info(
            `[AgentSpawner] Successfully appended ${gitDiff.length} chars of git diff to log for ${taskRunId}`
          );

          // Parse and store the diff in the gitDiffs table
          await storeGitDiffs(
            taskRunId as Id<"taskRuns">,
            gitDiff,
            vscodeInstance,
            worktreePath
          );
        } else {
          serverLogger.error(
            `[AgentSpawner] NO GIT DIFF TO APPEND for ${agent.name} (${taskRunId})`
          );
          serverLogger.error(
            `[AgentSpawner] This will cause crown evaluation to fail!`
          );
        }

        await convex.mutation(api.taskRuns.complete, {
          id: taskRunId as Id<"taskRuns">,
          exitCode,
        });

        serverLogger.info(
          `[AgentSpawner] Updated taskRun ${taskRunId} as completed with exit code ${exitCode}`
        );

        // Clean up codex-turns.jsonl file if this was a Codex agent
        if (agent.name.toLowerCase().includes("codex")) {
          try {
            const workerSocket = vscodeInstance.getWorkerSocket();
            if (workerSocket && vscodeInstance.isWorkerConnected()) {
              serverLogger.info(
                `[AgentSpawner] Cleaning up codex-turns.jsonl for ${agent.name}`
              );
              
              await new Promise<void>((resolve) => {
                workerSocket
                  .timeout(5000)
                  .emit(
                    "worker:exec",
                    {
                      command: "rm",
                      args: ["-f", "/root/workspace/codex-turns.jsonl"],
                      cwd: "/root/workspace",
                      env: {},
                    },
                    (timeoutError, response) => {
                      if (timeoutError || response.error) {
                        serverLogger.warn(
                          `[AgentSpawner] Failed to delete codex-turns.jsonl: ${timeoutError || response.error}`
                        );
                      } else {
                        serverLogger.info(
                          `[AgentSpawner] Successfully deleted codex-turns.jsonl`
                        );
                      }
                      resolve();
                    }
                  );
              });
            }
          } catch (error) {
            serverLogger.warn(
              `[AgentSpawner] Error cleaning up codex-turns.jsonl:`,
              error
            );
          }
        }

        // Check if all runs are complete and evaluate crown
        const taskRunData = await convex.query(api.taskRuns.get, {
          id: taskRunId as Id<"taskRuns">,
        });

        serverLogger.info(
          `[AgentSpawner] Task run data retrieved: ${taskRunData ? "found" : "not found"}`
        );

        if (taskRunData) {
          serverLogger.info(
            `[AgentSpawner] Calling checkAndEvaluateCrown for task ${taskRunData.taskId}`
          );

          const winnerId = await convex.mutation(
            api.tasks.checkAndEvaluateCrown,
            {
              taskId: taskRunData.taskId,
            }
          );

          serverLogger.info(
            `[AgentSpawner] checkAndEvaluateCrown returned: ${winnerId}`
          );

          // If winnerId is "pending", trigger Claude Code evaluation
          if (winnerId === "pending") {
            serverLogger.info(
              `[AgentSpawner] ==========================================`
            );
            serverLogger.info(
              `[AgentSpawner] CROWN EVALUATION NEEDED - TRIGGERING NOW`
            );
            serverLogger.info(`[AgentSpawner] Task ID: ${taskRunData.taskId}`);
            serverLogger.info(
              `[AgentSpawner] ==========================================`
            );

            // Trigger crown evaluation immediately for faster response
            // The periodic checker will also handle retries if this fails
            serverLogger.info(
              `[AgentSpawner] Triggering immediate crown evaluation`
            );

            // Small delay to ensure git diff is fully persisted in Convex
            setTimeout(async () => {
              try {
                // Check if evaluation is already in progress
                const task = await convex.query(api.tasks.getById, {
                  id: taskRunData.taskId,
                });
                if (task?.crownEvaluationError === "in_progress") {
                  serverLogger.info(
                    `[AgentSpawner] Crown evaluation already in progress for task ${taskRunData.taskId}`
                  );
                  return;
                }

                await evaluateCrownWithClaudeCode(convex, taskRunData.taskId);
                serverLogger.info(
                  `[AgentSpawner] Crown evaluation completed successfully`
                );

                // Check if this task run won
                const updatedTaskRun = await convex.query(api.taskRuns.get, {
                  id: taskRunId as Id<"taskRuns">,
                });

                if (updatedTaskRun?.isCrowned) {
                  serverLogger.info(
                    `[AgentSpawner] 🏆 This task run won the crown! ${agent.name} is the winner!`
                  );
                }
              } catch (error) {
                serverLogger.error(
                  `[AgentSpawner] Crown evaluation failed:`,
                  error
                );
                // The periodic checker will retry
              }
            }, 3000); // 3 second delay to ensure data persistence
          } else if (winnerId) {
            serverLogger.info(
              `[AgentSpawner] Task completed with winner: ${winnerId}`
            );

            // For single agent scenario, trigger auto-PR if enabled
            const taskRuns = await convex.query(api.taskRuns.getByTask, {
              taskId: taskRunData.taskId,
            });

            if (taskRuns.length === 1) {
              serverLogger.info(
                `[AgentSpawner] Single agent scenario - checking auto-PR settings`
              );

              // Check if auto-PR is enabled
              const ws = await convex.query(api.workspaceSettings.get);
              const autoPrEnabled =
                (ws as unknown as { autoPrEnabled?: boolean })?.autoPrEnabled ??
                false;

              if (autoPrEnabled && winnerId) {
                serverLogger.info(
                  `[AgentSpawner] Triggering auto-PR for single agent completion`
                );

                // Import and call the createPullRequestForWinner function
                const { createPullRequestForWinner } = await import(
                  "./crownEvaluator.js"
                );
                const { getGitHubTokenFromKeychain } = await import(
                  "./utils/getGitHubToken.js"
                );
                const githubToken = await getGitHubTokenFromKeychain(convex);

                // Small delay to ensure git diff is persisted
                setTimeout(async () => {
                  try {
                    await createPullRequestForWinner(
                      convex,
                      winnerId,
                      taskRunData.taskId,
                      githubToken || undefined
                    );
                    serverLogger.info(
                      `[AgentSpawner] Auto-PR completed for single agent`
                    );
                  } catch (error) {
                    serverLogger.error(
                      `[AgentSpawner] Auto-PR failed for single agent:`,
                      error
                    );
                  }
                }, 3000);
              } else {
                serverLogger.info(
                  `[AgentSpawner] Auto-PR disabled or not applicable for single agent`
                );
              }
            }
          } else {
            serverLogger.info(
              `[AgentSpawner] No crown evaluation needed (winnerId: ${winnerId})`
            );
          }
        }

        const ENABLE_AUTO_COMMIT = false; // Disabled to ensure git diff capture works

        // Skip auto-commit - we'll let the user commit manually after crown evaluation
        if (ENABLE_AUTO_COMMIT && taskRunData) {
          serverLogger.info(
            `[AgentSpawner] Auto-commit is disabled to ensure proper crown evaluation`
          );
        }

        // Schedule container stop based on settings
        const containerSettings = await convex.query(
          api.containerSettings.getEffective
        );

        if (containerSettings.autoCleanupEnabled) {
          if (containerSettings.stopImmediatelyOnCompletion) {
            // Stop container immediately
            serverLogger.info(
              `[AgentSpawner] Stopping container immediately as per settings`
            );

            // Stop the VSCode instance
            await vscodeInstance.stop();
          } else {
            // Schedule stop after review period
            const reviewPeriodMs =
              containerSettings.reviewPeriodMinutes * 60 * 1000;
            const scheduledStopAt = Date.now() + reviewPeriodMs;

            await convex.mutation(api.taskRuns.updateScheduledStop, {
              id: taskRunId as Id<"taskRuns">,
              scheduledStopAt,
            });

            serverLogger.info(
              `[AgentSpawner] Scheduled container stop for ${new Date(scheduledStopAt).toISOString()}`
            );
          }
        }
      } catch (error) {
        serverLogger.error(
          `[AgentSpawner] Error handling task completion:`,
          error
        );
      }
    };

    // Track if this terminal already failed (to avoid completing later)
    let hasFailed = false;

    // Set up terminal-exit event handler
    vscodeInstance.on("terminal-exit", async (data) => {
      serverLogger.info(
        `[AgentSpawner] Terminal exited for ${agent.name}:`,
        data
      );

      // For Claude and Codex agents, ignore terminal exit as tmux exits immediately after creating session
      const agentType = getAgentType(agent.name);
      if (agentType === "claude" || agentType === "codex") {
        serverLogger.info(
          `[AgentSpawner] Ignoring terminal exit for ${agentType} agent ${agent.name} (tmux exits immediately, waiting for detector completion)`
        );
        return;
      }

      // Compare against the tmux session name (actual terminalId used by worker)
      // and also accept the taskRunId for backward compatibility
      if (data.terminalId === tmuxSessionName || data.terminalId === terminalId) {
        if (hasFailed) {
          serverLogger.warn(
            `[AgentSpawner] Not completing ${agent.name} (already marked failed)`
          );
          return;
        }
        // CRITICAL: Add a delay to ensure changes are written to disk
        serverLogger.info(
          `[AgentSpawner] Waiting 3 seconds for file system to settle before capturing git diff...`
        );
        await new Promise((resolve) => setTimeout(resolve, 3000));

        await handleTaskCompletion(data.exitCode || 0);
      }
    });

    // Set up file change event handler for real-time diff updates
    vscodeInstance.on("file-changes", async (data) => {
      serverLogger.info(
        `[AgentSpawner] File changes detected for ${agent.name}:`,
        { changeCount: data.changes.length, taskId: data.taskId }
      );

      // Store the incremental diffs in Convex
      if (data.taskId === taskRunId && data.fileDiffs.length > 0) {
        for (const fileDiff of data.fileDiffs) {
          const relativePath = path.relative(worktreePath, fileDiff.path);

          await convex.mutation(api.gitDiffs.upsertDiff, {
            taskRunId,
            filePath: relativePath,
            status: fileDiff.type as "added" | "modified" | "deleted",
            additions: (fileDiff.patch.match(/^\+[^+]/gm) || []).length,
            deletions: (fileDiff.patch.match(/^-[^-]/gm) || []).length,
            patch: fileDiff.patch,
            oldContent: fileDiff.oldContent,
            newContent: fileDiff.newContent,
            isBinary: false,
          });
        }

        // Update the timestamp
        await convex.mutation(api.gitDiffs.updateDiffsTimestamp, {
          taskRunId,
        });

        serverLogger.info(
          `[AgentSpawner] Stored ${data.fileDiffs.length} incremental diffs for ${agent.name}`
        );
      }
    });

    // Set up task-complete event handler (from project file detection)
    vscodeInstance.on("task-complete", async (data) => {
      serverLogger.info(
        `[AgentSpawner] Task complete detected for ${agent.name} (${data.detectionMethod}):`,
        data
      );
      if (hasFailed) {
        serverLogger.warn(
          `[AgentSpawner] Ignoring task completion for ${agent.name} (already marked failed)`
        );
        return;
      }
      
      // Debug logging to understand what's being compared
      serverLogger.info(`[AgentSpawner] Task completion comparison:`);
      serverLogger.info(`[AgentSpawner]   data.taskId: "${data.taskId}"`);
      serverLogger.info(`[AgentSpawner]   taskRunId: "${taskRunId}"`);
      serverLogger.info(`[AgentSpawner]   Match: ${data.taskId === taskRunId}`);

      // Update the task run as completed
      if (data.taskId === taskRunId) {
        serverLogger.info(`[AgentSpawner] Task ID matched! Marking task as complete for ${agent.name}`);
        // CRITICAL: Add a delay to ensure changes are written to disk
        serverLogger.info(`[AgentSpawner] Waiting 3 seconds for file system to settle before capturing git diff...`);
        await new Promise(resolve => setTimeout(resolve, 3000));
        
        await handleTaskCompletion(data.exitCode || 0);
      }
    });

    // Set up file change event handler for real-time diff updates
    vscodeInstance.on("file-changes", async (data) => {
      serverLogger.info(
        `[AgentSpawner] File changes detected for ${agent.name}:`,
        { changeCount: data.changes.length, taskId: data.taskId }
      );

      // Store the incremental diffs in Convex
      if (data.taskId === taskRunId && data.fileDiffs.length > 0) {
        for (const fileDiff of data.fileDiffs) {
          const relativePath = path.relative(worktreePath, fileDiff.path);

          await convex.mutation(api.gitDiffs.upsertDiff, {
            taskRunId: taskRunId as Id<"taskRuns">,
            filePath: relativePath,
            status: fileDiff.type as "added" | "modified" | "deleted",
            additions: (fileDiff.patch.match(/^\+[^+]/gm) || []).length,
            deletions: (fileDiff.patch.match(/^-[^-]/gm) || []).length,
            patch: fileDiff.patch,
            oldContent: fileDiff.oldContent,
            newContent: fileDiff.newContent,
            isBinary: false,
          });
        }

        // Update the timestamp
        await convex.mutation(api.gitDiffs.updateDiffsTimestamp, {
          taskRunId: taskRunId as Id<"taskRuns">,
        });

        serverLogger.info(
          `[AgentSpawner] Stored ${data.fileDiffs.length} incremental diffs for ${agent.name}`
        );
      }
    });

    // Set up task-complete event handler (from project file detection)
    vscodeInstance.on("task-complete", async (data) => {
      serverLogger.info(
        `[AgentSpawner] Task complete detected for ${agent.name} (${data.detectionMethod}):`,
        data
      );
      if (hasFailed) {
        serverLogger.warn(
          `[AgentSpawner] Ignoring task completion for ${agent.name} (already marked failed)`
        );
        return;
      }
      
      // Debug logging to understand what's being compared
      serverLogger.info(`[AgentSpawner] Task completion comparison:`);
      serverLogger.info(`[AgentSpawner]   data.taskId: "${data.taskId}"`);
      serverLogger.info(`[AgentSpawner]   taskRunId: "${taskRunId}"`);
      serverLogger.info(`[AgentSpawner]   Match: ${data.taskId === taskRunId}`);

      // Update the task run as completed
      if (data.taskId === taskRunId) {
        serverLogger.info(`[AgentSpawner] Task ID matched! Marking task as complete for ${agent.name}`);
        // CRITICAL: Add a delay to ensure changes are written to disk
        serverLogger.info(`[AgentSpawner] Waiting 3 seconds for file system to settle before capturing git diff...`);
        await new Promise(resolve => setTimeout(resolve, 3000));
        
        await handleTaskCompletion(0);
      } else {
        serverLogger.warn(`[AgentSpawner] Task ID did not match, ignoring task complete event`);
      }
    });

    // Set up terminal-idle event handler (legacy, for non-Claude agents)
    vscodeInstance.on("terminal-idle", async (data) => {
      serverLogger.info(
        `[AgentSpawner] Terminal idle detected for ${agent.name}:`,
        data
      );
      if (hasFailed) {
        serverLogger.warn(
          `[AgentSpawner] Ignoring idle for ${agent.name} (already marked failed)`
        );
        return;
      }

      // Debug logging to understand what's being compared
      serverLogger.info(`[AgentSpawner] Terminal idle comparison:`);
      serverLogger.info(`[AgentSpawner]   data.taskId: "${data.taskId}"`);
      serverLogger.info(`[AgentSpawner]   taskRunId: "${taskRunId}"`);
      serverLogger.info(`[AgentSpawner]   Match: ${data.taskId === taskRunId}`);

      // Update the task run as completed
      if (data.taskId === taskRunId) {
        serverLogger.info(
          `[AgentSpawner] Task ID matched! Marking task as complete for ${agent.name}`
        );
        // CRITICAL: Add a delay to ensure changes are written to disk
        serverLogger.info(
          `[AgentSpawner] Waiting 3 seconds for file system to settle before capturing git diff...`
        );
        await new Promise((resolve) => setTimeout(resolve, 3000));

        // Stop file watching before completing
        vscodeInstance.stopFileWatch();
        await handleTaskCompletion(0);
      } else {
        serverLogger.warn(
          `[AgentSpawner] Task ID did not match, ignoring idle event`
        );
      }
    });

    // Set up terminal-failed event handler
    vscodeInstance.on("terminal-failed", async (data: any) => {
      try {
        serverLogger.error(
          `[AgentSpawner] Terminal failed for ${agent.name}:`,
          data
        );
        if (data.taskId !== taskRunId) {
          serverLogger.warn(
            `[AgentSpawner] Failure event taskId mismatch; ignoring`
          );
          return;
        }
        hasFailed = true;

        // Append error to log for context
        if (data.errorMessage) {
          await convex.mutation(api.taskRuns.appendLogPublic, {
            id: taskRunId as Id<"taskRuns">,
            content: `\n\n=== ERROR ===\n${data.errorMessage}\n=== END ERROR ===\n`,
          });
        }

        // Mark the run as failed with error message
        await convex.mutation(api.taskRuns.fail as any, {
          id: taskRunId as Id<"taskRuns">,
          errorMessage: data.errorMessage || "Terminal failed",
          exitCode: typeof data.exitCode === "number" ? data.exitCode : 1,
        });

        serverLogger.info(
          `[AgentSpawner] Marked taskRun ${taskRunId} as failed`
        );
      } catch (error) {
        serverLogger.error(
          `[AgentSpawner] Error handling terminal-failed:`,
          error
        );
      }
    });

    // Get ports if it's a Docker instance
    let ports:
      | { vscode: string; worker: string; extension?: string }
      | undefined;
    if (vscodeInstance instanceof DockerVSCodeInstance) {
      const dockerPorts = vscodeInstance.getPorts();
      if (dockerPorts && dockerPorts.vscode && dockerPorts.worker) {
        ports = {
          vscode: dockerPorts.vscode,
          worker: dockerPorts.worker,
          ...(dockerPorts.extension
            ? { extension: dockerPorts.extension }
            : {}),
        };
      }
    }

    // Update VSCode instance information in Convex
    await convex.mutation(api.taskRuns.updateVSCodeInstance, {
      id: taskRunId,
      vscode: {
        provider: vscodeInfo.provider,
        containerName:
          vscodeInstance instanceof DockerVSCodeInstance
            ? (vscodeInstance as DockerVSCodeInstance).getContainerName()
            : undefined,
        status: "running",
        url: vscodeInfo.url,
        workspaceUrl: vscodeInfo.workspaceUrl,
        startedAt: Date.now(),
        ...(ports ? { ports } : {}),
      },
    });

    // Use taskRunId as terminal ID for compatibility
    const terminalId = taskRunId;

    // Log auth files if any
    if (authFiles.length > 0) {
      serverLogger.info(
        `[AgentSpawner] Prepared ${authFiles.length} auth files for agent ${agent.name}`
      );
    }

    // After VSCode instance is started, create the terminal with tmux session
    serverLogger.info(
      `[AgentSpawner] Preparing to send terminal creation command for ${agent.name}`
    );

    // Wait for worker connection if not already connected
    if (!vscodeInstance.isWorkerConnected()) {
      serverLogger.info(`[AgentSpawner] Waiting for worker connection...`);
      await new Promise<void>((resolve) => {
        const timeout = setTimeout(() => {
          serverLogger.error(
            `[AgentSpawner] Timeout waiting for worker connection`
          );
          resolve();
        }, 30000); // 30 second timeout

        vscodeInstance.once("worker-connected", () => {
          clearTimeout(timeout);
          resolve();
        });
      });
    }

    // Get the worker socket
    const workerSocket = vscodeInstance.getWorkerSocket();
    if (!workerSocket) {
      serverLogger.error(
        `[AgentSpawner] No worker socket available for ${agent.name}`
      );
      return {
        agentName: agent.name,
        terminalId,
        taskRunId,
        worktreePath,
        vscodeUrl,
        success: false,
        error: "No worker connection available",
      };
    }
    if (!vscodeInstance.isWorkerConnected()) {
      throw new Error("Worker socket not available");
    }

    // Prepare the terminal creation command with auth files
    // Use the original command and args directly instead of parsing agentCommand
    // This avoids issues with quoted arguments being split incorrectly
    const actualCommand = agent.command;
    const actualArgs = processedArgs;

    // Build a shell command string so $CMUX_PROMPT expands inside tmux session
    const shellEscaped = (s: string) => {
      // If this arg references $CMUX_PROMPT, wrap in double quotes to allow expansion
      if (s.includes("$CMUX_PROMPT")) {
        return `"${s.replace(/"/g, '\\"')}"`;
      }
      // Special handling for notify command - needs very careful quoting
      // The notify command needs to survive: tmux -> bash -lc -> exec -> bunx
      // We need to preserve the JSON array structure and the $1 variable
      if (s.startsWith("notify=")) {
        // Original: notify=["sh","-lc","printf '%s\n' \"$1\" | tee -a ./codex-turns.jsonl >/dev/null"]
        // For bash -c context, we need to escape for shell interpretation
        // Use single quotes to preserve everything literally, except we need to handle the internal single quotes
        const notifyContent = s.substring(7); // Remove "notify=" prefix
        // Replace single quotes in the content with '\'' to break out, add literal quote, and re-enter
        const escaped = notifyContent.replace(/'/g, "'\\''");
        return `'notify=${escaped}'`;
      }
      // Otherwise single-quote and escape any existing single quotes
      return `'${s.replace(/'/g, "'\\''")}'`;
    };
    const commandString = [actualCommand, ...actualArgs]
      .map(shellEscaped)
      .join(" ");

    // Log the actual command for Codex agents to debug notify command
    if (agent.name.toLowerCase().includes("codex")) {
      serverLogger.info(`[AgentSpawner] Codex command string: ${commandString}`);
      serverLogger.info(`[AgentSpawner] Codex raw args:`, actualArgs);
    }

    const agentType = getAgentType(agent.name);
    
    // For Codex agents, use direct command execution to preserve notify argument
    // The notify command contains complex JSON that gets mangled through shell layers
    const tmuxArgs = agent.name.toLowerCase().includes("codex") 
      ? [
          "new-session",
          "-d",
          "-s",
          tmuxSessionName,
          "-c",
          "/root/workspace",
          actualCommand,
          ...actualArgs.map(arg => {
            // Replace $CMUX_PROMPT with actual prompt value
            if (arg === "$CMUX_PROMPT") {
              return processedTaskDescription;
            }
            return arg;
          })
        ]
      : [
          "new-session",
          "-d",
          "-s",
          tmuxSessionName,
          "bash",
          "-lc",
          `exec ${commandString}`,
        ];
    
    const terminalCreationCommand: WorkerCreateTerminal = {
      terminalId: tmuxSessionName,
      command: "tmux",
      args: tmuxArgs,
      cols: 80,
      rows: 74,
      env: envVars,
<<<<<<< HEAD
      taskId: taskRunId,
      agentType,
=======
      taskId: taskId,
      taskRunId,
>>>>>>> 3bdd40d9
      authFiles,
      startupCommands,
      cwd: "/root/workspace",
    };

    serverLogger.info(
      `[AgentSpawner] Sending terminal creation command at ${new Date().toISOString()}:`
    );
    serverLogger.info(`  Terminal ID: ${tmuxSessionName}`);
    // serverLogger.info(
    //   `  Full terminal command object:`,
    //   JSON.stringify(
    //     terminalCreationCommand,
    //     (_key, value) => {
    //       if (typeof value === "string" && value.length > 1000) {
    //         return value.slice(0, 1000) + "...";
    //       }
    //       return value;
    //     },
    //     2
    //   )
    // );
    serverLogger.info(`  isCloudMode:`, options.isCloudMode);

    // For Morph instances, we need to clone the repository first
    if (options.isCloudMode) {
      serverLogger.info(
        `[AgentSpawner] Cloning repository for Morph instance...`
      );

      // Use worker:exec to clone the repository
      const cloneCommand = `git clone ${options.repoUrl} /root/workspace${
        options.branch && options.branch !== "main"
          ? ` && cd /root/workspace && git checkout ${options.branch}`
          : ""
      }`;

      const cloneResult = await new Promise<{
        success: boolean;
        error?: string;
      }>((resolve) => {
        workerSocket
          .timeout(60000) // 60 second timeout for cloning
          .emit(
            "worker:exec",
            {
              command: "bash",
              args: ["-c", cloneCommand],
              cwd: "/root",
              env: {},
            },
            (timeoutError, result) => {
              if (timeoutError) {
                serverLogger.error(
                  "Timeout waiting for git clone",
                  timeoutError
                );
                resolve({
                  success: false,
                  error: "Timeout waiting for git clone",
                });
                return;
              }
              if (result.error) {
                resolve({ success: false, error: result.error.message });
                return;
              }

              const { stdout, stderr, exitCode } = result.data!;
              serverLogger.info(`[AgentSpawner] Git clone stdout:`, stdout);
              if (stderr) {
                serverLogger.info(`[AgentSpawner] Git clone stderr:`, stderr);
              }

              if (exitCode === 0) {
                serverLogger.info(
                  `[AgentSpawner] Repository cloned successfully`
                );
                resolve({ success: true });
              } else {
                serverLogger.error(
                  `[AgentSpawner] Git clone failed with exit code ${exitCode}`
                );
                resolve({
                  success: false,
                  error: `Git clone failed with exit code ${exitCode}`,
                });
              }
            }
          );
      });

      if (!cloneResult.success) {
        return {
          agentName: agent.name,
          terminalId,
          taskRunId,
          worktreePath,
          vscodeUrl,
          success: false,
          error: cloneResult.error || "Failed to clone repository",
        };
      }
    }

    // Create image files if any
    if (imageFiles.length > 0) {
      serverLogger.info(
        `[AgentSpawner] Creating ${imageFiles.length} image files...`
      );

      // First create the prompt directory
      await new Promise<void>((resolve) => {
        workerSocket.timeout(10000).emit(
          "worker:exec",
          {
            command: "mkdir",
            args: ["-p", "/root/prompt"],
            cwd: "/root",
            env: {},
          },
          (timeoutError, result) => {
            if (timeoutError || result.error) {
              serverLogger.error(
                "Failed to create prompt directory",
                timeoutError || result.error
              );
            }
            resolve();
          }
        );
      });

      // Upload each image file using HTTP endpoint
      for (const imageFile of imageFiles) {
        try {
          // Convert base64 to buffer
          const base64Data = imageFile.base64.includes(",")
            ? imageFile.base64.split(",")[1]
            : imageFile.base64;
          const buffer = Buffer.from(base64Data, "base64");

          // Create form data
          const formData = new FormData();
          const blob = new Blob([buffer], { type: "image/png" });
          formData.append("image", blob, "image.png");
          formData.append("path", imageFile.path);

          // Get worker port from VSCode instance
          const workerPort =
            vscodeInstance instanceof DockerVSCodeInstance
              ? (vscodeInstance as DockerVSCodeInstance).getPorts()?.worker
              : "39377";

          const uploadUrl = `http://localhost:${workerPort}/upload-image`;

          serverLogger.info(`[AgentSpawner] Uploading image to ${uploadUrl}`);

          const response = await fetch(uploadUrl, {
            method: "POST",
            body: formData,
          });

          if (!response.ok) {
            const error = await response.text();
            throw new Error(`Upload failed: ${error}`);
          }

          const result = await response.json();
          serverLogger.info(
            `[AgentSpawner] Successfully uploaded image: ${result.path} (${result.size} bytes)`
          );
        } catch (error) {
          serverLogger.error(
            `[AgentSpawner] Failed to upload image ${imageFile.path}:`,
            error
          );
        }
      }
    }

    // Send the terminal creation command
    serverLogger.info(
      `[AgentSpawner] About to emit worker:create-terminal at ${new Date().toISOString()}`
    );
    serverLogger.info(
      `[AgentSpawner] Socket connected:`,
      workerSocket.connected
    );
    serverLogger.info(`[AgentSpawner] Socket id:`, workerSocket.id);

    await new Promise((resolve, reject) => {
      const timeout = setTimeout(() => {
        serverLogger.error(
          `[AgentSpawner] Timeout waiting for terminal creation response after 30s`
        );
        reject(new Error("Timeout waiting for terminal creation"));
      }, 30000);

      workerSocket.emit(
        "worker:create-terminal",
        terminalCreationCommand,
        (result) => {
          clearTimeout(timeout);
          serverLogger.info(
            `[AgentSpawner] Got response from worker:create-terminal at ${new Date().toISOString()}:`,
            result
          );
          if (result.error) {
            reject(result.error);
            return;
          } else {
            serverLogger.info("Terminal created successfully", result);
            resolve(result.data);
          }
        }
      );
      serverLogger.info(
        `[AgentSpawner] Emitted worker:create-terminal at ${new Date().toISOString()}`
      );
    });


    return {
      agentName: agent.name,
      terminalId,
      taskRunId,
      worktreePath,
      vscodeUrl,
      success: true,
    };
  } catch (error) {
    serverLogger.error("Error spawning agent", error);
    return {
      agentName: agent.name,
      terminalId: "",
      taskRunId: "",
      worktreePath: "",
      success: false,
      error: error instanceof Error ? error.message : "Unknown error",
    };
  }
}

export async function spawnAllAgents(
  taskId: Id<"tasks">,
  options: {
    repoUrl: string;
    branch?: string;
    taskDescription: string;
    prTitle?: string;
    selectedAgents?: string[];
    isCloudMode?: boolean;
    images?: Array<{
      src: string;
      fileName?: string;
      altText: string;
    }>;
    theme?: "dark" | "light" | "system";
  }
): Promise<AgentSpawnResult[]> {
  // If selectedAgents is provided, filter AGENT_CONFIGS to only include selected agents
  const agentsToSpawn = options.selectedAgents
    ? AGENT_CONFIGS.filter((agent) =>
        options.selectedAgents!.includes(agent.name)
      )
    : AGENT_CONFIGS;

  // Generate unique branch names for all agents at once to ensure no collisions
  const branchNames = options.prTitle
    ? generateUniqueBranchNamesFromTitle(options.prTitle!, agentsToSpawn.length)
    : await generateUniqueBranchNames(
        options.taskDescription,
        agentsToSpawn.length
      );

  serverLogger.info(
    `[AgentSpawner] Generated ${branchNames.length} unique branch names for agents`
  );

  // Spawn all agents in parallel with their pre-generated branch names
  const results = await Promise.all(
    agentsToSpawn.map((agent, index) =>
      spawnAgent(agent, taskId, {
        ...options,
        newBranch: branchNames[index],
      })
    )
  );

  return results;
}<|MERGE_RESOLUTION|>--- conflicted
+++ resolved
@@ -745,6 +745,72 @@
           const relativePath = path.relative(worktreePath, fileDiff.path);
 
           await convex.mutation(api.gitDiffs.upsertDiff, {
+            taskRunId,
+            filePath: relativePath,
+            status: fileDiff.type as "added" | "modified" | "deleted",
+            additions: (fileDiff.patch.match(/^\+[^+]/gm) || []).length,
+            deletions: (fileDiff.patch.match(/^-[^-]/gm) || []).length,
+            patch: fileDiff.patch,
+            oldContent: fileDiff.oldContent,
+            newContent: fileDiff.newContent,
+            isBinary: false,
+          });
+        }
+
+        // Update the timestamp
+        await convex.mutation(api.gitDiffs.updateDiffsTimestamp, {
+          taskRunId,
+        });
+
+        serverLogger.info(
+          `[AgentSpawner] Stored ${data.fileDiffs.length} incremental diffs for ${agent.name}`
+        );
+      }
+    });
+
+    // Set up task-complete event handler (from project file detection)
+    vscodeInstance.on("task-complete", async (data) => {
+      serverLogger.info(
+        `[AgentSpawner] Task complete detected for ${agent.name} (${data.detectionMethod}):`,
+        data
+      );
+      if (hasFailed) {
+        serverLogger.warn(
+          `[AgentSpawner] Ignoring task completion for ${agent.name} (already marked failed)`
+        );
+        return;
+      }
+      
+      // Debug logging to understand what's being compared
+      serverLogger.info(`[AgentSpawner] Task completion comparison:`);
+      serverLogger.info(`[AgentSpawner]   data.taskId: "${data.taskId}"`);
+      serverLogger.info(`[AgentSpawner]   taskRunId: "${taskRunId}"`);
+      serverLogger.info(`[AgentSpawner]   Match: ${data.taskId === taskRunId}`);
+
+      // Update the task run as completed
+      if (data.taskId === taskRunId) {
+        serverLogger.info(`[AgentSpawner] Task ID matched! Marking task as complete for ${agent.name}`);
+        // CRITICAL: Add a delay to ensure changes are written to disk
+        serverLogger.info(`[AgentSpawner] Waiting 3 seconds for file system to settle before capturing git diff...`);
+        await new Promise(resolve => setTimeout(resolve, 3000));
+        
+        await handleTaskCompletion(data.exitCode || 0);
+      }
+    });
+
+    // Set up file change event handler for real-time diff updates
+    vscodeInstance.on("file-changes", async (data) => {
+      serverLogger.info(
+        `[AgentSpawner] File changes detected for ${agent.name}:`,
+        { changeCount: data.changes.length, taskId: data.taskId }
+      );
+
+      // Store the incremental diffs in Convex
+      if (data.taskId === taskRunId && data.fileDiffs.length > 0) {
+        for (const fileDiff of data.fileDiffs) {
+          const relativePath = path.relative(worktreePath, fileDiff.path);
+
+          await convex.mutation(api.gitDiffs.upsertDiff, {
             taskRunId: taskRunId as Id<"taskRuns">,
             filePath: relativePath,
             status: fileDiff.type as "added" | "modified" | "deleted",
@@ -1043,13 +1109,9 @@
       cols: 80,
       rows: 74,
       env: envVars,
-<<<<<<< HEAD
-      taskId: taskRunId,
-      agentType,
-=======
       taskId: taskId,
       taskRunId,
->>>>>>> 3bdd40d9
+      agentType,
       authFiles,
       startupCommands,
       cwd: "/root/workspace",
