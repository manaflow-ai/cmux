--- conflicted
+++ resolved
@@ -5,14 +5,14 @@
   type AgentConfig,
   type EnvironmentResult,
 } from "@cmux/shared/agentConfig";
-import { getApiEnvironmentsByIdVars } from "@cmux/www-openapi-client";
-import { parse as parseDotenv } from "dotenv";
 import type {
   WorkerCreateTerminal,
   WorkerTerminalExit,
   WorkerTerminalFailed,
   WorkerTerminalIdle,
 } from "@cmux/shared/worker-schemas";
+import { getApiEnvironmentsByIdVars } from "@cmux/www-openapi-client";
+import { parse as parseDotenv } from "dotenv";
 import { handleTaskCompletion } from "./handle-task-completion.js";
 import { sanitizeTmuxSessionName } from "./sanitizeTmuxSessionName.js";
 import {
@@ -28,12 +28,7 @@
   getAuthToken,
   runWithAuth,
 } from "./utils/requestContext.js";
-<<<<<<< HEAD
-import { serverLogger } from "./utils/fileLogger.js";
 import { getWwwClient } from "./utils/wwwClient.js";
-import { DockerVSCodeInstance } from "./vscode/DockerVSCodeInstance.js";
-=======
->>>>>>> 7bd02787
 import { CmuxVSCodeInstance } from "./vscode/CmuxVSCodeInstance.js";
 import { DockerVSCodeInstance } from "./vscode/DockerVSCodeInstance.js";
 import { VSCodeInstance } from "./vscode/VSCodeInstance.js";
