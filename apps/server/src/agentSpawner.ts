--- conflicted
+++ resolved
@@ -13,11 +13,7 @@
 import { MorphVSCodeInstance } from "./vscode/MorphVSCodeInstance.js";
 import { VSCodeInstance } from "./vscode/VSCodeInstance.js";
 import { getWorktreePath, setupProjectWorkspace } from "./workspace.js";
-<<<<<<< HEAD
 import { vscodeInstanceManager } from "./vscodeInstanceManager.js";
-import { serverLogger } from "./utils/fileLogger.js";
-=======
->>>>>>> ab16e16e
 
 /**
  * Sanitize a string to be used as a tmux session name.
