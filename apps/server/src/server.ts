--- conflicted
+++ resolved
@@ -2,14 +2,8 @@
 import { exec } from "node:child_process";
 import { createServer } from "node:http";
 import { promisify } from "node:util";
-<<<<<<< HEAD
-=======
 import { Server } from "socket.io";
 import { getMainServerSocketOptions } from "@cmux/shared/node/socket";
-import { spawnAllAgents } from "./agentSpawner.js";
-import { stopContainersForRuns } from "./archiveTask.js";
-import { execWithEnv } from "./execWithEnv.js";
->>>>>>> 04b3048f
 import { GitDiffManager } from "./gitDiff.js";
 import { createProxyApp, setupWebSocketProxy } from "./proxyApp.js";
 import { createSocketIOTransport } from "./transports/socketio-transport.js";
@@ -19,6 +13,13 @@
 import { waitForConvex } from "./utils/waitForConvex.js";
 import { DockerVSCodeInstance } from "./vscode/DockerVSCodeInstance.js";
 import { VSCodeInstance } from "./vscode/VSCodeInstance.js";
+import {
+  ClientToServerEvents,
+  ServerToClientEvents,
+  InterServerEvents,
+  SocketData,
+} from "@cmux/shared";
+import { runWithAuth } from "./utils/requestContext.js";
 // Team is supplied via socket handshake query param 'team'
 
 const execAsync = promisify(exec);
@@ -92,9 +93,6 @@
   // Create HTTP server with Express app
   const httpServer = createServer(proxyApp);
 
-<<<<<<< HEAD
-  // Set up WebSocket proxy for containers
-=======
   const io = new Server<
     ClientToServerEvents,
     ServerToClientEvents,
@@ -119,7 +117,6 @@
     runWithAuth(token, tokenJson, () => next());
   });
 
->>>>>>> 04b3048f
   setupWebSocketProxy(httpServer);
 
   // Create Socket.IO transport
