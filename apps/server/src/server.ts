import { api } from "@cmux/convex/api";
<<<<<<< HEAD
import {
  ArchiveTaskSchema,
  GitFullDiffRequestSchema,
  GitCompareRefsSchema,
  GitHubCreateDraftPrSchema,
  GitHubFetchBranchesSchema,
  GitHubFetchReposSchema,
  GitHubMergeBranchSchema,
  ListFilesRequestSchema,
  OpenInEditorSchema,
  SpawnFromCommentSchema,
  StartTaskSchema,
  type AvailableEditors,
  type ClientToServerEvents,
  type FileInfo,
  type InterServerEvents,
  type ServerToClientEvents,
  type SocketData,
} from "@cmux/shared";
import { getMainServerSocketOptions } from "@cmux/shared/node/socket";
import fuzzysort from "fuzzysort";
import { minimatch } from "minimatch";
import { exec, spawn } from "node:child_process";
import { promises as fs } from "node:fs";
=======
import { exec } from "node:child_process";
>>>>>>> a5764a58
import { createServer } from "node:http";
import { promisify } from "node:util";
import { GitDiffManager } from "./gitDiff.js";
import { createProxyApp, setupWebSocketProxy } from "./proxyApp.js";
import { setupSocketHandlers } from "./socket-handlers.js";
import { createSocketIOTransport } from "./transports/socketio-transport.js";
import { getConvex } from "./utils/convexClient.js";
import { dockerLogger, serverLogger } from "./utils/fileLogger.js";
import { waitForConvex } from "./utils/waitForConvex.js";
import { DockerVSCodeInstance } from "./vscode/DockerVSCodeInstance.js";
import { VSCodeInstance } from "./vscode/VSCodeInstance.js";

const execAsync = promisify(exec);

export type GitRepoInfo = {
  path: string;
  isGitRepo: boolean;
  remoteName?: string;
  remoteUrl?: string;
  currentBranch?: string;
  defaultBranch?: string;
};

export async function startServer({
  port,
  publicPath,
  defaultRepo,
}: {
  port: number;
  publicPath: string;
  defaultRepo?: GitRepoInfo | null;
}) {
  // Set up global error handlers to prevent crashes
  process.on("unhandledRejection", (reason, promise) => {
    serverLogger.error("Unhandled Rejection at:", promise, "reason:", reason);
    // Don't exit the process - just log the error
  });

  process.on("uncaughtException", (error) => {
    serverLogger.error("Uncaught Exception:", error);
    // Don't exit for file system errors
    if (
      error &&
      typeof error === "object" &&
      "errno" in error &&
      "syscall" in error &&
      "path" in error
    ) {
      const fsError = error;
      if (fsError.errno === 0 || fsError.syscall === "TODO") {
        serverLogger.error(
          "File system watcher error - continuing without watching:",
          fsError.path
        );
        return;
      }
    }
    // For other critical errors, still exit
    process.exit(1);
  });

  // Check system limits and warn if too low
  try {
    const { stdout } = await execAsync("ulimit -n");
    const limit = parseInt(stdout.trim(), 10);
    if (limit < 8192) {
      serverLogger.warn(
        `System file descriptor limit is low: ${limit}. Consider increasing it with 'ulimit -n 8192' to avoid file watcher issues.`
      );
    }
  } catch (error) {
    serverLogger.warn("Could not check system file descriptor limit:", error);
  }

  // Git diff manager instance
  const gitDiffManager = new GitDiffManager();

  // Create Express proxy app
  const proxyApp = createProxyApp({ publicPath });

  // Create HTTP server with Express app
  const httpServer = createServer(proxyApp);

  setupWebSocketProxy(httpServer);

  // Create Socket.IO transport
  const rt = createSocketIOTransport(httpServer);

<<<<<<< HEAD
        // Optional: commit title/message
        const title = task.pullRequestTitle || task.text || `cmux changes`;
        const truncatedTitle =
          title.length > 72 ? `${title.slice(0, 69)}...` : title;
        const commitMessage = `Merged by cmux for task ${String(task._id)}.`;

        // Merge
        try {
          const res = await mergePr(
            githubToken,
            owner,
            repo,
            prNumber,
            method,
            truncatedTitle,
            commitMessage
          );
          // Update Convex: merged
          await getConvex().mutation(api.taskRuns.updatePullRequestState, {
            teamSlugOrId: safeTeam,
            id: run._id,
            state: "merged",
            isDraft: false,
            number: prNumber,
            url: detail.html_url,
          });
          // Update task merge status to merged
          await getConvex().mutation(api.tasks.updateMergeStatus, {
            teamSlugOrId: safeTeam,
            id: task._id,
            mergeStatus: "pr_merged",
          });
          callback({
            success: true,
            merged: !!res.merged,
            state: "merged",
            url: detail.html_url,
          });
        } catch (e: unknown) {
          const msg = e instanceof Error ? e.message : String(e);
          callback({ success: false, error: `Failed to merge PR: ${msg}` });
        }
      } catch (error) {
        serverLogger.error("Error merging PR:", error);
        callback({
          success: false,
          error: error instanceof Error ? error.message : "Unknown error",
        });
      }
    });

    // Merge branch directly without PR
    socket.on("github-merge-branch", async (data, callback) => {
      try {
        const { taskRunId } = GitHubMergeBranchSchema.parse(data);

        const { run, task, branchName, baseBranch } =
          await ensureRunWorktreeAndBranch(taskRunId, safeTeam);

        const githubToken = await getGitHubTokenFromKeychain();
        if (!githubToken) {
          return callback({
            success: false,
            error: "GitHub token is not configured",
          });
        }

        const repoFullName = task.projectFullName || "";
        const [owner, repo] = repoFullName.split("/");
        if (!owner || !repo) {
          return callback({ success: false, error: "Unknown repo for task" });
        }

        try {
          const octokit = getOctokit(githubToken);
          const { data: mergeRes } = await octokit.rest.repos.merge({
            owner,
            repo,
            base: baseBranch,
            head: branchName,
          });

          await getConvex().mutation(api.taskRuns.updatePullRequestState, {
            teamSlugOrId: safeTeam,
            id: run._id,
            state: "merged",
          });

          await getConvex().mutation(api.tasks.updateMergeStatus, {
            teamSlugOrId: safeTeam,
            id: task._id,
            mergeStatus: "pr_merged",
          });

          callback({ success: true, merged: true, commitSha: mergeRes.sha });
        } catch (e: unknown) {
          const msg = e instanceof Error ? e.message : String(e);
          callback({
            success: false,
            error: `Failed to merge branch: ${msg}`,
          });
        }
      } catch (error) {
        serverLogger.error("Error merging branch:", error);
        callback({
          success: false,
          error: error instanceof Error ? error.message : "Unknown error",
        });
      }
    });

    // Keep old handlers for backwards compatibility but they're not used anymore
    socket.on("git-status", async () => {
      socket.emit("git-status-response", {
        files: [],
        error: "Not implemented - use git-full-diff instead",
      });
    });

    socket.on("git-diff", async () => {
      socket.emit("git-diff-response", {
        path: "",
        diff: [],
        error: "Not implemented - use git-full-diff instead",
      });
    });

    socket.on("git-full-diff", async (data) => {
      try {
        const { workspacePath } = GitFullDiffRequestSchema.parse(data);
        const diff = await gitDiffManager.getFullDiff(workspacePath);
        socket.emit("git-full-diff-response", { diff });
      } catch (error) {
        serverLogger.error("Error getting full git diff:", error);
        socket.emit("git-full-diff-response", {
          diff: "",
          error: error instanceof Error ? error.message : "Unknown error",
        });
      }
    });

    // Compare two refs in a repository; ensure fetch/pull before computing diff
    socket.on("git-compare-refs", async (data, callback) => {
      try {
        const { repoFullName, ref1, ref2 } = GitCompareRefsSchema.parse(data);
        const { compareRefsForRepo } = await import("./diffs/compareRefs.js");
        const diffs = await compareRefsForRepo({
          repoFullName,
          ref1,
          ref2,
          teamSlugOrId: safeTeam,
        });
        callback?.({ ok: true, diffs });
      } catch (error) {
        serverLogger.error("Error comparing refs:", error);
        callback?.({
          ok: false,
          error: error instanceof Error ? error.message : "Unknown error",
          diffs: [],
        });
      }
    });

    // Provide file contents on demand to avoid large Convex docs
    socket.on("git-diff-file-contents", async (data, callback) => {
      try {
        const { taskRunId, filePath } = data;
        // Ensure the worktree exists for this run
        const ensured = await ensureRunWorktreeAndBranch(taskRunId, safeTeam);
        const worktreePath = ensured.worktreePath as string;
        let oldContent = "";
        let newContent = "";
        try {
          newContent = await fs.readFile(
            path.join(worktreePath, filePath),
            "utf-8"
          );
        } catch {
          newContent = "";
        }
        try {
          // Use git CLI to read baseRef version of the file. Prefer default branch (origin/<default>),
          // then upstream, and finally HEAD as a last resort.
          let baseRef = "HEAD";
          try {
            const repoMgr = RepositoryManager.getInstance();
            const defaultBranch = await repoMgr.getDefaultBranch(worktreePath);
            if (defaultBranch) baseRef = `origin/${defaultBranch}`;
          } catch {
            // ignore and try upstream next
          }
          if (baseRef === "HEAD") {
            try {
              const { stdout } = await execAsync(
                "git rev-parse --abbrev-ref --symbolic-full-name @{u}",
                { cwd: worktreePath }
              );
              if (stdout.trim()) baseRef = "@{upstream}";
            } catch {
              // stick with HEAD
            }
          }
          const { stdout } = await execAsync(
            `git show ${baseRef}:"${filePath.replace(/"/g, '\\"')}"`,
            {
              cwd: worktreePath,
              maxBuffer: 10 * 1024 * 1024,
            }
          );
          oldContent = stdout;
        } catch {
          oldContent = "";
        }
        callback?.({ ok: true, oldContent, newContent, isBinary: false });
      } catch (error) {
        serverLogger.error("Error in git-diff-file-contents:", error);
        callback?.({
          ok: false,
          error: error instanceof Error ? error.message : "Unknown error",
        });
      }
    });

    // Get diffs on demand to avoid storing in Convex
    socket.on("get-run-diffs", async (data, callback) => {
      try {
        const { taskRunId } = data;
        // Ensure the worktree exists and is on the correct branch
        const ensured = await ensureRunWorktreeAndBranch(taskRunId, safeTeam);
        const worktreePath = ensured.worktreePath as string;
        const { computeEntriesNodeGit } = await import(
          "./diffs/parseGitDiff.js"
        );
        const entries = await computeEntriesNodeGit({
          worktreePath,
          includeContents: true,
        });
        // Start watching this worktree to push reactive updates to this client group
        try {
          void gitDiffManager.watchWorkspace(worktreePath, () => {
            io.emit("git-file-changed", {
              workspacePath: worktreePath,
              filePath: "",
            });
          });
        } catch (e) {
          serverLogger.warn(
            `Failed to start watcher for ${worktreePath}: ${String(e)}`
          );
        }
        callback?.({ ok: true, diffs: entries });
      } catch (error) {
        serverLogger.error("Error getting run diffs:", error);
        callback?.({
          ok: false,
          error: error instanceof Error ? error.message : "Unknown error",
          diffs: [],
        });
      }
    });

    socket.on("open-in-editor", async (data, callback) => {
      try {
        const { editor, path } = OpenInEditorSchema.parse(data);

        let command: string[];
        switch (editor) {
          case "vscode":
            command = ["code", path];
            break;
          case "cursor":
            command = ["cursor", path];
            break;
          case "windsurf":
            command = ["windsurf", path];
            break;
          case "finder": {
            if (process.platform !== "darwin") {
              throw new Error("Finder is only supported on macOS");
            }
            // Use macOS 'open' to open the folder in Finder
            command = ["open", path];
            break;
          }
          case "iterm":
            command = ["open", "-a", "iTerm", path];
            break;
          case "terminal":
            command = ["open", "-a", "Terminal", path];
            break;
          case "ghostty":
            command = ["open", "-a", "Ghostty", path];
            break;
          case "alacritty":
            command = ["alacritty", "--working-directory", path];
            break;
          case "xcode":
            command = ["open", "-a", "Xcode", path];
            break;
          default:
            throw new Error(`Unknown editor: ${editor}`);
        }

        console.log("command", command);

        const childProcess = spawn(command[0], command.slice(1));

        childProcess.on("close", (code) => {
          if (code === 0) {
            serverLogger.info(`Successfully opened ${path} in ${editor}`);
            // Send success callback
            if (callback) {
              callback({ success: true });
            }
          } else {
            serverLogger.error(
              `Error opening ${editor}: process exited with code ${code}`
            );
            const error = `Failed to open ${editor}: process exited with code ${code}`;
            socket.emit("open-in-editor-error", { error });
            // Send error callback
            if (callback) {
              callback({ success: false, error });
            }
          }
        });

        childProcess.on("error", (error) => {
          serverLogger.error(`Error opening ${editor}:`, error);
          const errorMessage = `Failed to open ${editor}: ${error.message}`;
          socket.emit("open-in-editor-error", { error: errorMessage });
          // Send error callback
          if (callback) {
            callback({ success: false, error: errorMessage });
          }
        });
      } catch (error) {
        serverLogger.error("Error opening editor:", error);
        const errorMessage =
          error instanceof Error ? error.message : "Unknown error";
        socket.emit("open-in-editor-error", { error: errorMessage });
        // Send error callback
        if (callback) {
          callback({ success: false, error: errorMessage });
        }
      }
    });

    socket.on("list-files", async (data) => {
      try {
        const {
          repoPath: repoUrl,
          branch,
          pattern,
        } = ListFilesRequestSchema.parse(data);
        const repoManager = RepositoryManager.getInstance();

        // Resolve origin path without assuming any branch
        const projectPaths = await getProjectPaths(repoUrl, safeTeam);

        // Ensure directories exist
        await fs.mkdir(projectPaths.projectPath, { recursive: true });
        await fs.mkdir(projectPaths.worktreesPath, { recursive: true });

        // Ensure the repository is cloned/fetched with deduplication
        // Ensure repository exists (clone if needed) without assuming branch
        await repoManager.ensureRepository(repoUrl, projectPaths.originPath);

        // Determine the effective base branch
        const baseBranch =
          branch ||
          (await repoManager.getDefaultBranch(projectPaths.originPath));

        // Fetch that branch to make sure origin has it
        await repoManager.ensureRepository(
          repoUrl,
          projectPaths.originPath,
          baseBranch
        );

        // For clarity downstream, compute a proper worktreeInfo keyed by baseBranch
        const worktreeInfo = {
          ...projectPaths,
          worktreePath: projectPaths.worktreesPath + "/" + baseBranch,
          branch: baseBranch,
        } as const;

        // Check if the origin directory exists
        try {
          await fs.access(worktreeInfo.originPath);
        } catch {
          serverLogger.error(
            "Origin directory does not exist:",
            worktreeInfo.originPath
          );
          socket.emit("list-files-response", {
            files: [],
            error: "Repository directory not found",
          });
          return;
        }

        const ignoredPatterns = [
          "**/node_modules/**",
          "**/.git/**",
          "**/dist/**",
          "**/build/**",
          "**/.next/**",
          "**/coverage/**",
          "**/.turbo/**",
          "**/.vscode/**",
          "**/.idea/**",
          "**/tmp/**",
          "**/.DS_Store",
          "**/npm-debug.log*",
          "**/yarn-debug.log*",
          "**/yarn-error.log*",
        ];

        async function walkDir(
          dir: string,
          baseDir: string
        ): Promise<FileInfo[]> {
          const files: FileInfo[] = [];

          try {
            const entries = await fs.readdir(dir, { withFileTypes: true });

            for (const entry of entries) {
              const fullPath = path.join(dir, entry.name);
              const relativePath = path.relative(baseDir, fullPath);

              // Check if path should be ignored
              const shouldIgnore = ignoredPatterns.some(
                (pattern) =>
                  minimatch(relativePath, pattern) ||
                  minimatch(fullPath, pattern)
              );

              if (shouldIgnore) continue;

              // Skip pattern matching here - we'll do fuzzy matching later
              // For directories, we still need to recurse to get all files
              if (entry.isDirectory() && !pattern) {
                // Only add directory if no pattern (for browsing)
                files.push({
                  path: fullPath,
                  name: entry.name,
                  isDirectory: true,
                  relativePath,
                });
              }

              if (entry.isDirectory()) {
                // Recurse into subdirectory
                const subFiles = await walkDir(fullPath, baseDir);
                files.push(...subFiles);
              } else {
                files.push({
                  path: fullPath,
                  name: entry.name,
                  isDirectory: false,
                  relativePath,
                });
              }
            }
          } catch (error) {
            serverLogger.error(`Error reading directory ${dir}:`, error);
          }

          return files;
        }

        // List files from the origin directory
        let fileList = await walkDir(
          worktreeInfo.originPath,
          worktreeInfo.originPath
        );

        // Apply fuzzysort fuzzy matching if pattern is provided
        if (pattern) {
          // Prepare file paths for fuzzysort
          const filePaths = fileList.map((f) => f.relativePath);

          // Use fuzzysort to search and sort files
          const results = fuzzysort.go(pattern, filePaths, {
            threshold: -10000, // Show all results, even poor matches
            limit: 1000, // Limit results for performance
          });

          // Create a map for quick lookup
          const fileMap = new Map(fileList.map((f) => [f.relativePath, f]));

          // Rebuild fileList based on fuzzysort results
          fileList = results
            .map((result) => fileMap.get(result.target)!)
            .filter(Boolean);

          // Add any files that didn't match at the end (if we want to show all files)
          // Uncomment if you want to show non-matching files at the bottom
          // const matchedPaths = new Set(results.map(r => r.target));
          // const unmatchedFiles = fileList.filter(f => !matchedPaths.has(f.relativePath));
          // fileList = [...fileList, ...unmatchedFiles];
        } else {
          // Only sort by directory/name when there's no search query
          fileList.sort((a, b) => {
            if (a.isDirectory && !b.isDirectory) return -1;
            if (!a.isDirectory && b.isDirectory) return 1;
            return a.relativePath.localeCompare(b.relativePath);
          });
        }

        socket.emit("list-files-response", { files: fileList });
      } catch (error) {
        serverLogger.error("Error listing files:", error);
        socket.emit("list-files-response", {
          files: [],
          error: error instanceof Error ? error.message : "Unknown error",
        });
      }
    });

    socket.on("github-test-auth", async (callback) => {
      try {
        // Run all commands in parallel
        const [authStatus, whoami, home, ghConfig] = await Promise.all([
          execWithEnv("gh auth status")
            .then((r) => r.stdout)
            .catch((e) => e.message),
          execWithEnv("whoami").then((r) => r.stdout),
          execWithEnv("echo $HOME").then((r) => r.stdout),
          execWithEnv('ls -la ~/.config/gh/ || echo "No gh config"').then(
            (r) => r.stdout
          ),
        ]);

        callback({
          authStatus,
          whoami,
          home,
          ghConfig,
          processEnv: {
            HOME: process.env.HOME,
            USER: process.env.USER,
            GH_TOKEN: process.env.GH_TOKEN ? "Set" : "Not set",
            GITHUB_TOKEN: process.env.GITHUB_TOKEN ? "Set" : "Not set",
          },
        });
      } catch (error) {
        callback({
          error: error instanceof Error ? error.message : String(error),
          processEnv: {
            HOME: process.env.HOME,
            USER: process.env.USER,
            GH_TOKEN: process.env.GH_TOKEN ? "Set" : "Not set",
            GITHUB_TOKEN: process.env.GITHUB_TOKEN ? "Set" : "Not set",
          },
        });
      }
    });

    socket.on("github-fetch-repos", async (data, callback) => {
      try {
        const { teamSlugOrId } = GitHubFetchReposSchema.parse(data);
        if (!initialToken) {
          callback({ success: false, repos: {}, error: "Not authenticated" });
          return;
        }
        // First, try to get existing repos from Convex
        const existingRepos = await getConvex().query(api.github.getAllRepos, {
          teamSlugOrId,
        });

        if (existingRepos.length > 0) {
          // If we have repos, return them and refresh in the background
          const reposByOrg = await getConvex().query(api.github.getReposByOrg, {
            teamSlugOrId,
          });
          callback({ success: true, repos: reposByOrg });

          // Refresh in the background to add any new repos
          runWithAuthToken(initialToken, () =>
            refreshGitHubData({ teamSlugOrId }).catch((error) => {
              serverLogger.error("Background refresh failed:", error);
            })
          );
          return;
        }

        // If no repos exist, do a full fetch
        await runWithAuthToken(initialToken, () =>
          refreshGitHubData({ teamSlugOrId })
        );
        const reposByOrg = await getConvex().query(api.github.getReposByOrg, {
          teamSlugOrId,
        });
        callback({ success: true, repos: reposByOrg });
      } catch (error) {
        serverLogger.error("Error fetching repos:", error);
        callback({
          success: false,
          error: `Failed to fetch GitHub repos: ${
            error instanceof Error ? error.message : String(error)
          }`,
        });
      }
    });

    socket.on("spawn-from-comment", async (data, callback) => {
      try {
        const {
          url,
          page,
          pageTitle,
          nodeId,
          x,
          y,
          content,
          selectedAgents,
          commentId,
        } = SpawnFromCommentSchema.parse(data);
        console.log("spawn-from-comment data", data);

        // Format the prompt with comment metadata
        const formattedPrompt = `Fix the issue described in this comment:

Comment: "${content}"

Context:
- Page URL: ${url}${page}
- Page Title: ${pageTitle}
- Element XPath: ${nodeId}
- Position: ${x * 100}% x ${y * 100}% relative to element

Please address the issue mentioned in the comment above.`;

        // Create a new task in Convex
        const taskId = await getConvex().mutation(api.tasks.create, {
          teamSlugOrId: safeTeam,
          text: formattedPrompt,
          projectFullName: "manaflow-ai/cmux",
        });
        // Create a comment reply with link to the task
        try {
          await getConvex().mutation(api.comments.addReply, {
            teamSlugOrId: safeTeam,
            commentId: commentId,
            content: `[View run here](http://localhost:5173/${safeTeam}/task/${taskId})`,
          });
          serverLogger.info("Created comment reply with task link:", {
            commentId,
            taskId,
          });
        } catch (replyError) {
          serverLogger.error("Failed to create comment reply:", replyError);
          // Don't fail the whole operation if reply fails
        }

        serverLogger.info("Created task from comment:", { taskId, content });

        // Spawn agents with the formatted prompt
        const agentResults = await spawnAllAgents(
          taskId,
          {
            repoUrl: "https://github.com/manaflow-ai/cmux.git",
            branch: "main",
            taskDescription: formattedPrompt,
            isCloudMode: true,
            theme: "dark",
            // Use provided selectedAgents or default to claude/sonnet-4 and codex/gpt-5
            selectedAgents: selectedAgents || [
              "claude/sonnet-4",
              "codex/gpt-5",
            ],
          },
          safeTeam
        );

        // Check if at least one agent spawned successfully
        const successfulAgents = agentResults.filter(
          (result) => result.success
        );

        if (successfulAgents.length === 0) {
          const errors = agentResults
            .filter((r) => !r.success)
            .map((r) => `${r.agentName}: ${r.error || "Unknown error"}`)
            .join("; ");
          callback({
            success: false,
            error: errors || "Failed to spawn any agents",
          });
          return;
        }

        const primaryAgent = successfulAgents[0];

        // Emit VSCode URL if available
        if (primaryAgent.vscodeUrl) {
          io.emit("vscode-spawned", {
            instanceId: primaryAgent.terminalId,
            url: primaryAgent.vscodeUrl.replace("/?folder=/root/workspace", ""),
            workspaceUrl: primaryAgent.vscodeUrl,
            provider: "morph", // Since isCloudMode is true
          });
        }

        callback({
          success: true,
          taskId,
          taskRunId: primaryAgent.taskRunId,
          worktreePath: primaryAgent.worktreePath,
          terminalId: primaryAgent.terminalId,
          vscodeUrl: primaryAgent.vscodeUrl,
        });
      } catch (error) {
        serverLogger.error("Error spawning from comment:", error);
        callback({
          success: false,
          error: error instanceof Error ? error.message : "Unknown error",
        });
      }
    });

    socket.on("github-fetch-branches", async (data, callback) => {
      try {
        const { teamSlugOrId, repo } = GitHubFetchBranchesSchema.parse(data);

        // Check if we already have branches for this repo
        const existingBranches = await getConvex().query(
          api.github.getBranches,
          {
            teamSlugOrId,
            repo,
          }
        );

        if (existingBranches.length > 0) {
          // Return existing branches and refresh in background
          callback({ success: true, branches: existingBranches });

          // Refresh in the background
          refreshBranchesForRepo(repo, teamSlugOrId).catch((error) => {
            serverLogger.error("Background branch refresh failed:", error);
          });
          return;
        }

        // If no branches exist, fetch them
        const branches = await refreshBranchesForRepo(repo, teamSlugOrId);
        callback({ success: true, branches });
      } catch (error) {
        serverLogger.error("Error fetching branches:", error);
        callback({
          success: false,
          error: `Failed to fetch branches: ${
            error instanceof Error ? error.message : String(error)
          }`,
        });
      }
    });

    // Create a draft PR for a crowned run: commits, pushes, then creates a draft PR
    socket.on("github-create-draft-pr", async (data, callback) => {
      try {
        const { taskRunId } = GitHubCreateDraftPrSchema.parse(data);

        // Ensure worktree exists and we are on the correct branch
        const { run, task, worktreePath, branchName, baseBranch } =
          await ensureRunWorktreeAndBranch(taskRunId, safeTeam);

        // Get GitHub token from keychain/Convex
        const githubToken = await getGitHubTokenFromKeychain();
        if (!githubToken) {
          callback({ success: false, error: "GitHub token is not configured" });
          return;
        }

        // Create PR title/body and commit message using stored task title when available
        const title = task.pullRequestTitle || task.text || "cmux changes";
        const truncatedTitle =
          title.length > 72 ? `${title.slice(0, 69)}...` : title;
        const commitMessage = `${truncatedTitle}\n\nGenerated by cmux for task ${String(task._id)}.`;
        const body = task.text || `## Summary\n\n${title}`;

        // Ensure on branch, commit, push, and create draft PR using local filesystem
        const cwd = worktreePath;

        let prUrl: string | undefined;

        // 1) Fetch base (optional but helpful)
        try {
          await execAsync(`git fetch origin ${baseBranch}`, {
            cwd,
            env: { ...process.env },
            maxBuffer: 10 * 1024 * 1024,
          });
        } catch (e: unknown) {
          const err = e as {
            stdout?: string;
            stderr?: string;
            message?: string;
          };
          serverLogger.warn(
            `[DraftPR] Fetch base failed (continuing): ${err?.stderr || err?.message || "unknown"}`
          );
        }

        // 2) Ensure we are on branchName without discarding local changes
        try {
          const { stdout: cbOut } = await execAsync(
            `git rev-parse --abbrev-ref HEAD`,
            { cwd, env: { ...process.env } }
          );
          const currentBranch = cbOut.trim();
          if (currentBranch !== branchName) {
            // Try create from current HEAD; if exists, just switch
            try {
              await execAsync(`git checkout -b ${branchName}`, {
                cwd,
                env: { ...process.env },
              });
            } catch {
              await execAsync(`git checkout ${branchName}`, {
                cwd,
                env: { ...process.env },
              });
            }
          }
        } catch (e: unknown) {
          const err = e as {
            stdout?: string;
            stderr?: string;
            message?: string;
          };
          const msg =
            err?.message || err?.stderr || err?.stdout || "unknown error";
          serverLogger.error(`[DraftPR] Failed at 'Ensure branch': ${msg}`);
          callback({
            success: false,
            error: `Failed at 'Ensure branch': ${msg}`,
          });
          return;
        }

        // 3) Stage and commit changes (no-op safe)
        try {
          await execAsync("git add -A", { cwd, env: { ...process.env } });
          await execAsync(
            `git commit -m ${JSON.stringify(commitMessage)} || echo 'No changes to commit'`,
            { cwd, env: { ...process.env }, shell: "/bin/bash" }
          );
        } catch (e: unknown) {
          const err = e as {
            stdout?: string;
            stderr?: string;
            message?: string;
          };
          const msg =
            err?.message || err?.stderr || err?.stdout || "unknown error";
          serverLogger.error(`[DraftPR] Failed at 'Commit changes': ${msg}`);
          callback({
            success: false,
            error: `Failed at 'Commit changes': ${msg}`,
          });
          return;
        }

        // 4) If remote branch exists, pull --rebase to integrate updates
        try {
          const { stdout: lsOut } = await execAsync(
            `git ls-remote --heads origin ${branchName}`,
            { cwd, env: { ...process.env } }
          );
          if ((lsOut || "").trim().length > 0) {
            await execAsync(`git pull --rebase origin ${branchName}`, {
              cwd,
              env: { ...process.env },
              maxBuffer: 10 * 1024 * 1024,
            });
          }
        } catch (e: unknown) {
          const err = e as {
            stdout?: string;
            stderr?: string;
            message?: string;
          };
          const msg =
            err?.message || err?.stderr || err?.stdout || "unknown error";
          serverLogger.error(`[DraftPR] Failed at 'Pull --rebase': ${msg}`);
          callback({
            success: false,
            error: `Failed at 'Pull --rebase': ${msg}`,
          });
          return;
        }

        // 5) Push branch (set upstream)
        try {
          await execAsync(`git push -u origin ${branchName}`, {
            cwd,
            env: { ...process.env },
            maxBuffer: 10 * 1024 * 1024,
          });
        } catch (e: unknown) {
          const err = e as {
            stdout?: string;
            stderr?: string;
            message?: string;
          };
          const msg =
            err?.message || err?.stderr || err?.stdout || "unknown error";
          serverLogger.error(`[DraftPR] Failed at 'Push branch': ${msg}`);
          callback({
            success: false,
            error: `Failed at 'Push branch': ${msg}`,
          });
          return;
        }

        // 6) Create draft PR
        try {
          // Write body to a temp file to preserve Markdown formatting
          const tmpBodyPath = path.join(
            os.tmpdir(),
            `cmux_pr_body_${Date.now()}_${Math.random().toString(36).slice(2)}.md`
          );
          await fs.writeFile(tmpBodyPath, body, "utf8");

          const { stdout, stderr } = await execAsync(
            `gh pr create --draft --title ${JSON.stringify(
              truncatedTitle
            )} --body-file ${JSON.stringify(tmpBodyPath)} --head ${JSON.stringify(
              branchName
            )} --base ${JSON.stringify(baseBranch)}`,
            {
              cwd,
              env: { ...process.env, GH_TOKEN: githubToken },
              maxBuffer: 10 * 1024 * 1024,
            }
          );
          const out = (stdout || stderr || "").trim();
          const match = out.match(/https:\/\/github\.com\/[^\s]+/);
          prUrl = match ? match[0] : out;
          // Clean up temp file
          try {
            await fs.unlink(tmpBodyPath);
          } catch (e) {
            serverLogger.error("Error cleaning up temp file:", e);
          }
        } catch (e: unknown) {
          const err = e as {
            stdout?: string;
            stderr?: string;
            message?: string;
          };
          const msg =
            err?.message || err?.stderr || err?.stdout || "unknown error";
          serverLogger.error(`[DraftPR] Failed at 'Create draft PR': ${msg}`);
          callback({
            success: false,
            error: `Failed at 'Create draft PR': ${msg}`,
          });
          return;
        }

        if (prUrl) {
          await getConvex().mutation(api.taskRuns.updatePullRequestUrl, {
            teamSlugOrId: safeTeam,
            id: run._id,
            pullRequestUrl: prUrl,
            isDraft: true,
          });
          // Update task merge status to draft PR
          await getConvex().mutation(api.tasks.updateMergeStatus, {
            teamSlugOrId: safeTeam,
            id: task._id,
            mergeStatus: "pr_draft",
          });
        }

        callback({ success: true, url: prUrl });
      } catch (error) {
        serverLogger.error("Error creating draft PR:", error);
        callback({
          success: false,
          error: error instanceof Error ? error.message : "Unknown error",
        });
      }
    });

    // Open PR: create a non-draft PR if missing, or mark draft PR as ready
    socket.on("github-open-pr", async (data, callback) => {
      try {
        const { taskRunId } = GitHubCreateDraftPrSchema.parse(data);

        const { run, task, worktreePath, branchName, baseBranch } =
          await ensureRunWorktreeAndBranch(taskRunId, safeTeam);

        const githubToken = await getGitHubTokenFromKeychain();
        if (!githubToken) {
          callback({ success: false, error: "GitHub token is not configured" });
          return;
        }

        const title = task.pullRequestTitle || task.text || "cmux changes";
        const truncatedTitle =
          title.length > 72 ? `${title.slice(0, 69)}...` : title;
        const commitMessage = `${truncatedTitle}\n\nGenerated by cmux for task ${String(task._id)}.`;
        const body = task.text || `## Summary\n\n${title}`;

        const cwd = worktreePath;
        const repoFullNameOpen = task.projectFullName || ""; // e.g. owner/name
        const [owner, repo] = repoFullNameOpen.split("/");

        // Stage/commit/push branch, similar to draft flow, but tolerant to no-op
        try {
          await execAsync("git add -A", { cwd, env: { ...process.env } });
          await execAsync(
            `git commit -m ${JSON.stringify(commitMessage)} || echo 'No changes to commit'`,
            { cwd, env: { ...process.env }, shell: "/bin/bash" }
          );
        } catch (e: unknown) {
          const err = e as {
            stdout?: string;
            stderr?: string;
            message?: string;
          };
          const msg =
            err?.message || err?.stderr || err?.stdout || "unknown error";
          serverLogger.warn(`[OpenPR] Commit step warning: ${msg}`);
        }

        try {
          await execAsync(`git push -u origin ${branchName}`, {
            cwd,
            env: { ...process.env },
            maxBuffer: 10 * 1024 * 1024,
          });
        } catch (e: unknown) {
          const err = e as {
            stdout?: string;
            stderr?: string;
            message?: string;
          };
          const msg =
            err?.message || err?.stderr || err?.stdout || "unknown error";
          serverLogger.warn(`[OpenPR] Push warning: ${msg}`);
        }

        // PR resolution via helpers
        serverLogger.info(`[OpenPR] Fetching PR by head branch...`, {
          owner,
          repo,
          branchName,
          tokenPrefix: githubToken ? githubToken.substring(0, 10) : "NO_TOKEN",
        });
        const initialBasic =
          owner && repo
            ? await fetchPrByHead(githubToken, owner, repo, owner, branchName)
            : null;
        serverLogger.info(`[OpenPR] fetchPrByHead result:`, {
          found: !!initialBasic,
          number: initialBasic?.number,
          draft: initialBasic?.draft,
          state: initialBasic?.state,
        });

        let finalUrl: string | undefined;
        let finalNumber: number | undefined;
        let finalState: string | undefined; // GitHub state string
        let finalIsDraft: boolean | undefined;

        if (!initialBasic) {
          if (!owner || !repo) {
            callback({ success: false, error: "Unknown repo for task" });
            return;
          }
          try {
            const created = await createReadyPr(
              githubToken,
              owner,
              repo,
              truncatedTitle,
              branchName,
              baseBranch,
              body
            );
            finalUrl = created.html_url;
            finalNumber = created.number;
            finalState = created.state;
            finalIsDraft = !!created.draft;
          } catch (e: unknown) {
            const msg = e instanceof Error ? e.message : String(e);
            if (!/already exists/i.test(msg)) {
              serverLogger.error(`[OpenPR] Failed creating PR via API: ${msg}`);
              callback({
                success: false,
                error: `Failed to create PR: ${msg}`,
              });
              return;
            }
          }
          const latest =
            owner && repo
              ? await fetchPrByHead(githubToken, owner, repo, owner, branchName)
              : null;
          if (latest) {
            finalUrl = latest.html_url;
            finalNumber = latest.number;
            finalState = latest.state;
            finalIsDraft = !!latest.draft;
          }
        } else if (initialBasic.draft) {
          try {
            serverLogger.info(
              `[OpenPR] Attempting to mark PR #${initialBasic.number} as ready...`,
              {
                owner: owner!,
                repo: repo!,
                number: initialBasic.number,
                tokenPrefix: githubToken
                  ? githubToken.substring(0, 10)
                  : "NO_TOKEN",
              }
            );
            await markPrReady(githubToken, owner!, repo!, initialBasic.number);
            serverLogger.info(
              `[OpenPR] Successfully marked PR #${initialBasic.number} as ready for review`
            );
          } catch (e: unknown) {
            const errorMessage = e instanceof Error ? e.message : String(e);
            serverLogger.error(
              `[OpenPR] Failed to mark PR #${initialBasic.number} as ready: ${errorMessage}`
            );

            // If the PR wasn't found or there's a permission issue, fail the operation
            if (
              errorMessage.includes("not found") ||
              errorMessage.includes("404")
            ) {
              callback({
                success: false,
                error: `Pull request #${initialBasic.number} not found. It may have been deleted or you may not have access.`,
              });
              return;
            } else if (
              errorMessage.includes("Permission denied") ||
              errorMessage.includes("403")
            ) {
              callback({
                success: false,
                error: `Permission denied. Please check that your GitHub token has the required permissions.`,
              });
              return;
            } else if (
              errorMessage.includes("Authentication failed") ||
              errorMessage.includes("401")
            ) {
              callback({
                success: false,
                error: `Authentication failed. Please check that your GitHub token is valid.`,
              });
              return;
            }

            // For other errors, log but continue (e.g., if PR is already ready)
            serverLogger.warn(
              `[OpenPR] Continuing despite error: ${errorMessage}`
            );
          }
          const latest = await fetchPrByHead(
            githubToken,
            owner!,
            repo!,
            owner!,
            branchName
          );
          if (latest) {
            finalUrl = latest.html_url;
            finalNumber = latest.number;
            finalState = latest.state;
            finalIsDraft = !!latest.draft;
          }
        } else {
          // Exists but not draft; if closed, attempt reopen
          if ((initialBasic.state || "").toUpperCase() === "CLOSED") {
            try {
              await reopenPr(githubToken, owner!, repo!, initialBasic.number);
            } catch (e: unknown) {
              const msg = e instanceof Error ? e.message : String(e);
              serverLogger.warn(`[OpenPR] Failed to reopen PR via API: ${msg}`);
            }
          }
          // Reflect latest state
          const latest = await fetchPrByHead(
            githubToken,
            owner!,
            repo!,
            owner!,
            branchName
          );
          if (latest) {
            finalUrl = latest.html_url;
            finalNumber = latest.number;
            finalState = latest.state;
            finalIsDraft = !!latest.draft;
          }
        }

        // Map gh state to our union (consider merged flag)
        const stateMap = (
          s?: string,
          isDraft?: boolean,
          merged?: boolean
        ): "open" | "draft" | "merged" | "closed" | "unknown" => {
          if (merged) return "merged";
          if (isDraft) return "draft";
          switch ((s || "").toUpperCase()) {
            case "OPEN":
              return "open";
            case "MERGED":
              return "merged";
            case "CLOSED":
              return "closed";
            default:
              return "unknown";
          }
        };

        // Determine merged via detail
        let merged = false;
        if (owner && repo && finalNumber) {
          try {
            const detail = await fetchPrDetail(
              githubToken,
              owner,
              repo,
              finalNumber
            );
            merged = !!detail.merged_at;
          } catch (e) {
            serverLogger.error("Error fetching PR detail:", e);
          }
        }

        await getConvex().mutation(api.taskRuns.updatePullRequestState, {
          teamSlugOrId: safeTeam,
          id: run._id,
          state: finalUrl
            ? stateMap(finalState, finalIsDraft, merged)
            : ("none" as const),
          isDraft: finalIsDraft,
          number: finalNumber,
          url: finalUrl,
        });

        // Update task merge status based on PR state
        const prState = finalUrl
          ? stateMap(finalState, finalIsDraft, merged)
          : "none";
        let taskMergeStatus:
          | "none"
          | "pr_draft"
          | "pr_open"
          | "pr_merged"
          | "pr_closed" = "none";
        switch (prState) {
          case "draft":
            taskMergeStatus = "pr_draft";
            break;
          case "open":
            taskMergeStatus = "pr_open";
            break;
          case "merged":
            taskMergeStatus = "pr_merged";
            break;
          case "closed":
            taskMergeStatus = "pr_closed";
            break;
        }
        if (taskMergeStatus !== "none") {
          await getConvex().mutation(api.tasks.updateMergeStatus, {
            teamSlugOrId: safeTeam,
            id: task._id,
            mergeStatus: taskMergeStatus,
          });
        }

        callback({
          success: true,
          url: finalUrl,
          state: finalUrl ? stateMap(finalState, finalIsDraft, merged) : "none",
        });
      } catch (error) {
        serverLogger.error("Error opening PR:", error);
        callback({
          success: false,
          error: error instanceof Error ? error.message : "Unknown error",
        });
      }
    });

    socket.on("check-provider-status", async (callback) => {
      try {
        const status = await checkAllProvidersStatus();
        callback({ success: true, ...status });
      } catch (error) {
        serverLogger.error("Error checking provider status:", error);
        callback({
          success: false,
          error: error instanceof Error ? error.message : "Unknown error",
        });
      }
    });

    socket.on("archive-task", async (data, callback) => {
      try {
        const { taskId } = ArchiveTaskSchema.parse(data);

        // Stop/pause all containers via helper (handles querying + logging)
        const results = await stopContainersForRuns(taskId, safeTeam);

        // Log summary
        const successful = results.filter((r) => r.success).length;
        const failed = results.filter((r) => !r.success).length;

        if (failed > 0) {
          serverLogger.warn(
            `Archived task ${taskId}: ${successful} containers stopped, ${failed} failed`
          );
        } else {
          serverLogger.info(
            `Successfully archived task ${taskId}: all ${successful} containers stopped`
          );
        }

        callback({ success: true });
      } catch (error) {
        serverLogger.error("Error archiving task:", error);
        callback({
          success: false,
          error: error instanceof Error ? error.message : "Unknown error",
        });
      }
    });

    socket.on("disconnect", () => {
      serverLogger.info("Client disconnected:", socket.id);
      // No need to kill terminals on disconnect since they're global
    });
  });
=======
  // Set up all socket handlers
  setupSocketHandlers(rt, gitDiffManager, defaultRepo);
>>>>>>> a5764a58

  const server = httpServer.listen(port, async () => {
    serverLogger.info(`Terminal server listening on port ${port}`);
    serverLogger.info(`Visit http://localhost:${port} to see the app`);

    // Wait for Convex
    await waitForConvex();

    // Crown evaluation is now triggered immediately after all tasks complete
    // in agentSpawner.ts handleTaskCompletion() function
    // No need for periodic checking

    // Store default repo info if provided
    if (defaultRepo?.remoteName) {
      try {
        serverLogger.info(
          `Storing default repository: ${defaultRepo.remoteName}`
        );
        await getConvex().mutation(api.github.upsertRepo, {
          teamSlugOrId: "default",
          fullName: defaultRepo.remoteName,
          org: defaultRepo.remoteName.split("/")[0] || "",
          name: defaultRepo.remoteName.split("/")[1] || "",
          gitRemote: defaultRepo.remoteUrl || "",
          provider: "github", // Default to github, could be enhanced to detect provider
        });

        // Also emit to all connected clients
        const defaultRepoData = {
          repoFullName: defaultRepo.remoteName,
          branch: defaultRepo.currentBranch || defaultRepo.defaultBranch,
          localPath: defaultRepo.path,
        };
        serverLogger.info(`Emitting default-repo event:`, defaultRepoData);
        rt.emit("default-repo", defaultRepoData);

        serverLogger.info(
          `Successfully set default repository: ${defaultRepo.remoteName}`
        );
      } catch (error) {
        serverLogger.error("Error storing default repo:", error);
      }
    } else if (defaultRepo) {
      serverLogger.warn(
        `Default repo provided but no remote name found:`,
        defaultRepo
      );
    }

    // Startup refresh moved to first authenticated socket connection
  });

  let isCleaningUp = false;
  let isCleanedUp = false;

  async function cleanup() {
    if (isCleaningUp || isCleanedUp) {
      serverLogger.info(
        "Cleanup already in progress or completed, skipping..."
      );
      return;
    }

    serverLogger.info("Closing HTTP server...");
    httpServer.close(() => {
      console.log("HTTP server closed");
    });

    isCleaningUp = true;
    serverLogger.info("Cleaning up terminals and server...");

    // Dispose of all file watchers
    serverLogger.info("Disposing file watchers...");
    gitDiffManager.dispose();

    // Stop Docker container state sync
    DockerVSCodeInstance.stopContainerStateSync();

    // Stop all VSCode instances using docker commands
    try {
      // Get all cmux containers
      const { stdout } = await execAsync(
        'docker ps -a --filter "name=cmux-" --format "{{.Names}}"'
      );
      const containerNames = stdout
        .trim()
        .split("\n")
        .filter((name) => name);

      if (containerNames.length > 0) {
        serverLogger.info(
          `Stopping ${containerNames.length} VSCode containers: ${containerNames.join(", ")}`
        );

        // Stop all containers in parallel with a single docker command
        exec(`docker stop ${containerNames.join(" ")}`, (error) => {
          if (error) {
            serverLogger.error("Error stopping containers:", error);
          } else {
            serverLogger.info("All containers stopped");
          }
        });

        // Don't wait for the command to finish
      } else {
        serverLogger.info("No VSCode containers found to stop");
      }
    } catch (error) {
      serverLogger.error(
        "Error stopping containers via docker command:",
        error
      );
    }

    VSCodeInstance.clearInstances();

    // Clean up git diff manager
    gitDiffManager.dispose();

    // Close the HTTP server
    serverLogger.info("Closing HTTP server...");
    await new Promise<void>((resolve) => {
      server.close(() => {
        serverLogger.info("HTTP server closed");
        resolve();
      });
    });

    isCleanedUp = true;
    serverLogger.info("Cleanup completed");

    // Close logger instances to ensure all data is flushed
    serverLogger.close();
    dockerLogger.close();
  }

  // Handle process termination signals
  process.on("SIGINT", async () => {
    serverLogger.info("Received SIGINT, shutting down gracefully...");
    await cleanup();
    process.exit(0);
  });

  process.on("SIGTERM", async () => {
    serverLogger.info("Received SIGTERM, shutting down gracefully...");
    await cleanup();
    process.exit(0);
  });

  // Hot reload support
  if (import.meta.hot) {
    import.meta.hot.dispose(cleanup);

    import.meta.hot.accept(() => {
      serverLogger.info("Hot reload triggered");
    });
  }

  return { cleanup };
}<|MERGE_RESOLUTION|>--- conflicted
+++ resolved
@@ -1,32 +1,5 @@
 import { api } from "@cmux/convex/api";
-<<<<<<< HEAD
-import {
-  ArchiveTaskSchema,
-  GitFullDiffRequestSchema,
-  GitCompareRefsSchema,
-  GitHubCreateDraftPrSchema,
-  GitHubFetchBranchesSchema,
-  GitHubFetchReposSchema,
-  GitHubMergeBranchSchema,
-  ListFilesRequestSchema,
-  OpenInEditorSchema,
-  SpawnFromCommentSchema,
-  StartTaskSchema,
-  type AvailableEditors,
-  type ClientToServerEvents,
-  type FileInfo,
-  type InterServerEvents,
-  type ServerToClientEvents,
-  type SocketData,
-} from "@cmux/shared";
-import { getMainServerSocketOptions } from "@cmux/shared/node/socket";
-import fuzzysort from "fuzzysort";
-import { minimatch } from "minimatch";
-import { exec, spawn } from "node:child_process";
-import { promises as fs } from "node:fs";
-=======
 import { exec } from "node:child_process";
->>>>>>> a5764a58
 import { createServer } from "node:http";
 import { promisify } from "node:util";
 import { GitDiffManager } from "./gitDiff.js";
@@ -115,1363 +88,8 @@
   // Create Socket.IO transport
   const rt = createSocketIOTransport(httpServer);
 
-<<<<<<< HEAD
-        // Optional: commit title/message
-        const title = task.pullRequestTitle || task.text || `cmux changes`;
-        const truncatedTitle =
-          title.length > 72 ? `${title.slice(0, 69)}...` : title;
-        const commitMessage = `Merged by cmux for task ${String(task._id)}.`;
-
-        // Merge
-        try {
-          const res = await mergePr(
-            githubToken,
-            owner,
-            repo,
-            prNumber,
-            method,
-            truncatedTitle,
-            commitMessage
-          );
-          // Update Convex: merged
-          await getConvex().mutation(api.taskRuns.updatePullRequestState, {
-            teamSlugOrId: safeTeam,
-            id: run._id,
-            state: "merged",
-            isDraft: false,
-            number: prNumber,
-            url: detail.html_url,
-          });
-          // Update task merge status to merged
-          await getConvex().mutation(api.tasks.updateMergeStatus, {
-            teamSlugOrId: safeTeam,
-            id: task._id,
-            mergeStatus: "pr_merged",
-          });
-          callback({
-            success: true,
-            merged: !!res.merged,
-            state: "merged",
-            url: detail.html_url,
-          });
-        } catch (e: unknown) {
-          const msg = e instanceof Error ? e.message : String(e);
-          callback({ success: false, error: `Failed to merge PR: ${msg}` });
-        }
-      } catch (error) {
-        serverLogger.error("Error merging PR:", error);
-        callback({
-          success: false,
-          error: error instanceof Error ? error.message : "Unknown error",
-        });
-      }
-    });
-
-    // Merge branch directly without PR
-    socket.on("github-merge-branch", async (data, callback) => {
-      try {
-        const { taskRunId } = GitHubMergeBranchSchema.parse(data);
-
-        const { run, task, branchName, baseBranch } =
-          await ensureRunWorktreeAndBranch(taskRunId, safeTeam);
-
-        const githubToken = await getGitHubTokenFromKeychain();
-        if (!githubToken) {
-          return callback({
-            success: false,
-            error: "GitHub token is not configured",
-          });
-        }
-
-        const repoFullName = task.projectFullName || "";
-        const [owner, repo] = repoFullName.split("/");
-        if (!owner || !repo) {
-          return callback({ success: false, error: "Unknown repo for task" });
-        }
-
-        try {
-          const octokit = getOctokit(githubToken);
-          const { data: mergeRes } = await octokit.rest.repos.merge({
-            owner,
-            repo,
-            base: baseBranch,
-            head: branchName,
-          });
-
-          await getConvex().mutation(api.taskRuns.updatePullRequestState, {
-            teamSlugOrId: safeTeam,
-            id: run._id,
-            state: "merged",
-          });
-
-          await getConvex().mutation(api.tasks.updateMergeStatus, {
-            teamSlugOrId: safeTeam,
-            id: task._id,
-            mergeStatus: "pr_merged",
-          });
-
-          callback({ success: true, merged: true, commitSha: mergeRes.sha });
-        } catch (e: unknown) {
-          const msg = e instanceof Error ? e.message : String(e);
-          callback({
-            success: false,
-            error: `Failed to merge branch: ${msg}`,
-          });
-        }
-      } catch (error) {
-        serverLogger.error("Error merging branch:", error);
-        callback({
-          success: false,
-          error: error instanceof Error ? error.message : "Unknown error",
-        });
-      }
-    });
-
-    // Keep old handlers for backwards compatibility but they're not used anymore
-    socket.on("git-status", async () => {
-      socket.emit("git-status-response", {
-        files: [],
-        error: "Not implemented - use git-full-diff instead",
-      });
-    });
-
-    socket.on("git-diff", async () => {
-      socket.emit("git-diff-response", {
-        path: "",
-        diff: [],
-        error: "Not implemented - use git-full-diff instead",
-      });
-    });
-
-    socket.on("git-full-diff", async (data) => {
-      try {
-        const { workspacePath } = GitFullDiffRequestSchema.parse(data);
-        const diff = await gitDiffManager.getFullDiff(workspacePath);
-        socket.emit("git-full-diff-response", { diff });
-      } catch (error) {
-        serverLogger.error("Error getting full git diff:", error);
-        socket.emit("git-full-diff-response", {
-          diff: "",
-          error: error instanceof Error ? error.message : "Unknown error",
-        });
-      }
-    });
-
-    // Compare two refs in a repository; ensure fetch/pull before computing diff
-    socket.on("git-compare-refs", async (data, callback) => {
-      try {
-        const { repoFullName, ref1, ref2 } = GitCompareRefsSchema.parse(data);
-        const { compareRefsForRepo } = await import("./diffs/compareRefs.js");
-        const diffs = await compareRefsForRepo({
-          repoFullName,
-          ref1,
-          ref2,
-          teamSlugOrId: safeTeam,
-        });
-        callback?.({ ok: true, diffs });
-      } catch (error) {
-        serverLogger.error("Error comparing refs:", error);
-        callback?.({
-          ok: false,
-          error: error instanceof Error ? error.message : "Unknown error",
-          diffs: [],
-        });
-      }
-    });
-
-    // Provide file contents on demand to avoid large Convex docs
-    socket.on("git-diff-file-contents", async (data, callback) => {
-      try {
-        const { taskRunId, filePath } = data;
-        // Ensure the worktree exists for this run
-        const ensured = await ensureRunWorktreeAndBranch(taskRunId, safeTeam);
-        const worktreePath = ensured.worktreePath as string;
-        let oldContent = "";
-        let newContent = "";
-        try {
-          newContent = await fs.readFile(
-            path.join(worktreePath, filePath),
-            "utf-8"
-          );
-        } catch {
-          newContent = "";
-        }
-        try {
-          // Use git CLI to read baseRef version of the file. Prefer default branch (origin/<default>),
-          // then upstream, and finally HEAD as a last resort.
-          let baseRef = "HEAD";
-          try {
-            const repoMgr = RepositoryManager.getInstance();
-            const defaultBranch = await repoMgr.getDefaultBranch(worktreePath);
-            if (defaultBranch) baseRef = `origin/${defaultBranch}`;
-          } catch {
-            // ignore and try upstream next
-          }
-          if (baseRef === "HEAD") {
-            try {
-              const { stdout } = await execAsync(
-                "git rev-parse --abbrev-ref --symbolic-full-name @{u}",
-                { cwd: worktreePath }
-              );
-              if (stdout.trim()) baseRef = "@{upstream}";
-            } catch {
-              // stick with HEAD
-            }
-          }
-          const { stdout } = await execAsync(
-            `git show ${baseRef}:"${filePath.replace(/"/g, '\\"')}"`,
-            {
-              cwd: worktreePath,
-              maxBuffer: 10 * 1024 * 1024,
-            }
-          );
-          oldContent = stdout;
-        } catch {
-          oldContent = "";
-        }
-        callback?.({ ok: true, oldContent, newContent, isBinary: false });
-      } catch (error) {
-        serverLogger.error("Error in git-diff-file-contents:", error);
-        callback?.({
-          ok: false,
-          error: error instanceof Error ? error.message : "Unknown error",
-        });
-      }
-    });
-
-    // Get diffs on demand to avoid storing in Convex
-    socket.on("get-run-diffs", async (data, callback) => {
-      try {
-        const { taskRunId } = data;
-        // Ensure the worktree exists and is on the correct branch
-        const ensured = await ensureRunWorktreeAndBranch(taskRunId, safeTeam);
-        const worktreePath = ensured.worktreePath as string;
-        const { computeEntriesNodeGit } = await import(
-          "./diffs/parseGitDiff.js"
-        );
-        const entries = await computeEntriesNodeGit({
-          worktreePath,
-          includeContents: true,
-        });
-        // Start watching this worktree to push reactive updates to this client group
-        try {
-          void gitDiffManager.watchWorkspace(worktreePath, () => {
-            io.emit("git-file-changed", {
-              workspacePath: worktreePath,
-              filePath: "",
-            });
-          });
-        } catch (e) {
-          serverLogger.warn(
-            `Failed to start watcher for ${worktreePath}: ${String(e)}`
-          );
-        }
-        callback?.({ ok: true, diffs: entries });
-      } catch (error) {
-        serverLogger.error("Error getting run diffs:", error);
-        callback?.({
-          ok: false,
-          error: error instanceof Error ? error.message : "Unknown error",
-          diffs: [],
-        });
-      }
-    });
-
-    socket.on("open-in-editor", async (data, callback) => {
-      try {
-        const { editor, path } = OpenInEditorSchema.parse(data);
-
-        let command: string[];
-        switch (editor) {
-          case "vscode":
-            command = ["code", path];
-            break;
-          case "cursor":
-            command = ["cursor", path];
-            break;
-          case "windsurf":
-            command = ["windsurf", path];
-            break;
-          case "finder": {
-            if (process.platform !== "darwin") {
-              throw new Error("Finder is only supported on macOS");
-            }
-            // Use macOS 'open' to open the folder in Finder
-            command = ["open", path];
-            break;
-          }
-          case "iterm":
-            command = ["open", "-a", "iTerm", path];
-            break;
-          case "terminal":
-            command = ["open", "-a", "Terminal", path];
-            break;
-          case "ghostty":
-            command = ["open", "-a", "Ghostty", path];
-            break;
-          case "alacritty":
-            command = ["alacritty", "--working-directory", path];
-            break;
-          case "xcode":
-            command = ["open", "-a", "Xcode", path];
-            break;
-          default:
-            throw new Error(`Unknown editor: ${editor}`);
-        }
-
-        console.log("command", command);
-
-        const childProcess = spawn(command[0], command.slice(1));
-
-        childProcess.on("close", (code) => {
-          if (code === 0) {
-            serverLogger.info(`Successfully opened ${path} in ${editor}`);
-            // Send success callback
-            if (callback) {
-              callback({ success: true });
-            }
-          } else {
-            serverLogger.error(
-              `Error opening ${editor}: process exited with code ${code}`
-            );
-            const error = `Failed to open ${editor}: process exited with code ${code}`;
-            socket.emit("open-in-editor-error", { error });
-            // Send error callback
-            if (callback) {
-              callback({ success: false, error });
-            }
-          }
-        });
-
-        childProcess.on("error", (error) => {
-          serverLogger.error(`Error opening ${editor}:`, error);
-          const errorMessage = `Failed to open ${editor}: ${error.message}`;
-          socket.emit("open-in-editor-error", { error: errorMessage });
-          // Send error callback
-          if (callback) {
-            callback({ success: false, error: errorMessage });
-          }
-        });
-      } catch (error) {
-        serverLogger.error("Error opening editor:", error);
-        const errorMessage =
-          error instanceof Error ? error.message : "Unknown error";
-        socket.emit("open-in-editor-error", { error: errorMessage });
-        // Send error callback
-        if (callback) {
-          callback({ success: false, error: errorMessage });
-        }
-      }
-    });
-
-    socket.on("list-files", async (data) => {
-      try {
-        const {
-          repoPath: repoUrl,
-          branch,
-          pattern,
-        } = ListFilesRequestSchema.parse(data);
-        const repoManager = RepositoryManager.getInstance();
-
-        // Resolve origin path without assuming any branch
-        const projectPaths = await getProjectPaths(repoUrl, safeTeam);
-
-        // Ensure directories exist
-        await fs.mkdir(projectPaths.projectPath, { recursive: true });
-        await fs.mkdir(projectPaths.worktreesPath, { recursive: true });
-
-        // Ensure the repository is cloned/fetched with deduplication
-        // Ensure repository exists (clone if needed) without assuming branch
-        await repoManager.ensureRepository(repoUrl, projectPaths.originPath);
-
-        // Determine the effective base branch
-        const baseBranch =
-          branch ||
-          (await repoManager.getDefaultBranch(projectPaths.originPath));
-
-        // Fetch that branch to make sure origin has it
-        await repoManager.ensureRepository(
-          repoUrl,
-          projectPaths.originPath,
-          baseBranch
-        );
-
-        // For clarity downstream, compute a proper worktreeInfo keyed by baseBranch
-        const worktreeInfo = {
-          ...projectPaths,
-          worktreePath: projectPaths.worktreesPath + "/" + baseBranch,
-          branch: baseBranch,
-        } as const;
-
-        // Check if the origin directory exists
-        try {
-          await fs.access(worktreeInfo.originPath);
-        } catch {
-          serverLogger.error(
-            "Origin directory does not exist:",
-            worktreeInfo.originPath
-          );
-          socket.emit("list-files-response", {
-            files: [],
-            error: "Repository directory not found",
-          });
-          return;
-        }
-
-        const ignoredPatterns = [
-          "**/node_modules/**",
-          "**/.git/**",
-          "**/dist/**",
-          "**/build/**",
-          "**/.next/**",
-          "**/coverage/**",
-          "**/.turbo/**",
-          "**/.vscode/**",
-          "**/.idea/**",
-          "**/tmp/**",
-          "**/.DS_Store",
-          "**/npm-debug.log*",
-          "**/yarn-debug.log*",
-          "**/yarn-error.log*",
-        ];
-
-        async function walkDir(
-          dir: string,
-          baseDir: string
-        ): Promise<FileInfo[]> {
-          const files: FileInfo[] = [];
-
-          try {
-            const entries = await fs.readdir(dir, { withFileTypes: true });
-
-            for (const entry of entries) {
-              const fullPath = path.join(dir, entry.name);
-              const relativePath = path.relative(baseDir, fullPath);
-
-              // Check if path should be ignored
-              const shouldIgnore = ignoredPatterns.some(
-                (pattern) =>
-                  minimatch(relativePath, pattern) ||
-                  minimatch(fullPath, pattern)
-              );
-
-              if (shouldIgnore) continue;
-
-              // Skip pattern matching here - we'll do fuzzy matching later
-              // For directories, we still need to recurse to get all files
-              if (entry.isDirectory() && !pattern) {
-                // Only add directory if no pattern (for browsing)
-                files.push({
-                  path: fullPath,
-                  name: entry.name,
-                  isDirectory: true,
-                  relativePath,
-                });
-              }
-
-              if (entry.isDirectory()) {
-                // Recurse into subdirectory
-                const subFiles = await walkDir(fullPath, baseDir);
-                files.push(...subFiles);
-              } else {
-                files.push({
-                  path: fullPath,
-                  name: entry.name,
-                  isDirectory: false,
-                  relativePath,
-                });
-              }
-            }
-          } catch (error) {
-            serverLogger.error(`Error reading directory ${dir}:`, error);
-          }
-
-          return files;
-        }
-
-        // List files from the origin directory
-        let fileList = await walkDir(
-          worktreeInfo.originPath,
-          worktreeInfo.originPath
-        );
-
-        // Apply fuzzysort fuzzy matching if pattern is provided
-        if (pattern) {
-          // Prepare file paths for fuzzysort
-          const filePaths = fileList.map((f) => f.relativePath);
-
-          // Use fuzzysort to search and sort files
-          const results = fuzzysort.go(pattern, filePaths, {
-            threshold: -10000, // Show all results, even poor matches
-            limit: 1000, // Limit results for performance
-          });
-
-          // Create a map for quick lookup
-          const fileMap = new Map(fileList.map((f) => [f.relativePath, f]));
-
-          // Rebuild fileList based on fuzzysort results
-          fileList = results
-            .map((result) => fileMap.get(result.target)!)
-            .filter(Boolean);
-
-          // Add any files that didn't match at the end (if we want to show all files)
-          // Uncomment if you want to show non-matching files at the bottom
-          // const matchedPaths = new Set(results.map(r => r.target));
-          // const unmatchedFiles = fileList.filter(f => !matchedPaths.has(f.relativePath));
-          // fileList = [...fileList, ...unmatchedFiles];
-        } else {
-          // Only sort by directory/name when there's no search query
-          fileList.sort((a, b) => {
-            if (a.isDirectory && !b.isDirectory) return -1;
-            if (!a.isDirectory && b.isDirectory) return 1;
-            return a.relativePath.localeCompare(b.relativePath);
-          });
-        }
-
-        socket.emit("list-files-response", { files: fileList });
-      } catch (error) {
-        serverLogger.error("Error listing files:", error);
-        socket.emit("list-files-response", {
-          files: [],
-          error: error instanceof Error ? error.message : "Unknown error",
-        });
-      }
-    });
-
-    socket.on("github-test-auth", async (callback) => {
-      try {
-        // Run all commands in parallel
-        const [authStatus, whoami, home, ghConfig] = await Promise.all([
-          execWithEnv("gh auth status")
-            .then((r) => r.stdout)
-            .catch((e) => e.message),
-          execWithEnv("whoami").then((r) => r.stdout),
-          execWithEnv("echo $HOME").then((r) => r.stdout),
-          execWithEnv('ls -la ~/.config/gh/ || echo "No gh config"').then(
-            (r) => r.stdout
-          ),
-        ]);
-
-        callback({
-          authStatus,
-          whoami,
-          home,
-          ghConfig,
-          processEnv: {
-            HOME: process.env.HOME,
-            USER: process.env.USER,
-            GH_TOKEN: process.env.GH_TOKEN ? "Set" : "Not set",
-            GITHUB_TOKEN: process.env.GITHUB_TOKEN ? "Set" : "Not set",
-          },
-        });
-      } catch (error) {
-        callback({
-          error: error instanceof Error ? error.message : String(error),
-          processEnv: {
-            HOME: process.env.HOME,
-            USER: process.env.USER,
-            GH_TOKEN: process.env.GH_TOKEN ? "Set" : "Not set",
-            GITHUB_TOKEN: process.env.GITHUB_TOKEN ? "Set" : "Not set",
-          },
-        });
-      }
-    });
-
-    socket.on("github-fetch-repos", async (data, callback) => {
-      try {
-        const { teamSlugOrId } = GitHubFetchReposSchema.parse(data);
-        if (!initialToken) {
-          callback({ success: false, repos: {}, error: "Not authenticated" });
-          return;
-        }
-        // First, try to get existing repos from Convex
-        const existingRepos = await getConvex().query(api.github.getAllRepos, {
-          teamSlugOrId,
-        });
-
-        if (existingRepos.length > 0) {
-          // If we have repos, return them and refresh in the background
-          const reposByOrg = await getConvex().query(api.github.getReposByOrg, {
-            teamSlugOrId,
-          });
-          callback({ success: true, repos: reposByOrg });
-
-          // Refresh in the background to add any new repos
-          runWithAuthToken(initialToken, () =>
-            refreshGitHubData({ teamSlugOrId }).catch((error) => {
-              serverLogger.error("Background refresh failed:", error);
-            })
-          );
-          return;
-        }
-
-        // If no repos exist, do a full fetch
-        await runWithAuthToken(initialToken, () =>
-          refreshGitHubData({ teamSlugOrId })
-        );
-        const reposByOrg = await getConvex().query(api.github.getReposByOrg, {
-          teamSlugOrId,
-        });
-        callback({ success: true, repos: reposByOrg });
-      } catch (error) {
-        serverLogger.error("Error fetching repos:", error);
-        callback({
-          success: false,
-          error: `Failed to fetch GitHub repos: ${
-            error instanceof Error ? error.message : String(error)
-          }`,
-        });
-      }
-    });
-
-    socket.on("spawn-from-comment", async (data, callback) => {
-      try {
-        const {
-          url,
-          page,
-          pageTitle,
-          nodeId,
-          x,
-          y,
-          content,
-          selectedAgents,
-          commentId,
-        } = SpawnFromCommentSchema.parse(data);
-        console.log("spawn-from-comment data", data);
-
-        // Format the prompt with comment metadata
-        const formattedPrompt = `Fix the issue described in this comment:
-
-Comment: "${content}"
-
-Context:
-- Page URL: ${url}${page}
-- Page Title: ${pageTitle}
-- Element XPath: ${nodeId}
-- Position: ${x * 100}% x ${y * 100}% relative to element
-
-Please address the issue mentioned in the comment above.`;
-
-        // Create a new task in Convex
-        const taskId = await getConvex().mutation(api.tasks.create, {
-          teamSlugOrId: safeTeam,
-          text: formattedPrompt,
-          projectFullName: "manaflow-ai/cmux",
-        });
-        // Create a comment reply with link to the task
-        try {
-          await getConvex().mutation(api.comments.addReply, {
-            teamSlugOrId: safeTeam,
-            commentId: commentId,
-            content: `[View run here](http://localhost:5173/${safeTeam}/task/${taskId})`,
-          });
-          serverLogger.info("Created comment reply with task link:", {
-            commentId,
-            taskId,
-          });
-        } catch (replyError) {
-          serverLogger.error("Failed to create comment reply:", replyError);
-          // Don't fail the whole operation if reply fails
-        }
-
-        serverLogger.info("Created task from comment:", { taskId, content });
-
-        // Spawn agents with the formatted prompt
-        const agentResults = await spawnAllAgents(
-          taskId,
-          {
-            repoUrl: "https://github.com/manaflow-ai/cmux.git",
-            branch: "main",
-            taskDescription: formattedPrompt,
-            isCloudMode: true,
-            theme: "dark",
-            // Use provided selectedAgents or default to claude/sonnet-4 and codex/gpt-5
-            selectedAgents: selectedAgents || [
-              "claude/sonnet-4",
-              "codex/gpt-5",
-            ],
-          },
-          safeTeam
-        );
-
-        // Check if at least one agent spawned successfully
-        const successfulAgents = agentResults.filter(
-          (result) => result.success
-        );
-
-        if (successfulAgents.length === 0) {
-          const errors = agentResults
-            .filter((r) => !r.success)
-            .map((r) => `${r.agentName}: ${r.error || "Unknown error"}`)
-            .join("; ");
-          callback({
-            success: false,
-            error: errors || "Failed to spawn any agents",
-          });
-          return;
-        }
-
-        const primaryAgent = successfulAgents[0];
-
-        // Emit VSCode URL if available
-        if (primaryAgent.vscodeUrl) {
-          io.emit("vscode-spawned", {
-            instanceId: primaryAgent.terminalId,
-            url: primaryAgent.vscodeUrl.replace("/?folder=/root/workspace", ""),
-            workspaceUrl: primaryAgent.vscodeUrl,
-            provider: "morph", // Since isCloudMode is true
-          });
-        }
-
-        callback({
-          success: true,
-          taskId,
-          taskRunId: primaryAgent.taskRunId,
-          worktreePath: primaryAgent.worktreePath,
-          terminalId: primaryAgent.terminalId,
-          vscodeUrl: primaryAgent.vscodeUrl,
-        });
-      } catch (error) {
-        serverLogger.error("Error spawning from comment:", error);
-        callback({
-          success: false,
-          error: error instanceof Error ? error.message : "Unknown error",
-        });
-      }
-    });
-
-    socket.on("github-fetch-branches", async (data, callback) => {
-      try {
-        const { teamSlugOrId, repo } = GitHubFetchBranchesSchema.parse(data);
-
-        // Check if we already have branches for this repo
-        const existingBranches = await getConvex().query(
-          api.github.getBranches,
-          {
-            teamSlugOrId,
-            repo,
-          }
-        );
-
-        if (existingBranches.length > 0) {
-          // Return existing branches and refresh in background
-          callback({ success: true, branches: existingBranches });
-
-          // Refresh in the background
-          refreshBranchesForRepo(repo, teamSlugOrId).catch((error) => {
-            serverLogger.error("Background branch refresh failed:", error);
-          });
-          return;
-        }
-
-        // If no branches exist, fetch them
-        const branches = await refreshBranchesForRepo(repo, teamSlugOrId);
-        callback({ success: true, branches });
-      } catch (error) {
-        serverLogger.error("Error fetching branches:", error);
-        callback({
-          success: false,
-          error: `Failed to fetch branches: ${
-            error instanceof Error ? error.message : String(error)
-          }`,
-        });
-      }
-    });
-
-    // Create a draft PR for a crowned run: commits, pushes, then creates a draft PR
-    socket.on("github-create-draft-pr", async (data, callback) => {
-      try {
-        const { taskRunId } = GitHubCreateDraftPrSchema.parse(data);
-
-        // Ensure worktree exists and we are on the correct branch
-        const { run, task, worktreePath, branchName, baseBranch } =
-          await ensureRunWorktreeAndBranch(taskRunId, safeTeam);
-
-        // Get GitHub token from keychain/Convex
-        const githubToken = await getGitHubTokenFromKeychain();
-        if (!githubToken) {
-          callback({ success: false, error: "GitHub token is not configured" });
-          return;
-        }
-
-        // Create PR title/body and commit message using stored task title when available
-        const title = task.pullRequestTitle || task.text || "cmux changes";
-        const truncatedTitle =
-          title.length > 72 ? `${title.slice(0, 69)}...` : title;
-        const commitMessage = `${truncatedTitle}\n\nGenerated by cmux for task ${String(task._id)}.`;
-        const body = task.text || `## Summary\n\n${title}`;
-
-        // Ensure on branch, commit, push, and create draft PR using local filesystem
-        const cwd = worktreePath;
-
-        let prUrl: string | undefined;
-
-        // 1) Fetch base (optional but helpful)
-        try {
-          await execAsync(`git fetch origin ${baseBranch}`, {
-            cwd,
-            env: { ...process.env },
-            maxBuffer: 10 * 1024 * 1024,
-          });
-        } catch (e: unknown) {
-          const err = e as {
-            stdout?: string;
-            stderr?: string;
-            message?: string;
-          };
-          serverLogger.warn(
-            `[DraftPR] Fetch base failed (continuing): ${err?.stderr || err?.message || "unknown"}`
-          );
-        }
-
-        // 2) Ensure we are on branchName without discarding local changes
-        try {
-          const { stdout: cbOut } = await execAsync(
-            `git rev-parse --abbrev-ref HEAD`,
-            { cwd, env: { ...process.env } }
-          );
-          const currentBranch = cbOut.trim();
-          if (currentBranch !== branchName) {
-            // Try create from current HEAD; if exists, just switch
-            try {
-              await execAsync(`git checkout -b ${branchName}`, {
-                cwd,
-                env: { ...process.env },
-              });
-            } catch {
-              await execAsync(`git checkout ${branchName}`, {
-                cwd,
-                env: { ...process.env },
-              });
-            }
-          }
-        } catch (e: unknown) {
-          const err = e as {
-            stdout?: string;
-            stderr?: string;
-            message?: string;
-          };
-          const msg =
-            err?.message || err?.stderr || err?.stdout || "unknown error";
-          serverLogger.error(`[DraftPR] Failed at 'Ensure branch': ${msg}`);
-          callback({
-            success: false,
-            error: `Failed at 'Ensure branch': ${msg}`,
-          });
-          return;
-        }
-
-        // 3) Stage and commit changes (no-op safe)
-        try {
-          await execAsync("git add -A", { cwd, env: { ...process.env } });
-          await execAsync(
-            `git commit -m ${JSON.stringify(commitMessage)} || echo 'No changes to commit'`,
-            { cwd, env: { ...process.env }, shell: "/bin/bash" }
-          );
-        } catch (e: unknown) {
-          const err = e as {
-            stdout?: string;
-            stderr?: string;
-            message?: string;
-          };
-          const msg =
-            err?.message || err?.stderr || err?.stdout || "unknown error";
-          serverLogger.error(`[DraftPR] Failed at 'Commit changes': ${msg}`);
-          callback({
-            success: false,
-            error: `Failed at 'Commit changes': ${msg}`,
-          });
-          return;
-        }
-
-        // 4) If remote branch exists, pull --rebase to integrate updates
-        try {
-          const { stdout: lsOut } = await execAsync(
-            `git ls-remote --heads origin ${branchName}`,
-            { cwd, env: { ...process.env } }
-          );
-          if ((lsOut || "").trim().length > 0) {
-            await execAsync(`git pull --rebase origin ${branchName}`, {
-              cwd,
-              env: { ...process.env },
-              maxBuffer: 10 * 1024 * 1024,
-            });
-          }
-        } catch (e: unknown) {
-          const err = e as {
-            stdout?: string;
-            stderr?: string;
-            message?: string;
-          };
-          const msg =
-            err?.message || err?.stderr || err?.stdout || "unknown error";
-          serverLogger.error(`[DraftPR] Failed at 'Pull --rebase': ${msg}`);
-          callback({
-            success: false,
-            error: `Failed at 'Pull --rebase': ${msg}`,
-          });
-          return;
-        }
-
-        // 5) Push branch (set upstream)
-        try {
-          await execAsync(`git push -u origin ${branchName}`, {
-            cwd,
-            env: { ...process.env },
-            maxBuffer: 10 * 1024 * 1024,
-          });
-        } catch (e: unknown) {
-          const err = e as {
-            stdout?: string;
-            stderr?: string;
-            message?: string;
-          };
-          const msg =
-            err?.message || err?.stderr || err?.stdout || "unknown error";
-          serverLogger.error(`[DraftPR] Failed at 'Push branch': ${msg}`);
-          callback({
-            success: false,
-            error: `Failed at 'Push branch': ${msg}`,
-          });
-          return;
-        }
-
-        // 6) Create draft PR
-        try {
-          // Write body to a temp file to preserve Markdown formatting
-          const tmpBodyPath = path.join(
-            os.tmpdir(),
-            `cmux_pr_body_${Date.now()}_${Math.random().toString(36).slice(2)}.md`
-          );
-          await fs.writeFile(tmpBodyPath, body, "utf8");
-
-          const { stdout, stderr } = await execAsync(
-            `gh pr create --draft --title ${JSON.stringify(
-              truncatedTitle
-            )} --body-file ${JSON.stringify(tmpBodyPath)} --head ${JSON.stringify(
-              branchName
-            )} --base ${JSON.stringify(baseBranch)}`,
-            {
-              cwd,
-              env: { ...process.env, GH_TOKEN: githubToken },
-              maxBuffer: 10 * 1024 * 1024,
-            }
-          );
-          const out = (stdout || stderr || "").trim();
-          const match = out.match(/https:\/\/github\.com\/[^\s]+/);
-          prUrl = match ? match[0] : out;
-          // Clean up temp file
-          try {
-            await fs.unlink(tmpBodyPath);
-          } catch (e) {
-            serverLogger.error("Error cleaning up temp file:", e);
-          }
-        } catch (e: unknown) {
-          const err = e as {
-            stdout?: string;
-            stderr?: string;
-            message?: string;
-          };
-          const msg =
-            err?.message || err?.stderr || err?.stdout || "unknown error";
-          serverLogger.error(`[DraftPR] Failed at 'Create draft PR': ${msg}`);
-          callback({
-            success: false,
-            error: `Failed at 'Create draft PR': ${msg}`,
-          });
-          return;
-        }
-
-        if (prUrl) {
-          await getConvex().mutation(api.taskRuns.updatePullRequestUrl, {
-            teamSlugOrId: safeTeam,
-            id: run._id,
-            pullRequestUrl: prUrl,
-            isDraft: true,
-          });
-          // Update task merge status to draft PR
-          await getConvex().mutation(api.tasks.updateMergeStatus, {
-            teamSlugOrId: safeTeam,
-            id: task._id,
-            mergeStatus: "pr_draft",
-          });
-        }
-
-        callback({ success: true, url: prUrl });
-      } catch (error) {
-        serverLogger.error("Error creating draft PR:", error);
-        callback({
-          success: false,
-          error: error instanceof Error ? error.message : "Unknown error",
-        });
-      }
-    });
-
-    // Open PR: create a non-draft PR if missing, or mark draft PR as ready
-    socket.on("github-open-pr", async (data, callback) => {
-      try {
-        const { taskRunId } = GitHubCreateDraftPrSchema.parse(data);
-
-        const { run, task, worktreePath, branchName, baseBranch } =
-          await ensureRunWorktreeAndBranch(taskRunId, safeTeam);
-
-        const githubToken = await getGitHubTokenFromKeychain();
-        if (!githubToken) {
-          callback({ success: false, error: "GitHub token is not configured" });
-          return;
-        }
-
-        const title = task.pullRequestTitle || task.text || "cmux changes";
-        const truncatedTitle =
-          title.length > 72 ? `${title.slice(0, 69)}...` : title;
-        const commitMessage = `${truncatedTitle}\n\nGenerated by cmux for task ${String(task._id)}.`;
-        const body = task.text || `## Summary\n\n${title}`;
-
-        const cwd = worktreePath;
-        const repoFullNameOpen = task.projectFullName || ""; // e.g. owner/name
-        const [owner, repo] = repoFullNameOpen.split("/");
-
-        // Stage/commit/push branch, similar to draft flow, but tolerant to no-op
-        try {
-          await execAsync("git add -A", { cwd, env: { ...process.env } });
-          await execAsync(
-            `git commit -m ${JSON.stringify(commitMessage)} || echo 'No changes to commit'`,
-            { cwd, env: { ...process.env }, shell: "/bin/bash" }
-          );
-        } catch (e: unknown) {
-          const err = e as {
-            stdout?: string;
-            stderr?: string;
-            message?: string;
-          };
-          const msg =
-            err?.message || err?.stderr || err?.stdout || "unknown error";
-          serverLogger.warn(`[OpenPR] Commit step warning: ${msg}`);
-        }
-
-        try {
-          await execAsync(`git push -u origin ${branchName}`, {
-            cwd,
-            env: { ...process.env },
-            maxBuffer: 10 * 1024 * 1024,
-          });
-        } catch (e: unknown) {
-          const err = e as {
-            stdout?: string;
-            stderr?: string;
-            message?: string;
-          };
-          const msg =
-            err?.message || err?.stderr || err?.stdout || "unknown error";
-          serverLogger.warn(`[OpenPR] Push warning: ${msg}`);
-        }
-
-        // PR resolution via helpers
-        serverLogger.info(`[OpenPR] Fetching PR by head branch...`, {
-          owner,
-          repo,
-          branchName,
-          tokenPrefix: githubToken ? githubToken.substring(0, 10) : "NO_TOKEN",
-        });
-        const initialBasic =
-          owner && repo
-            ? await fetchPrByHead(githubToken, owner, repo, owner, branchName)
-            : null;
-        serverLogger.info(`[OpenPR] fetchPrByHead result:`, {
-          found: !!initialBasic,
-          number: initialBasic?.number,
-          draft: initialBasic?.draft,
-          state: initialBasic?.state,
-        });
-
-        let finalUrl: string | undefined;
-        let finalNumber: number | undefined;
-        let finalState: string | undefined; // GitHub state string
-        let finalIsDraft: boolean | undefined;
-
-        if (!initialBasic) {
-          if (!owner || !repo) {
-            callback({ success: false, error: "Unknown repo for task" });
-            return;
-          }
-          try {
-            const created = await createReadyPr(
-              githubToken,
-              owner,
-              repo,
-              truncatedTitle,
-              branchName,
-              baseBranch,
-              body
-            );
-            finalUrl = created.html_url;
-            finalNumber = created.number;
-            finalState = created.state;
-            finalIsDraft = !!created.draft;
-          } catch (e: unknown) {
-            const msg = e instanceof Error ? e.message : String(e);
-            if (!/already exists/i.test(msg)) {
-              serverLogger.error(`[OpenPR] Failed creating PR via API: ${msg}`);
-              callback({
-                success: false,
-                error: `Failed to create PR: ${msg}`,
-              });
-              return;
-            }
-          }
-          const latest =
-            owner && repo
-              ? await fetchPrByHead(githubToken, owner, repo, owner, branchName)
-              : null;
-          if (latest) {
-            finalUrl = latest.html_url;
-            finalNumber = latest.number;
-            finalState = latest.state;
-            finalIsDraft = !!latest.draft;
-          }
-        } else if (initialBasic.draft) {
-          try {
-            serverLogger.info(
-              `[OpenPR] Attempting to mark PR #${initialBasic.number} as ready...`,
-              {
-                owner: owner!,
-                repo: repo!,
-                number: initialBasic.number,
-                tokenPrefix: githubToken
-                  ? githubToken.substring(0, 10)
-                  : "NO_TOKEN",
-              }
-            );
-            await markPrReady(githubToken, owner!, repo!, initialBasic.number);
-            serverLogger.info(
-              `[OpenPR] Successfully marked PR #${initialBasic.number} as ready for review`
-            );
-          } catch (e: unknown) {
-            const errorMessage = e instanceof Error ? e.message : String(e);
-            serverLogger.error(
-              `[OpenPR] Failed to mark PR #${initialBasic.number} as ready: ${errorMessage}`
-            );
-
-            // If the PR wasn't found or there's a permission issue, fail the operation
-            if (
-              errorMessage.includes("not found") ||
-              errorMessage.includes("404")
-            ) {
-              callback({
-                success: false,
-                error: `Pull request #${initialBasic.number} not found. It may have been deleted or you may not have access.`,
-              });
-              return;
-            } else if (
-              errorMessage.includes("Permission denied") ||
-              errorMessage.includes("403")
-            ) {
-              callback({
-                success: false,
-                error: `Permission denied. Please check that your GitHub token has the required permissions.`,
-              });
-              return;
-            } else if (
-              errorMessage.includes("Authentication failed") ||
-              errorMessage.includes("401")
-            ) {
-              callback({
-                success: false,
-                error: `Authentication failed. Please check that your GitHub token is valid.`,
-              });
-              return;
-            }
-
-            // For other errors, log but continue (e.g., if PR is already ready)
-            serverLogger.warn(
-              `[OpenPR] Continuing despite error: ${errorMessage}`
-            );
-          }
-          const latest = await fetchPrByHead(
-            githubToken,
-            owner!,
-            repo!,
-            owner!,
-            branchName
-          );
-          if (latest) {
-            finalUrl = latest.html_url;
-            finalNumber = latest.number;
-            finalState = latest.state;
-            finalIsDraft = !!latest.draft;
-          }
-        } else {
-          // Exists but not draft; if closed, attempt reopen
-          if ((initialBasic.state || "").toUpperCase() === "CLOSED") {
-            try {
-              await reopenPr(githubToken, owner!, repo!, initialBasic.number);
-            } catch (e: unknown) {
-              const msg = e instanceof Error ? e.message : String(e);
-              serverLogger.warn(`[OpenPR] Failed to reopen PR via API: ${msg}`);
-            }
-          }
-          // Reflect latest state
-          const latest = await fetchPrByHead(
-            githubToken,
-            owner!,
-            repo!,
-            owner!,
-            branchName
-          );
-          if (latest) {
-            finalUrl = latest.html_url;
-            finalNumber = latest.number;
-            finalState = latest.state;
-            finalIsDraft = !!latest.draft;
-          }
-        }
-
-        // Map gh state to our union (consider merged flag)
-        const stateMap = (
-          s?: string,
-          isDraft?: boolean,
-          merged?: boolean
-        ): "open" | "draft" | "merged" | "closed" | "unknown" => {
-          if (merged) return "merged";
-          if (isDraft) return "draft";
-          switch ((s || "").toUpperCase()) {
-            case "OPEN":
-              return "open";
-            case "MERGED":
-              return "merged";
-            case "CLOSED":
-              return "closed";
-            default:
-              return "unknown";
-          }
-        };
-
-        // Determine merged via detail
-        let merged = false;
-        if (owner && repo && finalNumber) {
-          try {
-            const detail = await fetchPrDetail(
-              githubToken,
-              owner,
-              repo,
-              finalNumber
-            );
-            merged = !!detail.merged_at;
-          } catch (e) {
-            serverLogger.error("Error fetching PR detail:", e);
-          }
-        }
-
-        await getConvex().mutation(api.taskRuns.updatePullRequestState, {
-          teamSlugOrId: safeTeam,
-          id: run._id,
-          state: finalUrl
-            ? stateMap(finalState, finalIsDraft, merged)
-            : ("none" as const),
-          isDraft: finalIsDraft,
-          number: finalNumber,
-          url: finalUrl,
-        });
-
-        // Update task merge status based on PR state
-        const prState = finalUrl
-          ? stateMap(finalState, finalIsDraft, merged)
-          : "none";
-        let taskMergeStatus:
-          | "none"
-          | "pr_draft"
-          | "pr_open"
-          | "pr_merged"
-          | "pr_closed" = "none";
-        switch (prState) {
-          case "draft":
-            taskMergeStatus = "pr_draft";
-            break;
-          case "open":
-            taskMergeStatus = "pr_open";
-            break;
-          case "merged":
-            taskMergeStatus = "pr_merged";
-            break;
-          case "closed":
-            taskMergeStatus = "pr_closed";
-            break;
-        }
-        if (taskMergeStatus !== "none") {
-          await getConvex().mutation(api.tasks.updateMergeStatus, {
-            teamSlugOrId: safeTeam,
-            id: task._id,
-            mergeStatus: taskMergeStatus,
-          });
-        }
-
-        callback({
-          success: true,
-          url: finalUrl,
-          state: finalUrl ? stateMap(finalState, finalIsDraft, merged) : "none",
-        });
-      } catch (error) {
-        serverLogger.error("Error opening PR:", error);
-        callback({
-          success: false,
-          error: error instanceof Error ? error.message : "Unknown error",
-        });
-      }
-    });
-
-    socket.on("check-provider-status", async (callback) => {
-      try {
-        const status = await checkAllProvidersStatus();
-        callback({ success: true, ...status });
-      } catch (error) {
-        serverLogger.error("Error checking provider status:", error);
-        callback({
-          success: false,
-          error: error instanceof Error ? error.message : "Unknown error",
-        });
-      }
-    });
-
-    socket.on("archive-task", async (data, callback) => {
-      try {
-        const { taskId } = ArchiveTaskSchema.parse(data);
-
-        // Stop/pause all containers via helper (handles querying + logging)
-        const results = await stopContainersForRuns(taskId, safeTeam);
-
-        // Log summary
-        const successful = results.filter((r) => r.success).length;
-        const failed = results.filter((r) => !r.success).length;
-
-        if (failed > 0) {
-          serverLogger.warn(
-            `Archived task ${taskId}: ${successful} containers stopped, ${failed} failed`
-          );
-        } else {
-          serverLogger.info(
-            `Successfully archived task ${taskId}: all ${successful} containers stopped`
-          );
-        }
-
-        callback({ success: true });
-      } catch (error) {
-        serverLogger.error("Error archiving task:", error);
-        callback({
-          success: false,
-          error: error instanceof Error ? error.message : "Unknown error",
-        });
-      }
-    });
-
-    socket.on("disconnect", () => {
-      serverLogger.info("Client disconnected:", socket.id);
-      // No need to kill terminals on disconnect since they're global
-    });
-  });
-=======
   // Set up all socket handlers
   setupSocketHandlers(rt, gitDiffManager, defaultRepo);
->>>>>>> a5764a58
 
   const server = httpServer.listen(port, async () => {
     serverLogger.info(`Terminal server listening on port ${port}`);
@@ -1631,4 +249,4 @@
   }
 
   return { cleanup };
-}+}
