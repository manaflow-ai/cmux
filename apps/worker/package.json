{
  "name": "@cmux/worker",
  "module": "src/index.ts",
  "type": "module",
  "private": true,
  "scripts": {
    "dev": "tsx watch src/index.ts",
    "start": "tsx src/index.ts",
    "build": "tsc --noEmit",
    "test": "vitest run",
    "typecheck": "tsc --noEmit -p tsconfig.json"
  },
  "dependencies": {
    "@anthropic-ai/claude-agent-sdk": "^0.1.27",
    "@cmux/convex": "workspace:*",
    "@cmux/shared": "workspace:*",
    "@openai/codex-sdk": "^0.47.0",
    "@playwright/mcp": "^0.0.44",
    "@xterm/addon-serialize": "^0.13.0",
    "@xterm/headless": "^5.5.0",
<<<<<<< HEAD
    "dotenv": "^16.4.5",
=======
    "chrome-devtools-mcp": "^0.9.0",
    "chromium-bidi": "^10.6.0",
>>>>>>> 4344fc52
    "express": "^4.18.2",
    "magnitude-core": "^0.3.0",
    "multer": "^1.4.5-lts.1",
    "socket.io": "^4.8.0",
    "undici": "^6.21.3",
    "zod": "^4.1.12",
    "zod-to-json-schema": "^3.24.6"
  },
  "devDependencies": {
    "@types/express": "^4.17.21",
    "@types/multer": "^1.4.11",
    "@types/node": "^24.9.1",
    "socket.io-client": "^4.8.0",
    "tsx": "^4.7.1",
    "vitest": "3.2.4"
  },
  "peerDependencies": {
    "typescript": "^5.9.3"
  }
}<|MERGE_RESOLUTION|>--- conflicted
+++ resolved
@@ -18,12 +18,9 @@
     "@playwright/mcp": "^0.0.44",
     "@xterm/addon-serialize": "^0.13.0",
     "@xterm/headless": "^5.5.0",
-<<<<<<< HEAD
     "dotenv": "^16.4.5",
-=======
     "chrome-devtools-mcp": "^0.9.0",
     "chromium-bidi": "^10.6.0",
->>>>>>> 4344fc52
     "express": "^4.18.2",
     "magnitude-core": "^0.3.0",
     "multer": "^1.4.5-lts.1",
