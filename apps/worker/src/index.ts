--- conflicted
+++ resolved
@@ -3,7 +3,6 @@
   WorkerConfigureGitSchema,
   WorkerCreateTerminalSchema,
   WorkerExecSchema,
-  WorkerRunTaskScreenshotsSchema,
   WorkerStartScreenshotCollectionSchema,
   type ClientToServerEvents,
   type InterServerEvents,
@@ -12,7 +11,6 @@
   type SocketData,
   type WorkerHeartbeat,
   type WorkerRegister,
-  type WorkerRunTaskScreenshots,
   type WorkerStartScreenshotCollection,
   type WorkerTaskRunContext,
   type WorkerToServerEventNames,
@@ -46,11 +44,8 @@
 import { log } from "./logger";
 import { startScreenshotCollection } from "./screenshotCollector/startScreenshotCollection";
 import { runTaskScreenshots } from "./screenshotCollector/runTaskScreenshots";
-<<<<<<< HEAD
-=======
 import { convexRequest } from "./crown/convex";
 import type { WorkerTaskRunResponse } from "@cmux/shared/convex-safe";
->>>>>>> b98248d6
 
 const execAsync = promisify(exec);
 
@@ -678,66 +673,6 @@
     }
   );
 
-<<<<<<< HEAD
-  socket.on(
-    "worker:run-task-screenshots",
-    async (rawData: WorkerRunTaskScreenshots, callback) => {
-      log(
-        "INFO",
-        `Worker ${WORKER_ID} received request to run task screenshots`,
-        {
-          taskId: rawData.taskId,
-          taskRunId: rawData.taskRunId,
-        },
-        WORKER_ID
-      );
-
-      try {
-        const validated = WorkerRunTaskScreenshotsSchema.parse(rawData);
-
-        await runTaskScreenshots({
-          taskId: validated.taskId,
-          taskRunId: validated.taskRunId,
-          token: validated.token,
-          convexUrl: validated.convexUrl,
-          anthropicApiKey: validated.anthropicApiKey,
-          taskRunJwt: validated.taskRunJwt,
-        });
-
-        log(
-          "INFO",
-          "Task screenshot workflow completed successfully",
-          {
-            taskId: validated.taskId,
-            taskRunId: validated.taskRunId,
-          },
-          WORKER_ID
-        );
-
-        callback({
-          error: null,
-          data: { success: true },
-        });
-      } catch (error) {
-        log(
-          "ERROR",
-          "Failed to run task screenshots",
-          {
-            error: error instanceof Error ? error.message : String(error),
-            taskId: rawData.taskId,
-            taskRunId: rawData.taskRunId,
-          },
-          WORKER_ID
-        );
-
-        callback({
-          error: error instanceof Error ? error : new Error(String(error)),
-          data: null,
-        });
-      }
-    }
-  );
-=======
   socket.on("worker:run-task-screenshots", async (data, callback) => {
     log("INFO", "[worker:run-task-screenshots] Received request", {
       workerId: WORKER_ID,
@@ -858,7 +793,6 @@
       });
     }
   });
->>>>>>> b98248d6
 
   socket.on("worker:configure-git", async (data) => {
     try {
