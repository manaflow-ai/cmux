import {
  SERVER_TERMINAL_CONFIG,
  WorkerConfigureGitSchema,
  WorkerCreateTerminalSchema,
  WorkerExecSchema,
  type ClientToServerEvents,
  type InterServerEvents,
  type ServerToClientEvents,
  type ServerToWorkerEvents,
  type SocketData,
  type WorkerHeartbeat,
  type WorkerRegister,
  type WorkerToServerEvents,
} from "@cmux/shared";
import { SerializeAddon } from "@xterm/addon-serialize";
import * as xtermHeadless from "@xterm/headless";
import express from "express";
import { createServer as createHttpServer } from "node:http";
import { mkdir as fspMkdir, writeFile as fspWriteFile, readFile as fspReadFile } from "node:fs/promises";
import { join as pathJoin } from "node:path";
import multer from "multer";
import {
  exec,
  spawn,
  type ChildProcessWithoutNullStreams,
} from "node:child_process";
import { EventEmitter } from "node:events";
import { promises as fs } from "node:fs";
import { createServer } from "node:http";
import { cpus, platform, totalmem } from "node:os";
import * as path from "node:path";
import { promisify } from "node:util";
import { Server, type Namespace, type Socket } from "socket.io";
import { checkDockerReadiness } from "./checkDockerReadiness.js";
import { detectTerminalIdle } from "./detectTerminalIdle.js";
import { FileWatcher, computeGitDiff, getFileWithDiff } from "./fileWatcher.js";
<<<<<<< HEAD
import { startAmpProxy } from "@cmux/shared/src/providers/amp/proxy";
=======
import { log } from "./logger.js";
>>>>>>> c1151116

const execAsync = promisify(exec);

const Terminal = xtermHeadless.Terminal;

// Configuration
const WORKER_ID = process.env.WORKER_ID || `worker-${Date.now()}`;
const WORKER_PORT = parseInt(process.env.WORKER_PORT || "39377", 10);
const CONTAINER_IMAGE = process.env.CONTAINER_IMAGE || "cmux-worker";
const CONTAINER_VERSION = process.env.CONTAINER_VERSION || "0.0.1";

// Create Express app
const app = express();

// Health check endpoint
app.get("/health", (_req, res) => {
  res.json({
    status: "healthy",
    workerId: WORKER_ID,
    uptime: process.uptime(),
    mainServerConnected: !!mainServerSocket && mainServerSocket.connected,
    pendingEventsCount: pendingEvents.length,
    pendingEvents: pendingEvents.map((e) => ({
      event: e.event,
      age: Date.now() - e.timestamp,
      taskId: e.data.taskId,
      taskRunId: e.data.taskRunId,
    })),
  });
});

// Configure multer for file uploads
const upload = multer({
  limits: { fileSize: 100 * 1024 * 1024 }, // 100MB limit
  storage: multer.memoryStorage(),
});

// File upload endpoint
app.post("/upload-image", upload.single("image"), async (req, res) => {
  try {
    if (!req.file) {
      return res.status(400).json({ error: "No file uploaded" });
    }

    const { path: imagePath } = req.body;
    if (!imagePath) {
      return res.status(400).json({ error: "No path specified" });
    }

    log("INFO", `Received image upload request for path: ${imagePath}`, {
      size: req.file.size,
      mimetype: req.file.mimetype,
      originalname: req.file.originalname,
    });

    // Ensure directory exists
    const dir = path.dirname(imagePath);
    await fs.mkdir(dir, { recursive: true });

    // Write the file
    await fs.writeFile(imagePath, req.file.buffer);

    log("INFO", `Successfully wrote image file: ${imagePath}`);

    // Verify file was created
    const stats = await fs.stat(imagePath);

    res.json({
      success: true,
      path: imagePath,
      size: stats.size,
    });
  } catch (error) {
    log("ERROR", "Failed to upload image", error);
    res.status(500).json({
      error: error instanceof Error ? error.message : "Upload failed",
    });
  }
});

// Create HTTP server with Express app
const httpServer = createServer(app);

// Socket.IO server with namespaces
const io = new Server(httpServer, {
  cors: {
    origin: "*", // In production, restrict this
    methods: ["GET", "POST"],
  },
  maxHttpBufferSize: 50 * 1024 * 1024, // 50MB to handle large images
  pingTimeout: 240000, // 120 seconds - increased for long tasks
  pingInterval: 30000, // 30 seconds
  upgradeTimeout: 30000, // 30 seconds
});

// Client namespace
const vscodeIO = io.of("/vscode") as Namespace<
  ClientToServerEvents,
  ServerToClientEvents,
  InterServerEvents,
  SocketData
>;

// Management namespace
const managementIO = io.of("/management") as Namespace<
  ServerToWorkerEvents,
  WorkerToServerEvents
>;

// Track connected main server
let mainServerSocket: Socket<
  ServerToWorkerEvents,
  WorkerToServerEvents
> | null = null;

// Track active file watchers by taskRunId
const activeFileWatchers: Map<string, FileWatcher> = new Map();

// Queue for pending events when mainServerSocket is not connected
interface PendingEvent {
  event: string;
  data: any;
  timestamp: number;
}
const pendingEvents: PendingEvent[] = [];

/**
 * Emit an event to the main server, queuing it if not connected
 */
function emitToMainServer(event: string, data: any) {
  if (mainServerSocket && mainServerSocket.connected) {
    log("DEBUG", `Emitting ${event} to main server`, { event, data });
    mainServerSocket.emit(event as any, data);
  } else {
    log("WARNING", `Main server not connected, queuing ${event} event`, {
      event,
      data,
      pendingEventsCount: pendingEvents.length + 1,
    });
    pendingEvents.push({
      event,
      data,
      timestamp: Date.now(),
    });
  }
}

/**
 * Send all pending events to the main server
 */
function sendPendingEvents() {
  if (!mainServerSocket || !mainServerSocket.connected) {
    log("WARNING", "Cannot send pending events - main server not connected");
    return;
  }

  if (pendingEvents.length === 0) {
    return;
  }

  log("INFO", `Sending ${pendingEvents.length} pending events to main server`);

  const eventsToSend = [...pendingEvents];
  pendingEvents.length = 0; // Clear the queue

  for (const pendingEvent of eventsToSend) {
    const age = Date.now() - pendingEvent.timestamp;
    log(
      "DEBUG",
      `Sending pending ${pendingEvent.event} event (age: ${age}ms)`,
      {
        event: pendingEvent.event,
        data: pendingEvent.data,
        age,
      }
    );
    mainServerSocket.emit(pendingEvent.event as any, pendingEvent.data);
  }
}

/**
 * Sanitize a string to be used as a tmux session name.
 * Tmux session names cannot contain: periods (.), colons (:), spaces, or other special characters.
 * We'll replace them with underscores to ensure compatibility.
 */
function sanitizeTmuxSessionName(name: string): string {
  // Replace all invalid characters with underscores
  // Allow only alphanumeric characters, hyphens, and underscores
  return name.replace(/[^a-zA-Z0-9_-]/g, "_");
}

// Worker statistics
function getWorkerStats(): WorkerHeartbeat {
  const totalMem = totalmem();
  const usedMem = process.memoryUsage().heapUsed;

  return {
    workerId: WORKER_ID,
    timestamp: Date.now(),
    stats: {
      cpuUsage: 0, // TODO: Implement actual CPU usage tracking
      memoryUsage: (usedMem / totalMem) * 100,
    },
  };
}

// Send registration info when main server connects
function registerWithMainServer(
  socket: Socket<ServerToWorkerEvents, WorkerToServerEvents>
) {
  const registration: WorkerRegister = {
    workerId: WORKER_ID,
    capabilities: {
      maxConcurrentTerminals: 50, // Reduced from 50 to prevent resource exhaustion
      supportedLanguages: ["javascript", "typescript", "python", "go", "rust"],
      gpuAvailable: false,
      memoryMB: Math.floor(totalmem() / 1024 / 1024),
      cpuCores: cpus().length,
    },
    containerInfo: {
      image: CONTAINER_IMAGE,
      version: CONTAINER_VERSION,
      platform: platform(),
    },
  };

  socket.emit("worker:register", registration);
  log(
    "INFO",
    `Worker ${WORKER_ID} sent registration to main server`,
    registration
  );
}

// Management socket server (main server connects to this)
managementIO.on("connection", (socket) => {
  log(
    "INFO",
    `Main server connected to worker ${WORKER_ID}`,
    {
      from: socket.handshake.headers.referer || "unknown",
      socketId: socket.id,
    },
    WORKER_ID
  );
  mainServerSocket = socket;

  // Send registration immediately
  registerWithMainServer(socket);

  // Send any pending events
  sendPendingEvents();

  // Handle terminal operations from main server
  socket.on("worker:create-terminal", async (data, callback) => {
    log(
      "INFO",
      "Management namespace: Received request to create terminal from main server",
      JSON.stringify(
        data,
        (_key, value) => {
          if (typeof value === "string" && value.length > 1000) {
            return value.slice(0, 1000) + "...";
          }
          return value;
        },
        2
      ),
      WORKER_ID
    );
    try {
      const validated = WorkerCreateTerminalSchema.parse(data);
      log("INFO", "worker:create-terminal validated", validated);

      // Handle auth files first if provided
      if (validated.authFiles && validated.authFiles.length > 0) {
        log(
          "INFO",
          `Writing ${validated.authFiles.length} auth files...`,
          undefined,
          WORKER_ID
        );
        for (const file of validated.authFiles) {
          try {
            // Expand $HOME in destination path
            const destPath = file.destinationPath.replace(
              "$HOME",
              process.env.HOME || "/root"
            );
            log(
              "INFO",
              `Writing auth file to: ${destPath}`,
              undefined,
              WORKER_ID
            );

            // Ensure directory exists
            const dir = path.dirname(destPath);
            await fs.mkdir(dir, { recursive: true });

            // Write the file
            await fs.writeFile(
              destPath,
              Buffer.from(file.contentBase64, "base64")
            );

            // Set permissions if specified
            if (file.mode) {
              await fs.chmod(destPath, parseInt(file.mode, 8));
            }

            log(
              "INFO",
              `Successfully wrote auth file: ${destPath}`,
              undefined,
              WORKER_ID
            );
          } catch (error) {
            log(
              "ERROR",
              `Failed to write auth file ${file.destinationPath}:`,
              error,
              WORKER_ID
            );
          }
        }
      }

      // Execute startup commands if provided
      if (validated.startupCommands && validated.startupCommands.length > 0) {
        log(
          "INFO",
          `Executing ${validated.startupCommands.length} startup commands...`,
          undefined,
          WORKER_ID
        );

        for (const command of validated.startupCommands) {
          try {
            log(
              "INFO",
              `Executing startup command: ${command}`,
              undefined,
              WORKER_ID
            );
            const { stdout, stderr } = await execAsync(command, {
              env: { ...process.env, ...validated.env },
            });
            if (stdout) {
              log(
                "INFO",
                `Startup command stdout: ${stdout}`,
                undefined,
                WORKER_ID
              );
            }
            if (stderr) {
              log(
                "INFO",
                `Startup command stderr: ${stderr}`,
                undefined,
                WORKER_ID
              );
            }
            log(
              "INFO",
              `Successfully executed startup command`,
              undefined,
              WORKER_ID
            );
          } catch (error) {
            log(
              "ERROR",
              `Failed to execute startup command: ${command}`,
              error,
              WORKER_ID
            );
          }
        }
      }

      log(
        "INFO",
        "Creating terminal with options",
        {
          terminalId: validated.terminalId,
          cols: validated.cols,
          rows: validated.rows,
          cwd: validated.cwd,
          env: Object.keys(validated.env || {}),
          // env: validated.env,
          command: validated.command,
          args: validated.args,
          taskRunId: validated.taskRunId,
        },
        WORKER_ID
      );

      await createTerminal(validated.terminalId, {
        cols: validated.cols,
        rows: validated.rows,
        cwd: validated.cwd,
        env: validated.env,
        command: validated.command,
        args: validated.args,
        taskRunId: validated.taskRunId,
        agentModel: (validated as any).agentModel,
        startupCommands: validated.startupCommands,
      });

      callback({
        error: null,
        data: {
          workerId: WORKER_ID,
          terminalId: validated.terminalId,
        },
      });
      socket.emit("worker:terminal-created", {
        workerId: WORKER_ID,
        terminalId: validated.terminalId,
      });
    } catch (error) {
      log(
        "ERROR",
        "Error creating terminal from main server",
        error,
        WORKER_ID
      );
      callback({
        error: error instanceof Error ? error : new Error(error as string),
        data: null,
      });
      socket.emit("worker:error", {
        workerId: WORKER_ID,
        error: error instanceof Error ? error.message : "Unknown error",
      });
    }
  });

  socket.on("worker:check-docker", async (callback) => {
    console.log(`Worker ${WORKER_ID} checking Docker readiness`);

    try {
      // Check if Docker socket is accessible
      const dockerReady = await checkDockerReadiness();

      callback({
        ready: dockerReady,
        message: dockerReady ? "Docker is ready" : "Docker is not ready",
      });
    } catch (error) {
      callback({
        ready: false,
        message: `Error checking Docker: ${
          error instanceof Error ? error.message : "Unknown error"
        }`,
      });
    }
  });

  socket.on("worker:configure-git", async (data) => {
    try {
      const validated = WorkerConfigureGitSchema.parse(data);
      console.log(`Worker ${WORKER_ID} configuring git...`);

      // Create a custom git config file that includes the mounted one
      const customGitConfigPath = "/root/.gitconfig.custom";

      // Parse existing config into sections
      const configSections: Map<string, Map<string, string>> = new Map();

      // Start by parsing the mounted config if it exists
      try {
        const { stdout: mountedConfig } = await execAsync(
          "cat /root/.gitconfig 2>/dev/null || true"
        );
        if (mountedConfig) {
          let currentSection = "global";
          const lines = mountedConfig.split("\n");

          for (const line of lines) {
            const trimmedLine = line.trim();
            if (!trimmedLine || trimmedLine.startsWith("#")) continue;

            // Check for section header
            const sectionMatch = trimmedLine.match(/^\[(.+)\]$/);
            if (sectionMatch) {
              currentSection = sectionMatch[1] || "global";
              if (!configSections.has(currentSection)) {
                configSections.set(currentSection, new Map());
              }
              continue;
            }

            // Parse key-value pairs
            const keyValueMatch = line.match(/^\s*(\w+)\s*=\s*(.+)$/);
            if (keyValueMatch) {
              const [, key, value] = keyValueMatch;
              if (key && value) {
                if (!configSections.has(currentSection)) {
                  configSections.set(currentSection, new Map());
                }
                configSections.get(currentSection)!.set(key, value);
              }
            }
          }
        }
      } catch {
        // No mounted config
      }

      // Add the store credential helper
      if (!configSections.has("credential")) {
        configSections.set("credential", new Map());
      }
      configSections.get("credential")!.set("helper", "store");

      // Create .git-credentials file if GitHub token is provided
      if (validated.githubToken) {
        const credentialsPath = "/root/.git-credentials";
        const credentialsContent = `https://oauth:${validated.githubToken}@github.com\n`;
        await fs.writeFile(credentialsPath, credentialsContent);
        await fs.chmod(credentialsPath, 0o600);
        console.log("GitHub credentials stored in .git-credentials");
      }

      // Add additional git settings if provided
      if (validated.gitConfig) {
        for (const [key, value] of Object.entries(validated.gitConfig)) {
          const [section, ...keyParts] = key.split(".");
          const configKey = keyParts.join(".");

          if (section && configKey) {
            if (!configSections.has(section)) {
              configSections.set(section, new Map());
            }
            configSections.get(section)!.set(configKey, value);
          }
        }
      }

      // Build the final config content
      let gitConfigContent = "";
      for (const [section, settings] of configSections) {
        if (section !== "global") {
          gitConfigContent += `[${section}]\n`;
          for (const [key, value] of settings) {
            gitConfigContent += `\t${key} = ${value}\n`;
          }
          gitConfigContent += "\n";
        }
      }

      // Write the custom config
      await fs.writeFile(customGitConfigPath, gitConfigContent);

      // Set GIT_CONFIG environment variable to use our custom config
      process.env.GIT_CONFIG_GLOBAL = customGitConfigPath;

      // Also set it for all terminals
      await execAsync(
        `echo 'export GIT_CONFIG_GLOBAL=${customGitConfigPath}' >> /etc/profile`
      );
      await execAsync(
        `echo 'export GIT_CONFIG_GLOBAL=${customGitConfigPath}' >> /root/.bashrc`
      );

      // Set up SSH keys if provided
      if (validated.sshKeys) {
        // Check if .ssh is mounted (read-only)
        const sshDir = "/root/.ssh";
        let sshDirWritable = true;

        try {
          // Try to create a test file
          await fs.writeFile(path.join(sshDir, ".test"), "test");
          // If successful, remove it
          await execAsync(`rm -f ${path.join(sshDir, ".test")}`);
        } catch {
          // SSH dir is read-only, use alternative location
          sshDirWritable = false;
          console.log(
            ".ssh directory is mounted read-only, using alternative SSH config"
          );
        }

        if (!sshDirWritable) {
          // Use alternative SSH directory
          const altSshDir = "/root/.ssh-custom";
          await fs.mkdir(altSshDir, { recursive: true });

          if (validated.sshKeys.privateKey) {
            const privateKeyPath = path.join(altSshDir, "id_rsa");
            await fs.writeFile(
              privateKeyPath,
              Buffer.from(validated.sshKeys.privateKey, "base64")
            );
            await fs.chmod(privateKeyPath, 0o600);
          }

          if (validated.sshKeys.publicKey) {
            const publicKeyPath = path.join(altSshDir, "id_rsa.pub");
            await fs.writeFile(
              publicKeyPath,
              Buffer.from(validated.sshKeys.publicKey, "base64")
            );
            await fs.chmod(publicKeyPath, 0o644);
          }

          if (validated.sshKeys.knownHosts) {
            const knownHostsPath = path.join(altSshDir, "known_hosts");
            await fs.writeFile(
              knownHostsPath,
              Buffer.from(validated.sshKeys.knownHosts, "base64")
            );
            await fs.chmod(knownHostsPath, 0o644);
          }

          // Create SSH config to use our custom directory
          const sshConfigContent = `Host *
  IdentityFile ${altSshDir}/id_rsa
  UserKnownHostsFile ${altSshDir}/known_hosts
  StrictHostKeyChecking accept-new
`;
          await fs.writeFile("/root/.ssh-config", sshConfigContent);

          // Set GIT_SSH_COMMAND to use our custom config
          process.env.GIT_SSH_COMMAND = "ssh -F /root/.ssh-config";

          // Also export it for all terminals
          await execAsync(
            `echo 'export GIT_SSH_COMMAND="ssh -F /root/.ssh-config"' >> /etc/profile`
          );
          await execAsync(
            `echo 'export GIT_SSH_COMMAND="ssh -F /root/.ssh-config"' >> /root/.bashrc`
          );
        } else {
          // SSH dir is writable, use it normally
          if (validated.sshKeys.privateKey) {
            const privateKeyPath = path.join(sshDir, "id_rsa");
            await fs.writeFile(
              privateKeyPath,
              Buffer.from(validated.sshKeys.privateKey, "base64")
            );
            await fs.chmod(privateKeyPath, 0o600);
          }

          if (validated.sshKeys.publicKey) {
            const publicKeyPath = path.join(sshDir, "id_rsa.pub");
            await fs.writeFile(
              publicKeyPath,
              Buffer.from(validated.sshKeys.publicKey, "base64")
            );
            await fs.chmod(publicKeyPath, 0o644);
          }

          if (validated.sshKeys.knownHosts) {
            const knownHostsPath = path.join(sshDir, "known_hosts");
            await fs.writeFile(
              knownHostsPath,
              Buffer.from(validated.sshKeys.knownHosts, "base64")
            );
            await fs.chmod(knownHostsPath, 0o644);
          }
        }
      }

      console.log(`Worker ${WORKER_ID} git configuration complete`);
    } catch (error) {
      console.error("Error configuring git:", error);
      socket.emit("worker:error", {
        workerId: WORKER_ID,
        error:
          error instanceof Error ? error.message : "Failed to configure git",
      });
    }
  });

  socket.on("worker:exec", async (data, callback) => {
    try {
      const validated = WorkerExecSchema.parse(data);
      log("INFO", `Worker ${WORKER_ID} executing command:`, {
        command: validated.command,
        args: validated.args,
        cwd: validated.cwd,
      });

      // Special handling for shell commands (bash/sh with -c flag)
      let commandWithArgs: string;
      if (
        (validated.command === "/bin/bash" ||
          validated.command === "bash" ||
          validated.command === "/bin/sh" ||
          validated.command === "sh") &&
        validated.args &&
        validated.args[0] === "-c"
      ) {
        // For shell commands with -c, the command to execute should be a single argument
        // We need to properly quote it
        const shellCommand = validated.args.slice(1).join(" ");
        commandWithArgs = `${validated.command} -c "${shellCommand.replace(/"/g, '\\"')}"`;
      } else if (validated.args) {
        // For other commands, join normally
        commandWithArgs = `${validated.command} ${validated.args.join(" ")}`;
      } else {
        commandWithArgs = validated.command;
      }

      const execOptions = {
        cwd: validated.cwd || process.env.HOME || "/",
        env: { ...process.env, ...validated.env },
        timeout: validated.timeout,
      };

      try {
        const { stdout, stderr } = await execAsync(
          commandWithArgs,
          execOptions
        );

        log("INFO", `Command executed successfully: ${validated.command}`, {
          stdout: stdout?.slice(0, 200),
          stderr: stderr?.slice(0, 200),
        });

        callback({
          error: null,
          data: {
            stdout: stdout || "",
            stderr: stderr || "",
            exitCode: 0,
          },
        });
      } catch (execError: any) {
        // exec throws when exit code is non-zero
        log("WARN", `Command failed with non-zero exit: ${validated.command}`, {
          exitCode: execError.code,
          stdout: execError.stdout?.slice(0, 200),
          stderr: execError.stderr?.slice(0, 200),
        });

        callback({
          error: null,
          data: {
            stdout: execError.stdout || "",
            stderr: execError.stderr || "",
            exitCode: execError.code || 1,
            signal: execError.signal,
          },
        });
      }
    } catch (error) {
      log("ERROR", "Error executing command", error, WORKER_ID);
      callback({
        error: error instanceof Error ? error : new Error(String(error)),
        data: null,
      });
    }
  });

  socket.on("worker:shutdown", () => {
    console.log(`Worker ${WORKER_ID} received shutdown command`);
    gracefulShutdown();
  });

  // Handle file watcher start request
  socket.on("worker:start-file-watch", async (data) => {
    const { taskRunId, worktreePath } = data;

    if (!taskRunId || !worktreePath) {
      log("ERROR", "Missing taskRunId or worktreePath for file watch");
      return;
    }

    // Stop existing watcher if any
    const existingWatcher = activeFileWatchers.get(taskRunId);
    if (existingWatcher) {
      existingWatcher.stop();
      activeFileWatchers.delete(taskRunId);
    }

    // Create new file watcher
    const watcher = new FileWatcher({
      watchPath: worktreePath,
      taskRunId,
      debounceMs: 2000, // 2 second debounce
      gitIgnore: true,
      onFileChange: async (changes) => {
        log("INFO", `[Worker] File changes detected for task ${taskRunId}:`, {
          changeCount: changes.length,
          taskRunId,
        });

        // Compute git diff for changed files
        const changedFiles = changes.map((c) => c.path);
        const gitDiff = await computeGitDiff(worktreePath, changedFiles);

        // Get detailed diffs for each file
        const fileDiffs = [];
        for (const change of changes) {
          const diff = await getFileWithDiff(change.path, worktreePath);
          fileDiffs.push({
            path: change.path,
            type: change.type,
            ...diff,
          });
        }

        // Emit file changes to main server
        emitToMainServer("worker:file-changes", {
          workerId: WORKER_ID,
          taskRunId,
          changes,
          gitDiff,
          fileDiffs,
          timestamp: Date.now(),
        });
      },
    });

    // Start watching
    await watcher.start();
    activeFileWatchers.set(taskRunId, watcher);

    log(
      "INFO",
      `[Worker] Started file watcher for task ${taskRunId} at ${worktreePath}`
    );
  });

  // Handle file watcher stop request
  socket.on("worker:stop-file-watch", (data) => {
    const { taskRunId } = data;

    const watcher = activeFileWatchers.get(taskRunId);
    if (watcher) {
      watcher.stop();
      activeFileWatchers.delete(taskRunId);
      log("INFO", `[Worker] Stopped file watcher for task ${taskRunId}`);
    }
  });

  socket.on("disconnect", (reason) => {
    log("WARNING", `Main server disconnected from worker ${WORKER_ID}`, {
      reason,
    });
    mainServerSocket = null;

    // Log if we have pending events that need to be sent
    if (pendingEvents.length > 0) {
      log(
        "WARNING",
        `Main server disconnected with ${pendingEvents.length} pending events`,
        {
          pendingEvents: pendingEvents.map((e) => ({
            event: e.event,
            age: Date.now() - e.timestamp,
          })),
          disconnectReason: reason,
        }
      );
    }
  });
});

// Client socket server
vscodeIO.on("connection", (socket) => {
  console.log(
    `VSCode connected to worker ${WORKER_ID}:`,
    socket.id,
    "from",
    socket.handshake.headers.referer || "unknown"
  );

  socket.on("disconnect", () => {
    console.log(`Client disconnected from worker ${WORKER_ID}:`, socket.id);
  });
});

// Create terminal helper function
async function createTerminal(
  terminalId: string,
  options: {
    cols?: number;
    rows?: number;
    cwd?: string;
    env?: Record<string, string>;
    command?: string;
    args?: string[];
    taskRunId?: string;
    agentModel?: string;
    startupCommands?: string[];
  } = {}
): Promise<void> {
  const {
    cols = SERVER_TERMINAL_CONFIG.cols,
    rows = SERVER_TERMINAL_CONFIG.rows,
    cwd = process.env.HOME || "/",
    env = {},
    command,
    args = [],
  } = options;

  const shell = command || (platform() === "win32" ? "powershell.exe" : "bash");

  log("INFO", `[createTerminal] Creating terminal ${terminalId}:`, {
    cols,
    rows,
    cwd,
    command,
    args,
    envKeys: Object.keys(env),
    shell,
  });

  // Prepare the spawn command and args
  let spawnCommand: string;
  let spawnArgs: string[];

  if (command === "tmux") {
    // Direct tmux command from agent spawner
    spawnCommand = command;
    spawnArgs = args;
    log("INFO", `[createTerminal] Using direct tmux command:`, {
      spawnCommand,
      spawnArgs,
    });
  } else {
    // Create tmux session with command
    spawnCommand = "tmux";
    spawnArgs = [
      "new-session",
      "-A",
      "-s",
      sanitizeTmuxSessionName(terminalId),
    ];
    spawnArgs.push("-x", cols.toString(), "-y", rows.toString());

    if (command) {
      spawnArgs.push(command);
      if (args.length > 0) {
        spawnArgs.push(...args);
      }
    } else {
      spawnArgs.push(shell);
    }
    log("INFO", `[createTerminal] Creating tmux session:`, {
      spawnCommand,
      spawnArgs,
    });
  }

  const ptyEnv = {
    ...process.env,
    ...env, // Override with provided env vars
    WORKER_ID,
    TERM: "xterm-256color",
    PS1: "\\u@\\h:\\w\\$ ", // Basic prompt
    SHELL: "/bin/bash",
    USER: process.env.USER || "root",
    HOME: process.env.HOME || "/root",
    PATH: `/root/.bun/bin:${
      process.env.PATH ||
      "/usr/local/sbin:/usr/local/bin:/usr/sbin:/usr/bin:/sbin:/bin"
    }`,
    // Pass through git config if set
    ...(process.env.GIT_CONFIG_GLOBAL
      ? { GIT_CONFIG_GLOBAL: process.env.GIT_CONFIG_GLOBAL }
      : {}),
    ...(process.env.GIT_SSH_COMMAND
      ? { GIT_SSH_COMMAND: process.env.GIT_SSH_COMMAND }
      : {}),
  };

  log("INFO", "Spawning process", {
    command: spawnCommand,
    args: spawnArgs,
    cwd,
    envKeys: Object.keys(ptyEnv),
  });

  // No need to map taskRunId to terminalId for AMP; proxy emits terminalId = taskRunId

  let childProcess: ChildProcessWithoutNullStreams;
  const processStartTime = Date.now();

  try {
    // Add LINES and COLUMNS to environment for terminal size
    const processEnv = {
      ...ptyEnv,
      LINES: rows.toString(),
      COLUMNS: cols.toString(),
    };

    childProcess = spawn(spawnCommand, spawnArgs, {
      cwd,
      env: processEnv,
      stdio: ["pipe", "pipe", "pipe"],
      shell: false,
    });

    log("INFO", "Process spawned successfully", {
      pid: childProcess.pid,
      terminalId,
    });
  } catch (error) {
    log("ERROR", "Failed to spawn process", error);
    return;
  }

  const headlessTerminal = new Terminal({
    cols,
    rows,
    scrollback: SERVER_TERMINAL_CONFIG.scrollback,
    allowProposedApi: SERVER_TERMINAL_CONFIG.allowProposedApi,
  });

  const serializeAddon = new SerializeAddon();
  headlessTerminal.loadAddon(serializeAddon);

  // Increment active terminal count
  log("INFO", "Terminal created", {
    terminalId,
  });

  // Pipe data from child process to headless terminal
  // Capture initial stderr output for error reporting if startup fails
  let initialStderrBuffer = "";
  const INITIAL_ERROR_CAPTURE_WINDOW_MS = 30000; // capture up to first 30s
  const stopErrorCaptureAt = Date.now() + INITIAL_ERROR_CAPTURE_WINDOW_MS;
  let opencodeStdoutBuf = "";
  const providerResolved = resolveProviderFromModel(options.agentModel);
  childProcess.stdout.on("data", (data: Buffer) => {
    const chunk = data.toString();
    headlessTerminal.write(chunk);
    // Parse OpenCode stdout for deterministic completion events
    if (providerResolved === "opencode" && options.taskRunId) {
      try {
        opencodeStdoutBuf += chunk;
        // Process complete lines only
        const lines = opencodeStdoutBuf.split(/\r?\n/);
        opencodeStdoutBuf = lines.pop() || ""; // keep last partial
        for (const line of lines) {
          const trimmed = line.trim();
          if (!trimmed) continue;
          // Debug: log lines with likely markers (limited preview)
          if (/finish|Done|done|response|summarize/i.test(trimmed)) {
            log("DEBUG", "[OpenCode stdout] line", {
              sample: trimmed.substring(0, 200),
            });
          }

          let detected = false;
          let reason = "";
          // Try JSON first
          if (trimmed.startsWith("{") || trimmed.startsWith("[")) {
            try {
              const obj = JSON.parse(trimmed) as any;
              const payload = obj.payload || obj.event || obj;
              const done = payload?.Done === true || payload?.done === true;
              const type = String(
                payload?.Type || payload?.type || ""
              ).toLowerCase();
              const isResponse = type.includes("response");
              const isSummarize = type.includes("summarize");
              const finish =
                payload?.finish || obj?.finish || obj?.response?.finish;
              reason = String(finish?.reason || "").toLowerCase();
              if (
                (done && (isResponse || isSummarize)) ||
                (finish && reason !== "tool_use" && reason !== "")
              ) {
                detected = true;
                log("INFO", "[OpenCode stdout] Detected JSON completion", {
                  done,
                  type,
                  finish,
                });
              }
            } catch {
              // fall through to regex
            }
          }
          if (!detected) {
            // Regex fallback for non-JSON lines
            const doneRe = /"?done"?\s*:\s*true/i;
            const typeRe = /"?type"?\s*:\s*"?([a-zA-Z_\-]+)"?/i;
            const finishReasonRe =
              /finish[^\n\r]*?reason\s*[:=]\s*"?([a-zA-Z_\-]+)"?/i;
            const hasDone = doneRe.test(trimmed);
            const typeMatch = typeRe.exec(trimmed);
            const typeStr = (typeMatch?.[1] || "").toLowerCase();
            const isResponse = typeStr.includes("response");
            const isSummarize = typeStr.includes("summarize");
            const fr = finishReasonRe.exec(trimmed);
            reason = (fr?.[1] || reason || "").toLowerCase();
            if (
              (hasDone && (isResponse || isSummarize)) ||
              (reason && reason !== "tool_use")
            ) {
              detected = true;
            }
          }
          if (detected) {
            log("INFO", "[OpenCode stdout] Detected completion event", {
              reason,
            });
            emitToMainServer("worker:task-complete", {
              workerId: WORKER_ID,
              terminalId,
              taskRunId: options.taskRunId,
              agentModel: options.agentModel,
              elapsedMs: Date.now() - processStartTime,
            });
          }
        }
      } catch (e) {
        log("ERROR", "[OpenCode stdout] Error parsing output", e);
      }
    }
  });

  childProcess.stderr.on("data", (data: Buffer) => {
    // Accumulate stderr during startup window for diagnostic error reporting
    if (Date.now() <= stopErrorCaptureAt && initialStderrBuffer.length < 8000) {
      try {
        initialStderrBuffer += data.toString();
      } catch {}
    }
    headlessTerminal.write(data.toString());
  });

  // Handle data from terminal (user input) to child process
  headlessTerminal.onData((data: string) => {
    if (childProcess.stdin.writable) {
      childProcess.stdin.write(data);
    }
  });

  // Handle process exit
  childProcess.on("exit", (code, signal) => {
    const runtime = Date.now() - processStartTime;
    log("INFO", `Process exited for terminal ${terminalId}`, {
      code,
      signal,
      runtime,
      runtimeSeconds: (runtime / 1000).toFixed(2),
      command: spawnCommand,
      args: spawnArgs.slice(0, 5), // Log first 5 args for debugging
    });

    // Notify via management socket
    emitToMainServer("worker:terminal-exit", {
      workerId: WORKER_ID,
      terminalId,
      exitCode: code ?? 0,
    });
  });

  childProcess.on("error", (error) => {
    log("ERROR", `Process error for terminal ${terminalId}`, error);

    if (mainServerSocket) {
      mainServerSocket.emit("worker:error", {
        workerId: WORKER_ID,
        error: `Terminal ${terminalId} process error: ${error.message}`,
      });
    }
  });

  log("INFO", "command=", command);
  log("INFO", "args=", args);

  // detect idle - check if we're using tmux (either directly or as wrapper)
  if (spawnCommand === "tmux" && spawnArgs.length > 0) {
    // Extract session name from tmux args
    const sessionIndex = spawnArgs.indexOf("-s");
    const sessionName =
      sessionIndex !== -1 && spawnArgs[sessionIndex + 1]
        ? spawnArgs[sessionIndex + 1]
        : terminalId;

    log("INFO", "Setting up task completion detection for terminal", {
      terminalId,
      sessionName,
      spawnCommand,
      originalCommand: command,
      agentModel: options.agentModel,
      taskRunId: options.taskRunId,
    });

    // Track if detection completed successfully
    let idleDetectionCompleted = false;

    // Use new task completion detection if agentModel is provided
    if (options.agentModel && options.taskRunId) {
      // For Claude, Codex, and Gemini use project/log detection only; allow idle fallback for OpenCode
      const useTerminalIdleFallback = !(
        providerResolved === "claude" ||
        providerResolved === "codex" ||
        providerResolved === "gemini"
      );

      log(
        "INFO",
        `Setting up task completion detection for ${options.agentModel}`,
        {
          useTerminalIdleFallback,
          taskRunId: options.taskRunId,
          workingDir: cwd,
        }
      );

      if (providerResolved === "gemini") {
        const telemetryPath = `/tmp/gemini-telemetry-${options.taskRunId}.log`;
        const { watchGeminiTelemetryForCompletion } = await getGeminiHelpers();
        const stopWatching = watchGeminiTelemetryForCompletion({
          telemetryPath,
          onComplete: async () => {
            if (!idleDetectionCompleted) {
              idleDetectionCompleted = true;
              const elapsedMs = Date.now() - processStartTime;
              log("INFO", "[Gemini] Completion event detected via telemetry", {
                telemetryPath,
                elapsedMs,
              });
              emitToMainServer("worker:task-complete", {
                workerId: WORKER_ID,
                taskRunId: options.taskRunId!,
                agentModel: options.agentModel,
                elapsedMs,
                detectionMethod: "telemetry-log",
              });
              stopWatching();
            }
          },
          onError: (error) => {
            log("ERROR", `[Gemini] Telemetry watcher error: ${error.message}`);
          },
        });
      } else {
<<<<<<< HEAD
        const detector = await createTaskCompletionDetector({
          taskRunId: options.taskRunId!,
          agentType: providerResolved!,
          agentModel: options.agentModel,
          workingDir: cwd,
          maxRuntimeMs: 20 * 60 * 1000,
          minRuntimeMs: 30000,
        }, buildDetectorConfig({
          agentType: providerResolved || undefined,
          agentModel: options.agentModel,
          workingDir: cwd,
          startTime: processStartTime,
          terminalId: useTerminalIdleFallback ? (sessionName || terminalId) : undefined,
          onTerminalIdle: useTerminalIdleFallback ? () => {
            if (!idleDetectionCompleted) {
              idleDetectionCompleted = true;
              const elapsedMs = Date.now() - processStartTime;
              log("INFO", "Task completion detected (fallback to terminal idle)", {
                terminalId,
                taskRunId: options.taskRunId,
                agentModel: options.agentModel,
                elapsedMs,
              });
              if (options.taskRunId) {
                emitToMainServer("worker:task-complete", {
                  workerId: WORKER_ID,
                  taskRunId: options.taskRunId,
                  agentModel: options.agentModel,
                  elapsedMs,
                });
              }
            }
          } : undefined,
        }));
=======
        const detector = await createTaskCompletionDetector(
          {
            taskRunId: options.taskRunId!,
            agentType: providerResolved!,
            agentModel: options.agentModel,
            workingDir: cwd,
            maxRuntimeMs: 20 * 60 * 1000,
            minRuntimeMs: 30000,
          },
          buildDetectorConfig({
            agentType: providerResolved || undefined,
            agentModel: options.agentModel,
            workingDir: cwd,
            startTime: processStartTime,
            terminalId: useTerminalIdleFallback
              ? sessionName || terminalId
              : undefined,
            onTerminalIdle: useTerminalIdleFallback
              ? () => {
                  if (!idleDetectionCompleted) {
                    idleDetectionCompleted = true;
                    const elapsedMs = Date.now() - processStartTime;
                    log(
                      "INFO",
                      "Task completion detected (fallback to terminal idle)",
                      {
                        terminalId,
                        taskRunId: options.taskRunId,
                        agentModel: options.agentModel,
                        elapsedMs,
                      }
                    );
                    if (options.taskRunId) {
                      emitToMainServer("worker:task-complete", {
                        workerId: WORKER_ID,
                        terminalId,
                        taskRunId: options.taskRunId,
                        agentModel: options.agentModel,
                        elapsedMs,
                      });
                    }
                  }
                }
              : undefined,
          })
        );
>>>>>>> c1151116

        // Listen for task completion from project/log detectors
        detector.on("task-complete", (data) => {
          if (!idleDetectionCompleted) {
            idleDetectionCompleted = true;
            log("INFO", "Task completion detected from project files", data);
            const detectionMethod = "project-file";
            emitToMainServer("worker:task-complete", {
              workerId: WORKER_ID,
              taskRunId: options.taskRunId,
              agentModel: options.agentModel,
              elapsedMs: data.elapsedMs,
              detectionMethod,
            });
          }
        });

        // On timeout, do NOT mark complete; mark as failed for deterministic behavior
        detector.on("task-timeout", (data) => {
          if (!idleDetectionCompleted) {
            idleDetectionCompleted = true;
            log("WARN", "Task timeout detected", data);
            emitToMainServer("worker:terminal-failed", {
              workerId: WORKER_ID,
              terminalId,
              taskRunId: options.taskRunId,
              errorMessage: `Detector timeout after ${data.elapsedMs}ms`,
              elapsedMs: data.elapsedMs,
            });
          }
        });
      }
    } else {
      // Fallback to original terminal idle detection
      detectTerminalIdle({
        sessionName: sessionName || terminalId,
        idleTimeoutMs: 15000, // 15 seconds - for longer tasks that may pause
        onIdle: () => {
          log("INFO", "Terminal idle detected", {
            terminalId,
            taskRunId: options.taskRunId,
          });

          idleDetectionCompleted = true;
          const elapsedMs = Date.now() - processStartTime;
          // Emit idle event via management socket
          log("DEBUG", "Attempting to emit worker:terminal-idle", {
            terminalId,
            taskRunId: options.taskRunId,
            hasMainServerSocket: !!mainServerSocket,
            mainServerSocketConnected: mainServerSocket?.connected,
            elapsedMs,
          });

          if (options.taskRunId) {
            log("INFO", "Sending worker:terminal-idle event", {
              workerId: WORKER_ID,
              terminalId,
              taskRunId: options.taskRunId,
              elapsedMs,
            });
            emitToMainServer("worker:terminal-idle", {
              workerId: WORKER_ID,
              terminalId,
              taskRunId: options.taskRunId,
              elapsedMs,
            });
          } else {
            log(
              "WARNING",
              "Cannot emit worker:terminal-idle - missing taskRunId",
              {
                terminalId,
                taskRunId: options.taskRunId,
              }
            );
          }
        },
      })
        .then(async ({ elapsedMs }) => {
          log(
            "INFO",
            `Terminal ${terminalId} completed successfully after ${elapsedMs}ms`,
            {
              terminalId,
              taskRunId: options.taskRunId,
              idleDetectionCompleted,
            }
          );
        })
        .catch((error) => {
          const errMsg =
            (initialStderrBuffer && initialStderrBuffer.trim()) ||
            (error instanceof Error ? error.message : String(error));
          log(
            "WARNING",
            `Terminal ${terminalId} exited early or failed idle detection`,
            {
              error: errMsg,
              terminalId,
              taskRunId: options.taskRunId,
            }
          );
          // Inform main server so it can mark the task run as failed
          emitToMainServer("worker:terminal-failed", {
            workerId: WORKER_ID,
            terminalId,
            taskRunId: options.taskRunId,
            errorMessage: errMsg,
            elapsedMs: Date.now() - processStartTime,
          });
          // Don't emit idle event for early exits/failures
        });
    }
  }

  log("INFO", "Terminal creation complete", { terminalId });
}

const ENABLE_HEARTBEAT = false;
if (ENABLE_HEARTBEAT) {
  // Heartbeat interval (send stats every 30 seconds)
  setInterval(() => {
    const stats = getWorkerStats();

    if (mainServerSocket) {
      mainServerSocket.emit("worker:heartbeat", stats);
    } else {
      console.log(
        `Worker ${WORKER_ID} heartbeat (main server not connected):`,
        stats
      );
    }
  }, 30000);
}

// Start server
httpServer.listen(WORKER_PORT, () => {
  log(
    "INFO",
    `Worker ${WORKER_ID} starting on port ${WORKER_PORT}`,
    undefined,
    WORKER_ID
  );
  log(
    "INFO",
    "Namespaces:",
    {
      vscode: "/vscode",
      management: "/management",
    },
    WORKER_ID
  );
  log(
    "INFO",
    "Worker ready, waiting for terminal creation commands via socket.io",
    undefined,
    WORKER_ID
  );
});

// Start AMP proxy via shared provider module
startAmpProxy({
  ampUrl: process.env.AMP_URL,
  logsDir: "./logs",
  workerId: WORKER_ID,
  log,
  emitToMainServer: emitToMainServer,
});

// Periodic maintenance for pending events
setInterval(() => {
  const MAX_EVENT_AGE = 30 * 60 * 1000; // 30 minutes (increased to handle longer tasks)
  const now = Date.now();
  const originalCount = pendingEvents.length;

  // First, try to send any pending events if we're connected
  if (
    pendingEvents.length > 0 &&
    mainServerSocket &&
    mainServerSocket.connected
  ) {
    log("INFO", "Retrying to send pending events (periodic check)");
    sendPendingEvents();
  }

  // Then clean up very old events
  const validEvents = pendingEvents.filter((event) => {
    const age = now - event.timestamp;
    if (age > MAX_EVENT_AGE) {
      log(
        "WARNING",
        `Dropping old pending ${event.event} event (age: ${age}ms)`,
        {
          event: event.event,
          age,
          taskRunId: event.data.taskRunId,
        }
      );
      return false;
    }
    return true;
  });

  if (validEvents.length < originalCount) {
    pendingEvents.length = 0;
    pendingEvents.push(...validEvents);
    log(
      "INFO",
      `Cleaned up ${originalCount - validEvents.length} old pending events`
    );
  }

  // Log warning if we still have pending events
  if (pendingEvents.length > 0) {
    log(
      "WARNING",
      `Still have ${pendingEvents.length} pending events waiting to be sent`,
      {
        events: pendingEvents.map((e) => ({
          event: e.event,
          age: now - e.timestamp,
          taskRunId: e.data.taskRunId,
        })),
      }
    );
  }
}, 30000); // Run every 30 seconds

// Graceful shutdown
function gracefulShutdown() {
  console.log(`Worker ${WORKER_ID} shutting down...`);

  // Stop all file watchers
  for (const [taskRunId, watcher] of activeFileWatchers) {
    watcher.stop();
    log("INFO", `Stopped file watcher for task ${taskRunId} during shutdown`);
  }
  activeFileWatchers.clear();

  // Close server
  io.close(() => {
    console.log("Socket.IO server closed");
  });

  httpServer.close(() => {
    console.log("HTTP server closed");
    process.exit(0);
  });
}

process.on("SIGTERM", gracefulShutdown);
process.on("SIGINT", gracefulShutdown);

// ==============================
// Task Completion (DI approach)
// ==============================

type AgentType = "claude" | "codex" | "gemini" | "amp" | "opencode";

interface TaskCompletionOptionsDI {
  taskRunId: string;
  agentType: AgentType;
  agentModel?: string;
  workingDir: string;
  maxRuntimeMs?: number;
  minRuntimeMs?: number;
}

interface DetectorDeps {
  checkCompletion: (ctx: {
    startTime: number;
    options: TaskCompletionOptionsDI;
  }) => Promise<boolean>;
  allowTerminalIdleFallback?: boolean;
  terminalId?: string;
  idleTimeoutMs?: number;
  onTerminalIdle?: () => void;
}

class TaskCompletionDetectorDI extends EventEmitter {
  private startTime: number;
  private isRunning = false;
  private watchers: any[] = [];
  constructor(
    private options: TaskCompletionOptionsDI,
    private deps: DetectorDeps
  ) {
    super();
    this.startTime = Date.now();
    this.options.maxRuntimeMs = this.options.maxRuntimeMs || 20 * 60 * 1000;
    this.options.minRuntimeMs = this.options.minRuntimeMs || 30000;
  }
  async start(): Promise<void> {
    if (this.isRunning) return;
    this.isRunning = true;
    log(
      "INFO",
      `TaskCompletionDetector started for ${this.options.agentType} task ${this.options.taskRunId}`
    );

    // Set up file watchers based on agent type
    if (this.options.agentType === "claude") {
      // Watch for Claude stop hook marker file
      this.watchClaudeMarkerFile();
    } else if (this.options.agentType === "codex") {
      // Watch for Codex completion files
      this.watchCodexCompletionFiles();
    } else if (this.options.agentType === "opencode") {
      // OpenCode completion is handled via stdout parsing in createTerminal
      // But also set up file watching as well
      this.watchOpenCodeFiles();
    }
  }

  private async watchClaudeMarkerFile(): Promise<void> {
    const markerPath = `/root/lifecycle/claude-complete-${this.options.taskRunId}`;
    const { watch } = await import("node:fs");
    const { access } = await import("node:fs/promises");

    // Check if file already exists
    try {
      await access(markerPath);
      this.handleCompletion();
      return;
    } catch {
      // File doesn't exist yet, set up watcher
    }

    // Watch the directory for the marker file
    const watcher = watch("/root/lifecycle", (eventType, filename) => {
      if (filename === `claude-complete-${this.options.taskRunId}`) {
        log("INFO", `Claude stop hook marker detected: ${markerPath}`);
        this.handleCompletion();
      }
    });
    this.watchers.push(watcher);
  }

  private async watchCodexCompletionFiles(): Promise<void> {
    const { createCodexDetector } = await import(
      "@cmux/shared/src/providers/openai/completion-detector.ts"
    );

    log("INFO", "[Codex] Setting up completion detector", {
      workingDir: this.options.workingDir,
      taskRunId: this.options.taskRunId,
      startTime: new Date(this.startTime).toISOString(),
    });

    const detector = await createCodexDetector({
      taskRunId: this.options.taskRunId,
      startTime: this.startTime,
      workingDir: this.options.workingDir,
      onComplete: (data: any) => {
        log("INFO", "[Codex] ✅ Completion detected", data);
        this.handleCompletion();
      },
      onError: (error: any) => {
        log("ERROR", `[Codex] Detector error: ${error.message}`);
      },
    });

    // Store the detector so we can stop it later
    this.watchers.push({
      close: () => detector.stop(),
    } as any);
  }

  private async watchOpenCodeFiles(): Promise<void> {
    // OpenCode completion is handled via stdout parsing in createTerminal
    // We don't need file watching for OpenCode since it doesn't have a notify mechanism like Codex
    log(
      "INFO",
      "[OpenCode] Relying on stdout parsing for completion detection"
    );
  }

  private handleCompletion(): void {
    if (!this.isRunning) return;
    this.stop();
    this.emit("task-complete", {
      taskRunId: this.options.taskRunId,
      agentType: this.options.agentType,
      elapsedMs: Date.now() - this.startTime,
    });
  }
  stop(): void {
    this.isRunning = false;
    // Close all file watchers
    this.watchers.forEach((w) => {
      try {
        w.close();
      } catch (e) {
        // Ignore errors when closing watchers
      }
    });
    this.watchers = [];
  }
}

async function createTaskCompletionDetector(
  options: TaskCompletionOptionsDI,
  deps: DetectorDeps
): Promise<TaskCompletionDetectorDI> {
  const detector = new TaskCompletionDetectorDI(options, deps);
  await detector.start();

  // Optional terminal idle fallback
  // const allowFallback = deps.allowTerminalIdleFallback !== false; // default true unless explicitly false
  // if (allowFallback && deps.terminalId && deps.onTerminalIdle) {
  //   detectTerminalIdle({
  //     sessionName: deps.terminalId,
  //     idleTimeoutMs: deps.idleTimeoutMs || 15000,
  //     onIdle: () => {
  //       log("INFO", "Terminal idle detected (fallback)");
  //       detector.stop();
  //       deps.onTerminalIdle && deps.onTerminalIdle();
  //     },
  //   });
  // }

  return detector;
}

// ---- Provider helpers (dynamic imports kept local) ----
const getClaudeHelpers = async () => {
  const module = await import(
    "@cmux/shared/src/providers/anthropic/completion-detector.ts"
  );
  return {
    checkClaudeStopHookCompletion: module.checkClaudeStopHookCompletion,
  };
};
// Codex helpers are now handled by the detector module
const getGeminiHelpers = async () => {
  const module = await import(
    "@cmux/shared/src/providers/gemini/completion-detector.ts"
  );
  return {
    watchGeminiTelemetryForCompletion: module.watchGeminiTelemetryForCompletion,
  };
};

// ---- Provider-specific checkers composed via config ----
function resolveProviderFromModel(model?: string): AgentType | undefined {
  if (!model) return undefined;

  // Extract provider from model name (e.g., "claude/sonnet-4" -> "claude")
  // Special case: "amp" doesn't have a slash
  if (model === "amp") return "amp";

  // Handle cursor models (cursor is not in AgentType, so skip it)
  if (model.startsWith("cursor/")) return undefined;

  // Extract prefix before the slash
  const prefix = model.split("/")[0] as AgentType;
  return ["claude", "codex", "gemini", "amp", "opencode"].includes(prefix)
    ? prefix
    : undefined;
}

function buildDetectorConfig(params: {
  agentType?: AgentType;
  agentModel?: string;
  workingDir: string;
  startTime: number;
  terminalId?: string;
  onTerminalIdle?: () => void;
}): DetectorDeps {
  const agentType =
    params.agentType || resolveProviderFromModel(params.agentModel)!;
  const { workingDir } = params;

  const byAgent: Record<AgentType, DetectorDeps> = {
    claude: {
      allowTerminalIdleFallback: false,
      async checkCompletion({ startTime, options }) {
        try {
          const { checkClaudeStopHookCompletion } = await getClaudeHelpers();

          // Check for stop hook marker (ONLY method - hook MUST work)
          const done = await checkClaudeStopHookCompletion(options.taskRunId);
          if (done) {
            log(
              "INFO",
              `Claude task complete via stop hook for task: ${options.taskRunId}`
            );
            return true;
          }

          return false;
        } catch (e) {
          log("ERROR", `Claude completion error: ${e}`);
          return false;
        }
      },
    },
    codex: {
      allowTerminalIdleFallback: false,
      async checkCompletion() {
        // Codex completion is handled by the event-driven detector in watchCodexCompletionFiles
        // This function is not used for Codex
        return false;
      },
    },
    gemini: {
      allowTerminalIdleFallback: false,
      async checkCompletion() {
        // Gemini completion is handled by the event-driven watcher above.
        // Do not poll here.
        return false;
      },
    },
    amp: {
      // Not implemented yet; keep fallback enabled so terminal idle can be used by caller
      allowTerminalIdleFallback: true,
      async checkCompletion() {
        return false;
      },
    },
    opencode: {
      allowTerminalIdleFallback: true,
      async checkCompletion({ startTime, options }) {
        try {
          const module = await import(
            "@cmux/shared/src/providers/opencode/completion-detector.ts"
          );
          const done = await module.checkOpencodeCompletionSince(
            startTime,
            options.workingDir
          );
          if (!done) log("DEBUG", "[Opencode] Not complete yet");
          return done;
        } catch (e) {
          log("ERROR", `Opencode completion error: ${e}`);
          return false;
        }
      },
    },
  };

  const base = byAgent[agentType];
  return {
    ...base,
    terminalId: params.terminalId,
    onTerminalIdle: params.onTerminalIdle,
  };
}<|MERGE_RESOLUTION|>--- conflicted
+++ resolved
@@ -34,11 +34,8 @@
 import { checkDockerReadiness } from "./checkDockerReadiness.js";
 import { detectTerminalIdle } from "./detectTerminalIdle.js";
 import { FileWatcher, computeGitDiff, getFileWithDiff } from "./fileWatcher.js";
-<<<<<<< HEAD
 import { startAmpProxy } from "@cmux/shared/src/providers/amp/proxy";
-=======
 import { log } from "./logger.js";
->>>>>>> c1151116
 
 const execAsync = promisify(exec);
 
@@ -1280,7 +1277,6 @@
           },
         });
       } else {
-<<<<<<< HEAD
         const detector = await createTaskCompletionDetector({
           taskRunId: options.taskRunId!,
           agentType: providerResolved!,
@@ -1315,54 +1311,6 @@
             }
           } : undefined,
         }));
-=======
-        const detector = await createTaskCompletionDetector(
-          {
-            taskRunId: options.taskRunId!,
-            agentType: providerResolved!,
-            agentModel: options.agentModel,
-            workingDir: cwd,
-            maxRuntimeMs: 20 * 60 * 1000,
-            minRuntimeMs: 30000,
-          },
-          buildDetectorConfig({
-            agentType: providerResolved || undefined,
-            agentModel: options.agentModel,
-            workingDir: cwd,
-            startTime: processStartTime,
-            terminalId: useTerminalIdleFallback
-              ? sessionName || terminalId
-              : undefined,
-            onTerminalIdle: useTerminalIdleFallback
-              ? () => {
-                  if (!idleDetectionCompleted) {
-                    idleDetectionCompleted = true;
-                    const elapsedMs = Date.now() - processStartTime;
-                    log(
-                      "INFO",
-                      "Task completion detected (fallback to terminal idle)",
-                      {
-                        terminalId,
-                        taskRunId: options.taskRunId,
-                        agentModel: options.agentModel,
-                        elapsedMs,
-                      }
-                    );
-                    if (options.taskRunId) {
-                      emitToMainServer("worker:task-complete", {
-                        workerId: WORKER_ID,
-                        terminalId,
-                        taskRunId: options.taskRunId,
-                        agentModel: options.agentModel,
-                        elapsedMs,
-                      });
-                    }
-                  }
-                }
-              : undefined,
-          })
-        );
->>>>>>> c1151116
 
         // Listen for task completion from project/log detectors
         detector.on("task-complete", (data) => {
