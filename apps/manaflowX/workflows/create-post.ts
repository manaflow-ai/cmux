import { FatalError } from "workflow"
import { xai } from "@ai-sdk/xai"
import { streamText, stepCountIs } from "ai"
import { ConvexHttpClient } from "convex/browser"
import { api } from "../convex/_generated/api"
import { Id } from "../convex/_generated/dataModel"
import { issueTools, codingAgentTools, browserAgentTools } from "./tools"

const convex = new ConvexHttpClient(process.env.NEXT_PUBLIC_CONVEX_URL!)

// Repo config passed from the API
export interface RepoConfig {
<<<<<<< HEAD
  fullName: string;
  gitRemote: string;
  branch: string;
  installationId?: number;
  scripts?: {
    maintenanceScript: string;
    devScript: string;
  };
=======
  fullName: string
  gitRemote: string
  branch: string
  installationId?: number
>>>>>>> b91180f3
}

type TurnPart = {
  type:
    | "text"
    | "reasoning"
    | "tool_call"
    | "tool_result"
    | "file"
    | "step_start"
    | "step_finish"
    | "error"
  text?: string
  toolCallId?: string
  toolName?: string
  toolInput?: unknown
  toolOutput?: string
  toolStatus?: "pending" | "running" | "completed" | "error"
  fileUrl?: string
  fileMime?: string
  fileName?: string
  stepTokens?: { input: number; output: number }
  isComplete: boolean
}

// Generate an AI reply to an existing post
export async function handleReplyToPost(
  postId: string,
  content: string,
  repoConfig?: RepoConfig,
  issueId?: string
) {
  "use workflow"

  const reply = await generateStreamingReply({
    id: postId as Id<"posts">,
    content,
    repoConfig,
  })

  // If this was triggered for an issue, mark it as closed
  if (issueId) {
    await closeIssueOnCompletion(issueId)
  }

  return {
    postId,
    replyPostId: reply.postId,
    sessionId: reply.sessionId,
    status: "published",
  }
}

// Close the issue when the workflow completes
async function closeIssueOnCompletion(issueId: string) {
  "use step"
  try {
    await convex.mutation(api.issues.closeIssue, {
      issueId: issueId as Id<"issues">,
      reason: "Workflow completed - PR created",
    })
    console.log(`Closed issue ${issueId} after workflow completion`)
  } catch (error) {
    console.error(`Failed to close issue ${issueId}:`, error)
  }
}

async function generateStreamingReply(post: {
  id: Id<"posts">
  content: string
  repoConfig?: RepoConfig
}) {
  "use step"
  if (!post.content.trim()) {
    throw new FatalError("Empty post content")
  }

  console.log(`Generating streaming reply for post: ${post.id}`)
  console.log(`Repo config:`, post.repoConfig)

  // Create a session to track this AI conversation
  const sessionId = await convex.mutation(api.sessions.createSession, {
    source: "workflow",
    postId: post.id,
    model: "grok-4-1",
    provider: "xai",
    agent: "assistant",
  })

  // Create user turn (the original post content)
  await convex.mutation(api.sessions.createTurn, {
    sessionId,
    role: "user",
    parts: [
      {
        type: "text",
        text: post.content,
        isComplete: true,
      },
    ],
  })

  // Create assistant turn (will be updated as we stream)
  const assistantTurnId = await convex.mutation(api.sessions.createTurn, {
    sessionId,
    role: "assistant",
  })

  // Update turn to streaming status
  await convex.mutation(api.sessions.updateTurn, {
    turnId: assistantTurnId,
    status: "streaming",
  })

  // Issue tools + coding agent tools + browser agent tools
  // Don't let the agent create posts (it would create duplicates)
  const allTools = {
    ...issueTools,
    ...codingAgentTools,
    ...browserAgentTools,
  }

  let currentParts: TurnPart[] = []
  let currentTextPartIndex = -1
  let totalInputTokens = 0
  let totalOutputTokens = 0

  // Build system prompt - include repo context if available
  const repoContext = post.repoConfig
    ? `\n\nIMPORTANT: A repository has been selected for this task: ${post.repoConfig.fullName}
When delegating to the coding agent, ALWAYS include the repo parameter:
- gitRemote: "${post.repoConfig.gitRemote}"
- branch: "${post.repoConfig.branch}"
${post.repoConfig.installationId ? `- installationId: ${post.repoConfig.installationId}` : ""}`
    : ""

  // Build scripts context for the coding agent
  const scriptsContext = post.repoConfig?.scripts
    ? `

## Workspace Scripts
The repository has the following workspace scripts configured:

### Dev Script (run this to start the development environment):
\`\`\`bash
${post.repoConfig.scripts.devScript}
\`\`\`

### Maintenance Script (run this for maintenance tasks like installing dependencies):
\`\`\`bash
${post.repoConfig.scripts.maintenanceScript}
\`\`\`
`
    : ""

  // Build prompt - if repo is selected, automatically delegate to coding agent
  const autoDelegate = post.repoConfig !== undefined
  const prompt = autoDelegate
    ? `The user has selected the repository "${post.repoConfig!.fullName}" and sent this message:

${post.content}

Since a repository is selected, delegate this task to the coding agent immediately. Use the delegateToCodingAgent tool with:
- task: The user's request
- context: Include any relevant context about the task${scriptsContext ? ". IMPORTANT: Include the workspace scripts context below so the coding agent knows how to set up and run the dev environment." : ""}
- agent: "build" (for coding tasks)
- repo: { gitRemote: "${post.repoConfig!.gitRemote}", branch: "${post.repoConfig!.branch}"${post.repoConfig!.installationId ? `, installationId: ${post.repoConfig!.installationId}` : ""} }${scriptsContext}`
    : `Respond to this post:\n\n${post.content}`

  try {
    const result = streamText({
      model: xai("grok-4-1-fast-non-reasoning"),
      system: `You are an AI assistant with access to an issue tracking system, a post activity stream, coding agents, and browser automation.

You can:
- Create, update, close, and search issues
- Track dependencies between issues
- Find ready work (issues with no blockers)
- Create and reply to posts in the activity stream
- Delegate coding tasks to a remote coding agent (use delegateToCodingAgent)
- Delegate browser automation tasks to a browser agent (use delegateToBrowserAgent)

When users mention bugs, features, tasks, or work items, consider creating or updating issues.
When users ask about status or progress, use the issue tools to look up information.
When users ask you to write code, run tests, modify files, or perform any coding task, use the delegateToCodingAgent tool.
When users ask you to interact with websites, scrape data, fill forms, or perform browser automation, use the delegateToBrowserAgent tool.

You can chain tools together. For example, after delegateToCodingAgent returns a morphInstanceId and path, you can pass those to delegateToBrowserAgent to run browser tests on the same VM.

Keep responses concise and helpful.${repoContext}`,
      prompt,
      tools: allTools,
      stopWhen: stepCountIs(50),
      onStepFinish: async (event) => {
        // Update tokens
        if (event.usage) {
          totalInputTokens += event.usage.inputTokens ?? 0
          totalOutputTokens += event.usage.outputTokens ?? 0
        }

        // Add step_finish part
        currentParts.push({
          type: "step_finish",
          stepTokens: event.usage
            ? {
                input: event.usage.inputTokens ?? 0,
                output: event.usage.outputTokens ?? 0,
              }
            : undefined,
          isComplete: true,
        })

        await convex.mutation(api.sessions.updateTurn, {
          turnId: assistantTurnId,
          parts: currentParts,
        })
      },
      onChunk: async (event) => {
        const chunk = event.chunk

        if (chunk.type === "text-delta") {
          const textDelta = chunk.text

          // Find or create text part
          if (
            currentTextPartIndex === -1 ||
            currentParts[currentTextPartIndex]?.type !== "text"
          ) {
            currentTextPartIndex = currentParts.length
            currentParts.push({
              type: "text",
              text: textDelta,
              isComplete: false,
            })
          } else {
            // Append to existing text part
            currentParts[currentTextPartIndex] = {
              ...currentParts[currentTextPartIndex],
              text: (currentParts[currentTextPartIndex].text ?? "") + textDelta,
            }
          }

          // Batch updates - only update every ~100 chars to reduce mutation frequency
          const currentText = currentParts[currentTextPartIndex].text ?? ""
          if (
            currentText.length % 100 < textDelta.length ||
            currentText.length < 50
          ) {
            await convex.mutation(api.sessions.updateTurn, {
              turnId: assistantTurnId,
              parts: currentParts,
            })
          }
        } else if (chunk.type === "reasoning-delta") {
          // Handle reasoning content
          const lastPart = currentParts[currentParts.length - 1]
          if (lastPart?.type === "reasoning" && !lastPart.isComplete) {
            currentParts[currentParts.length - 1] = {
              ...lastPart,
              text: (lastPart.text ?? "") + chunk.text,
            }
          } else {
            currentParts.push({
              type: "reasoning",
              text: chunk.text,
              isComplete: false,
            })
          }

          // Batch updates for reasoning too
          await convex.mutation(api.sessions.updateTurn, {
            turnId: assistantTurnId,
            parts: currentParts,
          })
        } else if (chunk.type === "tool-call") {
          // Mark any open text part as complete
          if (currentTextPartIndex >= 0 && currentParts[currentTextPartIndex]) {
            currentParts[currentTextPartIndex] = {
              ...currentParts[currentTextPartIndex],
              isComplete: true,
            }
          }
          currentTextPartIndex = -1

          // Add tool call part
          currentParts.push({
            type: "tool_call",
            toolCallId: chunk.toolCallId,
            toolName: chunk.toolName,
            toolInput: chunk.input,
            toolStatus: "pending",
            isComplete: false,
          })

          await convex.mutation(api.sessions.updateTurn, {
            turnId: assistantTurnId,
            parts: currentParts,
          })

          // Register coding agent tool calls for immediate UI linking
          if (chunk.toolName === "delegateToCodingAgent") {
            const input = chunk.input as { task?: string }
            if (input.task) {
              await convex.mutation(
                api.codingAgent.registerCodingAgentToolCall,
                {
                  toolCallId: chunk.toolCallId,
                  parentSessionId: sessionId,
                  task: input.task,
                },
              )
            }
          }

          // Register browser agent tool calls for immediate UI linking
          if (chunk.toolName === "delegateToBrowserAgent") {
            const input = chunk.input as { task?: string }
            if (input.task) {
              await convex.mutation(
                api.codingAgent.registerCodingAgentToolCall,
                {
                  toolCallId: chunk.toolCallId,
                  parentSessionId: sessionId,
                  task: input.task,
                },
              )
            }
          }
        } else if (chunk.type === "tool-result") {
          // Find the tool call part and update it
          const toolCallIndex = currentParts.findIndex(
            (p) => p.type === "tool_call" && p.toolCallId === chunk.toolCallId,
          )
          if (toolCallIndex >= 0) {
            const output = chunk.output
            currentParts[toolCallIndex] = {
              ...currentParts[toolCallIndex],
              toolStatus: "completed",
              toolOutput:
                typeof output === "string" ? output : JSON.stringify(output),
              isComplete: true,
            }
          }

          await convex.mutation(api.sessions.updateTurn, {
            turnId: assistantTurnId,
            parts: currentParts,
          })
        }
      },
      onFinish: async (event) => {
        // Mark any remaining parts as complete
        currentParts = currentParts.map((p) => ({ ...p, isComplete: true }))

        // Update turn with final state
        await convex.mutation(api.sessions.updateTurn, {
          turnId: assistantTurnId,
          status: "complete",
          parts: currentParts,
          tokens: {
            input: totalInputTokens,
            output: totalOutputTokens,
          },
          finishReason: event.finishReason,
        })

        // Update session as completed
        await convex.mutation(api.sessions.updateSession, {
          sessionId,
          status: "completed",
          tokens: {
            input: totalInputTokens,
            output: totalOutputTokens,
          },
        })
      },
    })

    // Consume the stream to trigger all callbacks
    const finalText = await result.text

    // Create a reply post with the generated text
    const replyPostId = await convex.mutation(api.posts.createPost, {
      content: finalText || "[No response generated]",
      author: "Grok",
      replyTo: post.id,
    })

    console.log(`Generated streaming reply: ${finalText?.slice(0, 100)}...`)

    return {
      postId: replyPostId,
      sessionId,
      text: finalText,
    }
  } catch (error) {
    // Update turn with error status
    await convex.mutation(api.sessions.updateTurn, {
      turnId: assistantTurnId,
      status: "error",
      error: {
        name: error instanceof Error ? error.name : "Error",
        message: error instanceof Error ? error.message : String(error),
      },
    })

    // Update session as failed
    await convex.mutation(api.sessions.updateSession, {
      sessionId,
      status: "failed",
    })

    throw error
  }
}<|MERGE_RESOLUTION|>--- conflicted
+++ resolved
@@ -10,7 +10,6 @@
 
 // Repo config passed from the API
 export interface RepoConfig {
-<<<<<<< HEAD
   fullName: string;
   gitRemote: string;
   branch: string;
@@ -19,12 +18,6 @@
     maintenanceScript: string;
     devScript: string;
   };
-=======
-  fullName: string
-  gitRemote: string
-  branch: string
-  installationId?: number
->>>>>>> b91180f3
 }
 
 type TurnPart = {
