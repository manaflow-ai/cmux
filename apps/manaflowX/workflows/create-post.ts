--- conflicted
+++ resolved
@@ -54,11 +54,8 @@
   postId: string,
   content: string,
   repoConfig?: RepoConfig,
-<<<<<<< HEAD
   threadContext?: ThreadContext,
-=======
   issueId?: string
->>>>>>> 6647349a
 ) {
   "use workflow"
 
@@ -168,7 +165,6 @@
 ${post.repoConfig.installationId ? `- installationId: ${post.repoConfig.installationId}` : ""}`
     : ""
 
-<<<<<<< HEAD
   // Build thread context for conversation history
   let threadContextStr = ""
   if (post.threadContext) {
@@ -180,7 +176,7 @@
     }
     threadContextStr += `--- END CONVERSATION HISTORY ---\n\nThe user is continuing this conversation with:`
   }
-=======
+
   // Build scripts context for the coding agent
   const scriptsContext = post.repoConfig?.scripts
     ? `
@@ -199,7 +195,6 @@
 \`\`\`
 `
     : ""
->>>>>>> 6647349a
 
   // Build prompt - if repo is selected, automatically delegate to coding agent
   const autoDelegate = post.repoConfig !== undefined
@@ -213,17 +208,12 @@
 - task: The user's request
 - context: Include any relevant context about the task${scriptsContext ? ". IMPORTANT: Include the workspace scripts context below so the coding agent knows how to set up and run the dev environment." : ""}
 - agent: "build" (for coding tasks)
-<<<<<<< HEAD
-- repo: { gitRemote: "${post.repoConfig!.gitRemote}", branch: "${post.repoConfig!.branch}"${post.repoConfig!.installationId ? `, installationId: ${post.repoConfig!.installationId}` : ""} }`
+- repo: { gitRemote: "${post.repoConfig!.gitRemote}", branch: "${post.repoConfig!.branch}"${post.repoConfig!.installationId ? `, installationId: ${post.repoConfig!.installationId}` : ""} }${scriptsContext}`
   } else if (post.threadContext) {
     prompt = `${threadContextStr}\n\n${post.content}\n\nRespond to this message in the context of the conversation above.`
   } else {
     prompt = `Respond to this post:\n\n${post.content}`
   }
-=======
-- repo: { gitRemote: "${post.repoConfig!.gitRemote}", branch: "${post.repoConfig!.branch}"${post.repoConfig!.installationId ? `, installationId: ${post.repoConfig!.installationId}` : ""} }${scriptsContext}`
-    : `Respond to this post:\n\n${post.content}`
->>>>>>> 6647349a
 
   try {
     const result = streamText({
