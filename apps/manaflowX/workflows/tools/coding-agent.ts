import { tool } from "ai";
import { z } from "zod";
import { MorphCloudClient } from "morphcloud";
import { createOpencodeClient } from "@opencode-ai/sdk";
import { readFileSync } from "fs";
import { fileURLToPath } from "url";
import { dirname, join } from "path";
import { ConvexHttpClient } from "convex/browser";
import { api } from "../../convex/_generated/api";
import { Id } from "../../convex/_generated/dataModel";
import { fetchInstallationAccessToken } from "../../convex/_shared/githubApp";

// =============================================================================
// Progress Stage Types
// =============================================================================

type ProgressStage = "creating_session" | "starting_vm" | "vm_ready" | "sending_task" | "running" | "completed" | "error";

// =============================================================================
// JWT Helper Functions
// =============================================================================

function base64urlEncode(data: Uint8Array | string): string {
  const bytes = typeof data === "string" ? new TextEncoder().encode(data) : data;
  const abc = "ABCDEFGHIJKLMNOPQRSTUVWXYZabcdefghijklmnopqrstuvwxyz0123456789-_";
  let out = "";
  let i = 0;
  for (; i + 2 < bytes.length; i += 3) {
    const x = (bytes[i]! << 16) | (bytes[i + 1]! << 8) | bytes[i + 2]!;
    out += abc[(x >> 18) & 63];
    out += abc[(x >> 12) & 63];
    out += abc[(x >> 6) & 63];
    out += abc[x & 63];
  }
  if (i + 1 === bytes.length) {
    const x = bytes[i]! << 16;
    out += abc[(x >> 18) & 63];
    out += abc[(x >> 12) & 63];
  } else if (i < bytes.length) {
    const x = (bytes[i]! << 16) | (bytes[i + 1]! << 8);
    out += abc[(x >> 18) & 63];
    out += abc[(x >> 12) & 63];
    out += abc[(x >> 6) & 63];
  }
  return out;
}

async function createJWT(payload: Record<string, unknown>, secret: string): Promise<string> {
  const header = { alg: "HS256", typ: "JWT" };
  const headerB64 = base64urlEncode(JSON.stringify(header));
  const payloadB64 = base64urlEncode(JSON.stringify(payload));
  const signatureInput = `${headerB64}.${payloadB64}`;

  // HMAC-SHA256 signature
  const enc = new TextEncoder();
  const key = await crypto.subtle.importKey(
    "raw",
    enc.encode(secret),
    { name: "HMAC", hash: "SHA-256" },
    false,
    ["sign"]
  );
  const signature = await crypto.subtle.sign("HMAC", key, enc.encode(signatureInput));
  const signatureB64 = base64urlEncode(new Uint8Array(signature));

  return `${headerB64}.${payloadB64}.${signatureB64}`;
}

// Initialize Convex client
const convex = new ConvexHttpClient(process.env.NEXT_PUBLIC_CONVEX_URL!);

// =============================================================================
<<<<<<< HEAD
// Background Progress Queue
// =============================================================================
// Maintains ordering of progress updates while not blocking the main execution

type ProgressUpdate = {
  parentSessionId: Id<"sessions">;
  toolCallId: string;
  stage: ProgressStage;
  message: string;
  extra?: { sessionId?: string; instanceId?: string };
};

class ProgressQueue {
  private queue: ProgressUpdate[] = [];
  private processing = false;
  private flushPromise: Promise<void> | null = null;

  // Add update to queue and start processing if not already running
  enqueue(update: ProgressUpdate): void {
    this.queue.push(update);
    if (!this.processing) {
      this.processQueue();
    }
  }

  // Process queue items sequentially in the background
  private async processQueue(): Promise<void> {
    if (this.processing) return;
    this.processing = true;

    while (this.queue.length > 0) {
      const update = this.queue.shift()!;
      try {
        await convex.mutation(api.sessions.updateToolProgress, {
          sessionId: update.parentSessionId,
          toolCallId: update.toolCallId,
          progress: {
            stage: update.stage,
            message: update.message,
            ...update.extra,
          },
        });
      } catch (error) {
        // Log but don't fail - progress updates are not critical
        console.warn(`[coding-agent] Failed to update progress:`, error);
      }
    }

    this.processing = false;
  }

  // Wait for all pending updates to complete (call at end of tool execution)
  async flush(): Promise<void> {
    if (this.queue.length === 0 && !this.processing) {
      return;
    }
    // Wait for current processing to finish
    while (this.processing || this.queue.length > 0) {
      await new Promise((resolve) => setTimeout(resolve, 10));
    }
  }
}

// Global progress queue instance
const progressQueue = new ProgressQueue();

// Helper to update progress in Convex (non-blocking)
function updateProgress(
  parentSessionId: Id<"sessions"> | null,
  toolCallId: string,
  stage: ProgressStage,
  message: string,
  extra?: { sessionId?: string; instanceId?: string }
): void {
  if (!parentSessionId) {
    console.log(`[coding-agent] Progress (no parent): ${stage} - ${message}`);
    return;
  }

  progressQueue.enqueue({
    parentSessionId,
    toolCallId,
    stage,
    message,
    extra,
  });
=======
// Repository Cloning Helpers
// =============================================================================

interface RepoCloneConfig {
  gitRemote: string;           // e.g., "https://github.com/owner/repo.git"
  branch: string;              // branch to checkout
  installationId?: number;     // GitHub App installation ID for private repos
}

// Get GitHub access token for cloning private repos
async function getGitHubAccessToken(installationId: number): Promise<string | null> {
  const appId = process.env.GITHUB_APP_ID;
  const privateKey = process.env.GITHUB_APP_PRIVATE_KEY;

  if (!appId || !privateKey) {
    console.warn("[coding-agent] GitHub App credentials not configured");
    return null;
  }

  return fetchInstallationAccessToken(installationId, appId, privateKey);
}

// Build authenticated git remote URL
function buildAuthenticatedRemoteUrl(gitRemote: string, accessToken: string): string {
  // Convert https://github.com/owner/repo.git to https://x-access-token:TOKEN@github.com/owner/repo.git
  const url = new URL(gitRemote);
  url.username = "x-access-token";
  url.password = accessToken;
  return url.toString();
}

// Safely quote a string for shell usage (single quotes with escaping)
function singleQuote(str: string): string {
  return `'${str.replace(/'/g, "'\"'\"'")}'`;
}

// Clone repository and checkout branch in the VM
async function cloneRepositoryInVM(
  instance: { exec: (cmd: string) => Promise<{ stdout: string; stderr: string }> },
  config: RepoCloneConfig
): Promise<void> {
  const { gitRemote, branch, installationId } = config;
  const workspacePath = "/workspace";

  console.log(`[coding-agent] Cloning repository: ${gitRemote} branch: ${branch}`);

  // Get authenticated URL if we have an installation ID
  let cloneUrl = gitRemote;
  if (installationId) {
    const accessToken = await getGitHubAccessToken(installationId);
    if (accessToken) {
      cloneUrl = buildAuthenticatedRemoteUrl(gitRemote, accessToken);
      console.log(`[coding-agent] Using authenticated clone URL`);

      // Set up gh CLI auth and git credential helper in the VM
      console.log(`[coding-agent] Setting up gh auth in VM`);
      const ghAuthRes = await instance.exec(
        `bash -lc "printf %s ${singleQuote(accessToken)} | gh auth login --with-token && gh auth setup-git 2>&1"`
      );
      if (ghAuthRes.stderr && ghAuthRes.stderr.includes("error")) {
        console.warn(`[coding-agent] gh auth setup warning: ${ghAuthRes.stderr}`);
      } else {
        console.log(`[coding-agent] gh auth setup completed`);
      }
    } else {
      console.warn(`[coding-agent] Could not get access token, attempting public clone`);
    }
  }

  // Remove existing workspace contents (the VM may have a placeholder)
  await instance.exec(`rm -rf ${workspacePath}/*`);

  // Clone with depth 1 (shallow clone for speed)
  // Pattern from cmux: git clone --depth 1 "${repoUrl}" "${originPath}"
  const cloneCmd = `git clone --depth 1 "${cloneUrl}" ${workspacePath}`;
  const cloneResult = await instance.exec(cloneCmd);
  if (cloneResult.stderr && cloneResult.stderr.includes("fatal:")) {
    throw new Error(`Failed to clone repository: ${cloneResult.stderr}`);
  }
  console.log(`[coding-agent] Clone completed`);

  // Configure git safe directory
  // Pattern from cmux: git config --global --add safe.directory /workspace
  await instance.exec(`git config --global --add safe.directory ${workspacePath}`);

  // Set remote HEAD
  // Pattern from cmux: git remote set-head origin -a
  await instance.exec(`cd ${workspacePath} && git remote set-head origin -a`);

  // Fetch and checkout the specified branch
  // Pattern from cmux: git fetch --depth 1 origin +refs/heads/${branch}:refs/remotes/origin/${branch}
  // Pattern from cmux: git checkout -B ${branch} origin/${branch}
  if (branch !== "main" && branch !== "master") {
    console.log(`[coding-agent] Fetching and checking out branch: ${branch}`);

    // Fetch the specific branch
    const fetchCmd = `cd ${workspacePath} && git fetch --depth 1 origin "+refs/heads/${branch}:refs/remotes/origin/${branch}"`;
    await instance.exec(fetchCmd);

    // Checkout the branch (create local tracking branch)
    const checkoutCmd = `cd ${workspacePath} && git checkout -B "${branch}" "origin/${branch}"`;
    const checkoutResult = await instance.exec(checkoutCmd);
    if (checkoutResult.stderr && checkoutResult.stderr.includes("fatal:")) {
      throw new Error(`Failed to checkout branch ${branch}: ${checkoutResult.stderr}`);
    }
  } else {
    // For main/master, just ensure we're on the default branch
    const defaultBranchResult = await instance.exec(
      `cd ${workspacePath} && git rev-parse --abbrev-ref HEAD`
    );
    console.log(`[coding-agent] On branch: ${defaultBranchResult.stdout.trim()}`);
  }

  // Pull latest changes (for safety, in case the branch was partially cloned)
  // Pattern from cmux: git pull --ff-only --depth 1 origin ${branch}
  const pullCmd = `cd ${workspacePath} && git pull --ff-only --depth 1 origin "${branch}" 2>/dev/null || true`;
  await instance.exec(pullCmd);

  console.log(`[coding-agent] Repository ready at ${workspacePath}`);
>>>>>>> a17233e5
}

// =============================================================================
// Coding Agent Tool - Delegates tasks to OpenCode running in Morph VMs
// =============================================================================

// Load VM snapshot configuration
function loadVmSnapshots() {
  const __filename = fileURLToPath(import.meta.url);
  const __dirname = dirname(__filename);
  const snapshotsPath = join(__dirname, "../../sandbox/vm-snapshots.json");
  return JSON.parse(readFileSync(snapshotsPath, "utf-8"));
}

// Get the latest snapshot ID
function getLatestSnapshotId(): string {
  const snapshotsData = loadVmSnapshots();
  const preset = snapshotsData.presets[0];
  const latestVersion = preset.versions[preset.versions.length - 1];
  return latestVersion.snapshotId;
}

// Spawn a Morph VM instance and return the OpenCode URL
async function spawnCodingVM(options?: {
  onReady?: (instance: { exec: (cmd: string) => Promise<{ stdout: string; stderr: string }> }) => Promise<void>;
  repo?: RepoCloneConfig;
}): Promise<{
  instanceId: string;
  url: string;
  cleanup: () => Promise<void>;
}> {
  const apiKey = process.env.MORPH_API_KEY;
  if (!apiKey) {
    throw new Error("MORPH_API_KEY environment variable is required");
  }

  const client = new MorphCloudClient({ apiKey });
  const snapshotId = getLatestSnapshotId();

  console.log(`[coding-agent] Starting VM from snapshot: ${snapshotId}`);
  const instance = await client.instances.start({ snapshotId });
  console.log(`[coding-agent] Instance created: ${instance.id}`);

  console.log(`[coding-agent] Waiting for instance to be ready...`);
  await instance.waitUntilReady(60); // Wait up to 60 seconds

  // Run onReady callback if provided (e.g., to write config files)
  if (options?.onReady) {
    await options.onReady(instance);
  }

  // Clone repository if configuration provided
  if (options?.repo) {
    await cloneRepositoryInVM(instance, options.repo);
  }

  const service = instance.networking.httpServices.find(
    (s) => s.name === "port-4096"
  );

  if (!service) {
    await client.instances.stop({ instanceId: instance.id });
    throw new Error("OpenCode service (port-4096) not found on VM");
  }

  console.log(`[coding-agent] VM ready at: ${service.url}`);

  return {
    instanceId: instance.id,
    url: service.url,
    cleanup: async () => {
      console.log(`[coding-agent] Stopping VM: ${instance.id}`);
      await client.instances.stop({ instanceId: instance.id });
    },
  };
}

// Extract text from response parts
function extractTextFromParts(parts: unknown[]): string {
  return parts
    .filter((p): p is { type: "text"; text: string } =>
      typeof p === "object" && p !== null && (p as { type?: string }).type === "text"
    )
    .map((p) => p.text)
    .join("\n");
}

// Extract tool results summary from parts
function extractToolSummary(parts: unknown[]): string[] {
  return parts
    .filter((p): p is { type: "tool"; tool: string; state: { status: string; error?: string } } =>
      typeof p === "object" && p !== null && (p as { type?: string }).type === "tool"
    )
    .map((p) => {
      const status = p.state.status;
      const toolName = p.tool;
      if (status === "completed") {
        return `✓ ${toolName}`;
      } else if (status === "error") {
        return `✗ ${toolName}: ${p.state.error}`;
      }
      return `⏳ ${toolName}`;
    });
}

export const delegateToCodingAgentTool = tool({
  description: `Delegate a coding task to a remote coding agent running in a sandboxed VM.
The agent has full access to code editing, file operations, and terminal commands.
Use this for tasks that require:
- Writing or modifying code
- Running tests or builds
- Exploring codebases
- Making git commits
- Any task that needs filesystem access

The agent will complete the task autonomously and return the results.`,
  inputSchema: z.object({
    task: z
      .string()
      .describe(
        "Detailed description of the coding task to perform. Be specific about what files to modify, what tests to run, etc."
      ),
    context: z
      .string()
      .optional()
      .describe(
        "Additional context about the codebase, requirements, or constraints"
      ),
    agent: z
      .enum(["build", "plan", "general"])
      .optional()
      .default("build")
      .describe(
        "Which agent mode to use: 'build' for coding tasks, 'plan' for read-only analysis, 'general' for general questions"
      ),
    // Repository configuration for cloning
    repo: z
      .object({
        gitRemote: z
          .string()
          .describe("Git remote URL, e.g., 'https://github.com/owner/repo.git'"),
        branch: z
          .string()
          .describe("Branch to checkout after cloning"),
        installationId: z
          .number()
          .optional()
          .describe("GitHub App installation ID for private repos"),
      })
      .optional()
      .describe("Repository to clone into the VM workspace. If not provided, no repository will be cloned."),
  }),
<<<<<<< HEAD
  execute: async (
    { task, context, agent }: { task: string; context?: string; agent: "build" | "plan" | "general" },
    { toolCallId }: { toolCallId: string }
  ) => {
=======
  execute: async ({ task, context, agent, repo }: {
    task: string;
    context?: string;
    agent: "build" | "plan" | "general";
    repo?: { gitRemote: string; branch: string; installationId?: number };
  }) => {
>>>>>>> a17233e5
    let vm: Awaited<ReturnType<typeof spawnCodingVM>> | null = null;
    let convexSessionId: string | null = null;

    // Look up the parent session ID for progress updates
    const parentSessionId = await convex.query(api.codingAgent.getParentSessionForToolCall, {
      toolCallId,
    });

    try {
      // Get required environment variables
      const convexSiteUrl = process.env.NEXT_PUBLIC_NEXT_PUBLIC_CONVEX_SITE;

      // Generate a random JWT secret for this invocation
      // This secret will be written to the VM and used by the plugin
      const jwtSecretBytes = crypto.getRandomValues(new Uint8Array(32));
      const jwtSecret = base64urlEncode(jwtSecretBytes);

      if (!convexSiteUrl) {
        console.warn("[coding-agent] NEXT_PUBLIC_CONVEX_SITE not set, streaming to Convex disabled");
      }

      // Update progress: Creating session (non-blocking)
      updateProgress(parentSessionId, toolCallId, "creating_session", "Creating tracking session...");

      // Create a session in Convex to track this coding agent task
      // The JWT secret is stored directly on the session for reliable authentication
      // The task is stored on the session so the UI can query by it directly
      convexSessionId = await convex.mutation(api.codingAgent.createCodingAgentSession, {
        toolCallId: `tool_${Date.now()}`, // Generate a unique ID
        task,
        context,
        agent,
        jwtSecret, // Store secret directly on session - no taskHash lookup needed
      });
      console.log(`[coding-agent] Created Convex session: ${convexSessionId}`);

      // Update progress: Session created, now starting VM (non-blocking)
      updateProgress(parentSessionId, toolCallId, "starting_vm", "Starting sandboxed VM...", {
        sessionId: convexSessionId,
      });

      // Spawn a VM with JWT config written before OpenCode starts
      vm = await spawnCodingVM({
        onReady: async (instance) => {
          if (jwtSecret && convexSiteUrl && convexSessionId) {
            // Create JWT with session ID
            const now = Math.floor(Date.now() / 1000);
            const jwt = await createJWT(
              {
                sessionId: convexSessionId,
                iat: now,
                exp: now + 3600, // 1 hour expiry
              },
              jwtSecret
            );

            // Write config to the VM
            const config = {
              convexUrl: `${convexSiteUrl}/opencode_hook`,
              jwt,
            };

            const escapedConfig = JSON.stringify(config).replace(/'/g, "'\"'\"'");
            await instance.exec(`mkdir -p /root/.xagi && echo '${escapedConfig}' > /root/.xagi/config.json`);
            console.log(`[coding-agent] Wrote JWT config to VM`);
          }
        },
        // Pass repository config for cloning
        repo: repo,
      });

      // Update session with the Morph instance ID
      await convex.mutation(api.codingAgent.updateCodingAgentSessionInstance, {
        sessionId: convexSessionId as Id<"sessions">,
        morphInstanceId: vm.instanceId,
      });
      // Log the VM URL (derived from instance ID: https://port-4096-{id.replace('_', '-')}.http.cloud.morph.so)
      console.log(`[coding-agent] Updated session with instance ID: ${vm.instanceId} (VM URL: ${vm.url})`);

      // Update progress: VM ready (non-blocking)
      updateProgress(parentSessionId, toolCallId, "vm_ready", "VM ready, creating OpenCode session...", {
        sessionId: convexSessionId,
        instanceId: vm.instanceId,
      });

      // Create OpenCode client using the official SDK
      const opencode = createOpencodeClient({
        baseUrl: vm.url,
      });

      // Create a session
      const sessionResponse = await opencode.session.create({
        body: {
          title: `Task: ${task.slice(0, 50)}...`,
        },
      });

      if (sessionResponse.error) {
        throw new Error(`Failed to create session: ${JSON.stringify(sessionResponse.error)}`);
      }

      const session = sessionResponse.data;
      console.log(`[coding-agent] Created OpenCode session: ${session.id}`);

      // Build the prompt
      const fullPrompt = context
        ? `${task}\n\nContext:\n${context}`
        : task;

      // Update progress: Sending task (non-blocking)
      updateProgress(parentSessionId, toolCallId, "sending_task", "Sending task to coding agent...", {
        sessionId: convexSessionId,
        instanceId: vm.instanceId,
      });

      // Send the prompt and wait for response
      console.log(`[coding-agent] Sending task to agent...`);

      // Update progress: Running (non-blocking)
      updateProgress(parentSessionId, toolCallId, "running", "Coding agent is working...", {
        sessionId: convexSessionId,
        instanceId: vm.instanceId,
      });

      const promptResponse = await opencode.session.prompt({
        path: { id: session.id },
        body: {
          parts: [{ type: "text", text: fullPrompt }],
          agent: agent || "build",
        },
      });

      if (promptResponse.error) {
        throw new Error(`Failed to send prompt: ${JSON.stringify(promptResponse.error)}`);
      }

      const response = promptResponse.data;

      // Extract results
      const textResponse = extractTextFromParts(response.parts);
      const toolsSummary = extractToolSummary(response.parts);

      // Update progress: Completed (non-blocking)
      updateProgress(parentSessionId, toolCallId, "completed", "Task completed successfully", {
        sessionId: convexSessionId,
        instanceId: vm.instanceId,
      });

      const result = {
        success: true,
        sessionId: session.id,
        convexSessionId, // Include Convex session ID for UI linking
        morphInstanceId: vm.instanceId, // VM instance ID for debugging (URL derived as https://port-4096-{id.replace('_', '-')}.http.cloud.morph.so)
        response: textResponse,
        toolsUsed: toolsSummary,
        tokens: response.info.tokens,
        cost: response.info.cost,
      };

      console.log(`[coding-agent] Task completed. Tokens: ${response.info.tokens.input + response.info.tokens.output}`);

      return result;
    } catch (error) {
      console.error(`[coding-agent] Error:`, error);

      // Update progress: Error (non-blocking)
      updateProgress(parentSessionId, toolCallId, "error", error instanceof Error ? error.message : String(error), {
        sessionId: convexSessionId ?? undefined,
      });

      return {
        success: false,
        convexSessionId, // Include even on error for debugging
        error: error instanceof Error ? error.message : String(error),
      };
    } finally {
      // Flush any pending progress updates before returning
      await progressQueue.flush();

      // TODO: Re-enable cleanup after debugging
      // Always cleanup the VM
      // if (vm) {
      //   await vm.cleanup().catch((e) =>
      //     console.error(`[coding-agent] Cleanup error:`, e)
      //   );
      // }
    }
  },
});

// Export for use in workflows
export const codingAgentTools = {
  delegateToCodingAgent: delegateToCodingAgentTool,
};<|MERGE_RESOLUTION|>--- conflicted
+++ resolved
@@ -70,7 +70,6 @@
 const convex = new ConvexHttpClient(process.env.NEXT_PUBLIC_CONVEX_URL!);
 
 // =============================================================================
-<<<<<<< HEAD
 // Background Progress Queue
 // =============================================================================
 // Maintains ordering of progress updates while not blocking the main execution
@@ -157,7 +156,9 @@
     message,
     extra,
   });
-=======
+}
+
+// =============================================================================
 // Repository Cloning Helpers
 // =============================================================================
 
@@ -277,7 +278,6 @@
   await instance.exec(pullCmd);
 
   console.log(`[coding-agent] Repository ready at ${workspacePath}`);
->>>>>>> a17233e5
 }
 
 // =============================================================================
@@ -430,19 +430,15 @@
       .optional()
       .describe("Repository to clone into the VM workspace. If not provided, no repository will be cloned."),
   }),
-<<<<<<< HEAD
   execute: async (
-    { task, context, agent }: { task: string; context?: string; agent: "build" | "plan" | "general" },
+    { task, context, agent, repo }: {
+      task: string;
+      context?: string;
+      agent: "build" | "plan" | "general";
+      repo?: { gitRemote: string; branch: string; installationId?: number };
+    },
     { toolCallId }: { toolCallId: string }
   ) => {
-=======
-  execute: async ({ task, context, agent, repo }: {
-    task: string;
-    context?: string;
-    agent: "build" | "plan" | "general";
-    repo?: { gitRemote: string; branch: string; installationId?: number };
-  }) => {
->>>>>>> a17233e5
     let vm: Awaited<ReturnType<typeof spawnCodingVM>> | null = null;
     let convexSessionId: string | null = null;
 
