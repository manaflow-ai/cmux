import {
  createMorphCloudClient,
  startInstanceInstancePost,
  getInstanceInstanceInstanceIdGet,
  execInstanceInstanceIdExecPost,
  stopInstanceInstanceInstanceIdDelete,
  type InstanceModel,
} from "@cmux/morphcloud-openapi-client";
import { SignJWT } from "jose";
import { env } from "../_shared/convex-env";
import { fetchInstallationAccessToken } from "../_shared/githubApp";
import { stringToBase64 } from "../_shared/encoding";
import { internal } from "./_generated/api";
import type { Id } from "./_generated/dataModel";
import type { ActionCtx } from "./_generated/server";

interface ScreenshotCollectorRelease {
  url: string;
  version: string;
  commitSha?: string;
}

const sliceOutput = (value?: string | null, length = 200): string | undefined =>
  value?.slice(0, length);

const singleQuote = (value: string): string =>
  `'${value.replace(/'/g, "'\\''")}'`;

const resolveConvexUrl = (): string | null => {
  const explicitUrl = process.env.CONVEX_SITE_URL || process.env.CONVEX_URL || process.env.CONVEX_CLOUD_URL;
  if (explicitUrl) {
    return explicitUrl.replace(/\/$/, "");
  }
  const deployment = process.env.CONVEX_DEPLOYMENT;
  if (deployment) {
    return `https://${deployment}.convex.site`;
  }
  return null;
};

const delay = (ms: number): Promise<void> => new Promise((resolve) => setTimeout(resolve, ms));

/**
 * Fetch the screenshot collector release URL from Convex
 */
async function fetchScreenshotCollectorRelease({
  convexUrl,
  isStaging,
  previewRunId,
}: {
  convexUrl: string;
  isStaging: boolean;
  previewRunId: Id<"previewRuns">;
}): Promise<ScreenshotCollectorRelease> {
  // Use .site URL for HTTP endpoints
  const siteUrl = convexUrl.replace(".convex.cloud", ".convex.site");
  const endpoint = `${siteUrl}/api/host-screenshot-collector/latest?staging=${isStaging}`;

  console.log("[preview-jobs] Fetching screenshot collector release", {
    previewRunId,
    endpoint,
    isStaging,
  });

  const response = await fetch(endpoint);
  if (!response.ok) {
    const errorText = await response.text();
    throw new Error(
      `Failed to fetch screenshot collector release (${response.status}): ${errorText}`
    );
  }

  const releaseInfo = await response.json() as ScreenshotCollectorRelease;
  if (!releaseInfo.url) {
    throw new Error("No URL in screenshot collector release info");
  }

  console.log("[preview-jobs] Found screenshot collector release", {
    previewRunId,
    version: releaseInfo.version,
    commitSha: releaseInfo.commitSha,
  });

  return releaseInfo;
}

/**
 * Get changed files in the PR via Morph exec
 */
async function getChangedFiles({
  morphClient,
  instanceId,
  repoDir,
  baseBranch,
  previewRunId,
}: {
  morphClient: ReturnType<typeof createMorphCloudClient>;
  instanceId: string;
  repoDir: string;
  baseBranch: string;
  previewRunId: Id<"previewRuns">;
}): Promise<string[]> {
  // Get the merge base first
  const mergeBaseResponse = await execInstanceInstanceIdExecPost({
    client: morphClient,
    path: { instance_id: instanceId },
    body: {
      command: ["git", "-C", repoDir, "merge-base", `origin/${baseBranch}`, "HEAD"],
    },
  });

  if (mergeBaseResponse.error || mergeBaseResponse.data?.exit_code !== 0) {
    console.warn("[preview-jobs] Failed to get merge base, falling back to origin diff", {
      previewRunId,
      exitCode: mergeBaseResponse.data?.exit_code,
      stderr: sliceOutput(mergeBaseResponse.data?.stderr),
    });

    // Fallback: diff against origin/baseBranch directly
    const fallbackResponse = await execInstanceInstanceIdExecPost({
      client: morphClient,
      path: { instance_id: instanceId },
      body: {
        command: ["git", "-C", repoDir, "diff", "--name-only", `origin/${baseBranch}`],
      },
    });

    if (fallbackResponse.error || fallbackResponse.data?.exit_code !== 0) {
      throw new Error("Failed to get changed files");
    }

    return (fallbackResponse.data?.stdout || "")
      .split("\n")
      .map((f) => f.trim())
      .filter((f) => f.length > 0);
  }

  const mergeBase = mergeBaseResponse.data?.stdout?.trim();
  if (!mergeBase) {
    throw new Error("Empty merge base result");
  }

  // Get changed files between merge base and HEAD
  const diffResponse = await execInstanceInstanceIdExecPost({
    client: morphClient,
    path: { instance_id: instanceId },
    body: {
      command: ["git", "-C", repoDir, "diff", "--name-only", `${mergeBase}..HEAD`],
    },
  });

  if (diffResponse.error || diffResponse.data?.exit_code !== 0) {
    throw new Error(
      `Failed to get changed files: ${diffResponse.data?.stderr || diffResponse.error}`
    );
  }

  const changedFiles = (diffResponse.data?.stdout || "")
    .split("\n")
    .map((f) => f.trim())
    .filter((f) => f.length > 0);

  console.log("[preview-jobs] Got changed files", {
    previewRunId,
    mergeBase,
    fileCount: changedFiles.length,
    files: changedFiles.slice(0, 10), // Log first 10 files
  });

  return changedFiles;
}

interface ScreenshotCollectorOptions {
  workspaceDir: string;
  changedFiles: string[];
  prTitle: string;
  prDescription: string;
  baseBranch: string;
  headBranch: string;
  outputDir: string;
  pathToClaudeCodeExecutable?: string;
  installCommand?: string;
  devCommand?: string;
  auth: { taskRunJwt: string } | { anthropicApiKey: string };
}

interface ScreenshotCollectorResult {
  status: "completed" | "failed" | "skipped";
  screenshots?: Array<{ path: string; description?: string }>;
  hasUiChanges?: boolean;
  error?: string;
  reason?: string;
}

/**
 * Verify a file exists and is non-empty on Morph instance
 */
async function verifyFileOnMorph({
  morphClient,
  instanceId,
  filePath,
}: {
  morphClient: ReturnType<typeof createMorphCloudClient>;
  instanceId: string;
  filePath: string;
}): Promise<number> {
  const verifyResponse = await execInstanceInstanceIdExecPost({
    client: morphClient,
    path: { instance_id: instanceId },
    body: {
      command: ["stat", "-c", "%s", filePath],
    },
  });

  const fileSize = parseInt(verifyResponse.data?.stdout?.trim() || "0", 10);
  if (verifyResponse.error || verifyResponse.data?.exit_code !== 0 || fileSize === 0) {
    throw new Error(`File ${filePath} missing or empty: size=${fileSize}`);
  }
  return fileSize;
}

/**
 * Download a file from URL directly to Morph instance via curl
 */
async function downloadFileToMorph({
  morphClient,
  instanceId,
  filePath,
  url,
  previewRunId,
}: {
  morphClient: ReturnType<typeof createMorphCloudClient>;
  instanceId: string;
  filePath: string;
  url: string;
  previewRunId: Id<"previewRuns">;
}): Promise<number> {
  const downloadResponse = await execInstanceInstanceIdExecPost({
    client: morphClient,
    path: { instance_id: instanceId },
    body: {
      command: ["curl", "-fsSL", "-o", filePath, url],
    },
  });

  if (downloadResponse.error || downloadResponse.data?.exit_code !== 0) {
    throw new Error(
      `Failed to download file to ${filePath}: ${downloadResponse.data?.stderr || downloadResponse.error}`
    );
  }

  const fileSize = await verifyFileOnMorph({ morphClient, instanceId, filePath });

  console.log("[preview-jobs] File downloaded successfully", {
    previewRunId,
    filePath,
    fileSize,
  });

  return fileSize;
}

/**
 * Upload string content to Convex storage and return a URL for downloading
 */
async function uploadToStorage(
  ctx: ActionCtx,
  content: string,
  contentType = "text/plain",
): Promise<{ storageId: Id<"_storage">; url: string }> {
  const blob = new Blob([content], { type: contentType });
  const storageId = await ctx.storage.store(blob);
  const url = await ctx.storage.getUrl(storageId);
  if (!url) {
    throw new Error(`Failed to get URL for storage ID: ${storageId}`);
  }
  return { storageId, url };
}

/**
 * Write string content to a file on Morph instance by uploading to storage then downloading via curl
 */
async function writeStringToMorph({
  ctx,
  morphClient,
  instanceId,
  filePath,
  content,
  previewRunId,
  contentType = "text/plain",
}: {
  ctx: ActionCtx;
  morphClient: ReturnType<typeof createMorphCloudClient>;
  instanceId: string;
  filePath: string;
  content: string;
  previewRunId: Id<"previewRuns">;
  contentType?: string;
}): Promise<void> {
  // Upload content to Convex storage
  const { url, storageId } = await uploadToStorage(ctx, content, contentType);

  console.log("[preview-jobs] Uploaded content to storage", {
    previewRunId,
    filePath,
    contentLength: content.length,
    storageId,
  });

  // Download via curl on Morph
  const downloadResponse = await execInstanceInstanceIdExecPost({
    client: morphClient,
    path: { instance_id: instanceId },
    body: {
      command: ["curl", "-fsSL", "-o", filePath, url],
    },
  });

  if (downloadResponse.error || downloadResponse.data?.exit_code !== 0) {
    throw new Error(
      `Failed to download file to ${filePath}: ${downloadResponse.data?.stderr || downloadResponse.error}`
    );
  }

  const fileSize = await verifyFileOnMorph({ morphClient, instanceId, filePath });

  console.log("[preview-jobs] File written successfully via curl", {
    previewRunId,
    filePath,
    fileSize,
  });
}

/**
 * Read a file from Morph VM and return as base64
 */
async function readFileFromMorph({
  morphClient,
  instanceId,
  filePath,
}: {
  morphClient: ReturnType<typeof createMorphCloudClient>;
  instanceId: string;
  filePath: string;
}): Promise<{ base64: string; size: number } | null> {
  // Use base64 to read the file content (works for binary files like images)
  const response = await execInstanceInstanceIdExecPost({
    client: morphClient,
    path: { instance_id: instanceId },
    body: {
      command: ["base64", "-w", "0", filePath],
    },
  });

  if (response.error || response.data?.exit_code !== 0) {
    return null;
  }

  const base64 = response.data?.stdout?.trim() || "";
  if (!base64) {
    return null;
  }

  // Calculate approximate size from base64 length
  const size = Math.floor((base64.length * 3) / 4);
  return { base64, size };
}

/**
 * Get MIME type from file extension
 */
function getMimeTypeFromPath(filePath: string): string {
  const ext = filePath.split(".").pop()?.toLowerCase();
  switch (ext) {
    case "png":
      return "image/png";
    case "jpg":
    case "jpeg":
      return "image/jpeg";
    case "webp":
      return "image/webp";
    case "gif":
      return "image/gif";
    default:
      return "image/png";
  }
}

/**
 * Download and run the screenshot collector via Morph exec
 */
async function runScreenshotCollector({
  ctx,
  morphClient,
  instanceId,
  collectorUrl,
  options,
  previewRunId,
}: {
  ctx: ActionCtx;
  morphClient: ReturnType<typeof createMorphCloudClient>;
  instanceId: string;
  collectorUrl: string;
  options: ScreenshotCollectorOptions;
  previewRunId: Id<"previewRuns">;
}): Promise<ScreenshotCollectorResult> {
  const collectorPath = "/tmp/screenshot-collector.mjs";
  const optionsPath = "/tmp/screenshot-options.json";
  const runScriptPath = "/tmp/screenshot-runner.mjs";

  // Step 1: Download the collector script from URL via curl on Morph
  console.log("[preview-jobs] Downloading screenshot collector", {
    previewRunId,
    collectorUrl,
  });

  await downloadFileToMorph({
    morphClient,
    instanceId,
    filePath: collectorPath,
    url: collectorUrl,
    previewRunId,
  });

  // Step 2: Write options JSON to Morph via curl (upload to storage, download on Morph)
  const optionsJson = JSON.stringify(options, null, 2);
  console.log("[preview-jobs] Writing screenshot options to file", {
    previewRunId,
    optionsLength: optionsJson.length,
  });

  await writeStringToMorph({
    ctx,
    morphClient,
    instanceId,
    filePath: optionsPath,
    content: optionsJson,
    previewRunId,
    contentType: "application/json",
  });

  // Step 3: Write the runner script to Morph via curl (upload to storage, download on Morph)
  const runScriptContent = `import { claudeCodeCapturePRScreenshots } from '${collectorPath}';
import { readFileSync } from 'fs';
const options = JSON.parse(readFileSync('${optionsPath}', 'utf-8'));
const result = await claudeCodeCapturePRScreenshots(options);
console.log(JSON.stringify(result));`;

  console.log("[preview-jobs] Writing runner script", {
    previewRunId,
    runScriptPath,
  });

  await writeStringToMorph({
    ctx,
    morphClient,
    instanceId,
    filePath: runScriptPath,
    content: runScriptContent,
    previewRunId,
    contentType: "application/javascript",
  });

  // Step 4: Execute the runner script
  console.log("[preview-jobs] Running screenshot collector", {
    previewRunId,
  });

  const runResponse = await execInstanceInstanceIdExecPost({
    client: morphClient,
    path: { instance_id: instanceId },
    body: {
      command: ["/root/.bun/bin/bun", "run", runScriptPath],
    },
  });

  if (runResponse.error) {
    throw new Error(`Screenshot collector exec error: ${JSON.stringify(runResponse.error)}`);
  }

  const { exit_code: exitCode, stdout, stderr } = runResponse.data || {};

  console.log("[preview-jobs] Screenshot collector completed", {
    previewRunId,
    exitCode,
    stdoutLength: stdout?.length,
    stderrLength: stderr?.length,
  });

  if (exitCode !== 0) {
    console.error("[preview-jobs] Screenshot collector failed", {
      previewRunId,
      exitCode,
      stderr: sliceOutput(stderr, 500),
      stdout: sliceOutput(stdout, 500),
    });
    return {
      status: "failed",
      error: stderr || stdout || `Collector exited with code ${exitCode}`,
    };
  }

  // Parse the JSON result from stdout
  // The collector outputs JSON on a line (look for lines starting with '{')
  // The wrapper script may add extra output after the collector finishes
  const stdoutLines = (stdout || "").split("\n").filter((line) => line.trim());

  if (stdoutLines.length === 0) {
    return {
      status: "failed",
      error: "No output from screenshot collector",
    };
  }

  // Find the JSON result line - it should start with '{'
  // Search from the end since the collector outputs JSON as its final meaningful output
  let jsonLine: string | null = null;
  for (let i = stdoutLines.length - 1; i >= 0; i--) {
    const line = stdoutLines[i].trim();
    if (line.startsWith("{")) {
      jsonLine = line;
      break;
    }
  }

  if (!jsonLine) {
    const lastLine = stdoutLines[stdoutLines.length - 1];
    console.error("[preview-jobs] No JSON output found from collector", {
      previewRunId,
      lastLine: sliceOutput(lastLine, 500),
      totalLines: stdoutLines.length,
      stdout: sliceOutput(stdout, 1000),
    });
    return {
      status: "failed",
      error: `No JSON output from collector. Last line: ${sliceOutput(lastLine, 200)}`,
    };
  }

  try {
    const result = JSON.parse(jsonLine) as ScreenshotCollectorResult;
    return result;
  } catch {
    console.error("[preview-jobs] Failed to parse collector JSON output", {
      previewRunId,
      jsonLine: sliceOutput(jsonLine, 500),
    });
    return {
      status: "failed",
      error: `Failed to parse collector output: ${sliceOutput(jsonLine, 200)}`,
    };
  }
}

async function repoHasCommit({
  morphClient,
  instanceId,
  repoDir,
  commitSha,
  previewRunId,
}: {
  morphClient: ReturnType<typeof createMorphCloudClient>;
  instanceId: string;
  repoDir: string;
  commitSha: string;
  previewRunId: Id<"previewRuns">;
}): Promise<boolean> {
  const response = await execInstanceInstanceIdExecPost({
    client: morphClient,
    path: { instance_id: instanceId },
    body: {
      command: ["git", "-C", repoDir, "cat-file", "-e", `${commitSha}^{commit}`],
    },
  });

  if (response.error) {
    console.warn("[preview-jobs] Failed to check commit availability", {
      previewRunId,
      commitSha,
      error: response.error,
    });
    return false;
  }

  return response.data?.exit_code === 0;
}

async function ensureCommitAvailable({
  morphClient,
  instanceId,
  repoDir,
  commitSha,
  prNumber,
  previewRunId,
  headRepoCloneUrl,
  headRef,
}: {
  morphClient: ReturnType<typeof createMorphCloudClient>;
  instanceId: string;
  repoDir: string;
  commitSha: string;
  prNumber: number;
  previewRunId: Id<"previewRuns">;
  headRepoCloneUrl?: string;
  headRef?: string;
}): Promise<void> {
  if (await repoHasCommit({ morphClient, instanceId, repoDir, commitSha, previewRunId })) {
    return;
  }

  console.warn("[preview-jobs] Commit missing after initial fetch, attempting targeted fetches", {
    previewRunId,
    commitSha,
    prNumber,
    headRepoCloneUrl,
    headRef,
  });

  const fetchAttempts: Array<{
    description: string;
    command: string[];
  }> = [
    {
      description: "fetch commit by sha",
      command: ["git", "-C", repoDir, "fetch", "origin", commitSha],
    },
    {
      description: "fetch PR head ref",
      command: [
        "git",
        "-C",
        repoDir,
        "fetch",
        "origin",
        `+refs/pull/${prNumber}/head:refs/cmux/preview/pull/${prNumber}`,
      ],
    },
  ];

  // If PR is from a fork, add fork fetch as the highest priority
  if (headRepoCloneUrl && headRef) {
    fetchAttempts.unshift({
      description: "fetch from fork repository",
      command: [
        "git",
        "-C",
        repoDir,
        "fetch",
        headRepoCloneUrl,
        `${headRef}:refs/cmux/preview/fork/${prNumber}`,
      ],
    });
  }

  for (const attempt of fetchAttempts) {
    console.log("[preview-jobs] Targeted fetch attempt", {
      previewRunId,
      commitSha,
      prNumber,
      description: attempt.description,
    });

    const fetchResponse = await execInstanceInstanceIdExecPost({
      client: morphClient,
      path: { instance_id: instanceId },
      body: {
        command: attempt.command,
      },
    });

    if (fetchResponse.error || fetchResponse.data?.exit_code !== 0) {
      console.warn("[preview-jobs] Targeted fetch failed", {
        previewRunId,
        commitSha,
        prNumber,
        description: attempt.description,
        exitCode: fetchResponse.data?.exit_code,
        stderr: sliceOutput(fetchResponse.data?.stderr),
        stdout: sliceOutput(fetchResponse.data?.stdout),
        error: fetchResponse.error,
      });
      continue;
    }

    if (await repoHasCommit({ morphClient, instanceId, repoDir, commitSha, previewRunId })) {
      console.log("[preview-jobs] Commit available after targeted fetch", {
        previewRunId,
        commitSha,
        prNumber,
        description: attempt.description,
      });
      return;
    }
  }

  throw new Error(
    `Commit ${commitSha} is unavailable after targeted fetch attempts for PR #${prNumber}`,
  );
}

async function stashLocalChanges({
  morphClient,
  instanceId,
  repoDir,
  previewRunId,
  headSha,
}: {
  morphClient: ReturnType<typeof createMorphCloudClient>;
  instanceId: string;
  repoDir: string;
  previewRunId: Id<"previewRuns">;
  headSha: string;
}): Promise<void> {
  console.log("[preview-jobs] Stashing local changes before checkout", {
    previewRunId,
    repoDir,
    headSha,
  });

  const stashResponse = await execInstanceInstanceIdExecPost({
    client: morphClient,
    path: { instance_id: instanceId },
    body: {
      command: [
        "git",
        "-C",
        repoDir,
        "stash",
        "push",
        "--include-untracked",
        "--message",
        `cmux-preview auto-stash before checkout ${headSha}`,
      ],
    },
  });

  if (stashResponse.error || !stashResponse.data) {
    console.error("[preview-jobs] Failed to stash changes before checkout", {
      previewRunId,
      headSha,
      error: stashResponse.error,
    });
    throw new Error("Failed to stash local changes before checkout");
  }

  const { exit_code: exitCode, stdout, stderr } = stashResponse.data;
  if (exitCode !== 0) {
    console.error("[preview-jobs] Stash command failed", {
      previewRunId,
      headSha,
      exitCode,
      stdout: sliceOutput(stdout),
      stderr: sliceOutput(stderr),
    });
    throw new Error(
      `Failed to stash local changes before checkout (exit ${exitCode}): stderr="${sliceOutput(
        stderr,
      )}" stdout="${sliceOutput(stdout)}"`,
    );
  }

  console.log("[preview-jobs] Stash completed before checkout", {
    previewRunId,
    headSha,
    stdout: sliceOutput(stdout),
    stderr: sliceOutput(stderr),
  });
}

async function waitForInstanceReady(
  morphClient: ReturnType<typeof createMorphCloudClient>,
  instanceId: string,
  readinessTimeoutMs = 5 * 60 * 1000,
): Promise<InstanceModel> {
  const start = Date.now();
  while (true) {
    const response = await getInstanceInstanceInstanceIdGet({
      client: morphClient,
      path: { instance_id: instanceId },
    });

    if (response.error) {
      throw new Error(`Failed to get instance status: ${JSON.stringify(response.error)}`);
    }

    const instance = response.data;
    if (!instance) {
      throw new Error("Instance data missing from response");
    }

    if (instance.status === "ready") {
      return instance;
    }
    if (instance.status === "error") {
      throw new Error("Morph instance entered error state");
    }
    if (Date.now() - start > readinessTimeoutMs) {
      throw new Error("Morph instance did not become ready before timeout");
    }
    await new Promise((resolve) => setTimeout(resolve, 1_000));
  }
}

async function startMorphInstance(
  morphClient: ReturnType<typeof createMorphCloudClient>,
  options: {
    snapshotId: string;
    metadata?: Record<string, string>;
    ttlSeconds?: number;
    ttlAction?: "stop" | "pause";
    readinessTimeoutMs?: number;
  },
): Promise<InstanceModel> {
  const response = await startInstanceInstancePost({
    client: morphClient,
    query: {
      snapshot_id: options.snapshotId,
    },
    body: {
      metadata: options.metadata,
      ttl_seconds: options.ttlSeconds,
      ttl_action: options.ttlAction,
    },
  });

  if (response.error) {
    throw new Error(`Failed to start instance: ${JSON.stringify(response.error)}`);
  }

  const instance = response.data;
  if (!instance) {
    throw new Error("Instance data missing from start response");
  }

  return await waitForInstanceReady(
    morphClient,
    instance.id,
    options.readinessTimeoutMs,
  );
}

async function stopMorphInstance(
  morphClient: ReturnType<typeof createMorphCloudClient>,
  instanceId: string,
) {
  await stopInstanceInstanceInstanceIdDelete({
    client: morphClient,
    path: { instance_id: instanceId },
  });
}

async function ensureTmuxSession({
  morphClient,
  instanceId,
  repoDir,
  previewRunId,
}: {
  morphClient: ReturnType<typeof createMorphCloudClient>;
  instanceId: string;
  repoDir: string;
  previewRunId: Id<"previewRuns">;
}): Promise<void> {
  // Match the orchestrator: create session with -n main for the initial window
  const sessionCmd = [
    "zsh",
    "-lc",
    `tmux has-session -t cmux 2>/dev/null || tmux new-session -d -s cmux -c ${singleQuote(repoDir)} -n main`,
  ];
  const response = await execInstanceInstanceIdExecPost({
    client: morphClient,
    path: { instance_id: instanceId },
    body: { command: sessionCmd },
  });
  if (response.error || response.data?.exit_code !== 0) {
    console.warn("[preview-jobs] Failed to ensure tmux session", {
      previewRunId,
      exitCode: response.data?.exit_code,
      stdout: sliceOutput(response.data?.stdout),
      stderr: sliceOutput(response.data?.stderr),
      error: response.error,
    });
  }
}

// Constants matching the environment orchestrator script
const MAINTENANCE_WINDOW_NAME = "maintenance";
const DEV_WINDOW_NAME = "dev";

async function runScriptInTmuxWindow({
  morphClient,
  instanceId,
  repoDir,
  windowName,
  scriptContent,
  previewRunId,
  useSetE = true,
}: {
  morphClient: ReturnType<typeof createMorphCloudClient>;
  instanceId: string;
  repoDir: string;
  windowName: string;
  scriptContent: string;
  previewRunId: Id<"previewRuns">;
  useSetE?: boolean;
}): Promise<void> {
  const trimmed = scriptContent.trim();
  if (!trimmed) {
    return;
  }

  // Create script wrapper matching the environment orchestrator format
  // Source /etc/profile to get system environment variables like RUSTUP_HOME
  const setFlags = useSetE ? "set -eux" : "set -ux";
  const wrappedScript = `#!/bin/zsh
${setFlags}

# Source system profile for environment variables (RUSTUP_HOME, etc.)
[[ -f /etc/profile ]] && source /etc/profile

cd ${repoDir}

echo "=== ${windowName} Script Started at $(date) ==="
${trimmed}
${useSetE ? `echo "=== ${windowName} Script Completed at $(date) ==="` : ""}
`;

  const runtimeDir = "/var/tmp/cmux-scripts";
  const runId = `${Date.now().toString(36)}_${Math.random().toString(36).slice(2, 8)}`;
  const scriptFilePath = `${runtimeDir}/${windowName}.sh`;
  const launcherScriptPath = `${runtimeDir}/${windowName}-launcher.sh`;
  const logFilePath = `${runtimeDir}/${windowName}_${runId}.log`;
  const exitCodePath = `${runtimeDir}/${windowName}_${runId}.exit-code`;

  // Create a launcher script that runs INSIDE the VM to handle tmux operations
  // This matches how the environment orchestrator works - it runs tmux commands
  // from within a shell process inside the VM, not via exec API
  const launcherScript = `#!/bin/zsh
set -eu

# Create the tmux window
tmux new-window -t cmux: -n '${windowName}' -d

# Send keys to run the script (matching orchestrator pattern exactly)
# Pattern: zsh 'script.sh' 2>&1 | tee 'log'; echo \${pipestatus[1]} > 'exit-code'
tmux send-keys -t cmux:'${windowName}' "zsh '${scriptFilePath}' 2>&1 | tee '${logFilePath}'; echo \\\${pipestatus[1]} > '${exitCodePath}'" C-m

echo "[launcher] Started ${windowName} window"
`;

  // Build a setup command that writes both scripts and runs the launcher in background
  // The key insight: Morph exec API doesn't have a TTY, but a background process can
  // interact with tmux properly. This matches the sandbox orchestrator pattern.
  const setupCommand = `
set -eu
mkdir -p '${runtimeDir}'

# Write the main script
cat > '${scriptFilePath}' <<'SCRIPT_EOF'
${wrappedScript}
SCRIPT_EOF
chmod +x '${scriptFilePath}'

# Write the launcher script
cat > '${launcherScriptPath}' <<'LAUNCHER_EOF'
${launcherScript}
LAUNCHER_EOF
chmod +x '${launcherScriptPath}'

# Run the launcher in background (like sandbox orchestrator does with nohup)
nohup zsh '${launcherScriptPath}' > '${runtimeDir}/${windowName}-launcher.log' 2>&1 &
LAUNCHER_PID=$!

# Give it a moment to start
sleep 1

# Verify it started
if kill -0 $LAUNCHER_PID 2>/dev/null; then
  echo "[setup] Launcher started (PID: $LAUNCHER_PID)"
else
  echo "[setup] Launcher may have completed or failed, check log" >&2
fi
`;

  const response = await execInstanceInstanceIdExecPost({
    client: morphClient,
    path: { instance_id: instanceId },
    body: { command: ["zsh", "-lc", setupCommand] },
  });

  if (response.error || response.data?.exit_code !== 0) {
    console.warn("[preview-jobs] Failed to start tmux window", {
      previewRunId,
      windowName,
      exitCode: response.data?.exit_code,
      stdout: sliceOutput(response.data?.stdout),
      stderr: sliceOutput(response.data?.stderr),
      error: response.error,
    });
  } else {
    console.log("[preview-jobs] Started tmux window", {
      previewRunId,
      windowName,
    });
  }
}

export async function runPreviewJob(
  ctx: ActionCtx,
  previewRunId: Id<"previewRuns">,
) {
  const morphApiKey = env.MORPH_API_KEY;
  if (!morphApiKey) {
    console.warn("[preview-jobs] MORPH_API_KEY not configured; skipping run", {
      previewRunId,
    });
    await ctx.runMutation(internal.previewRuns.updateStatus, {
      previewRunId,
      status: "failed",
    });
    return;
  }

  const morphClient = createMorphCloudClient({
    auth: morphApiKey,
  });

  const payload = await ctx.runQuery(internal.previewRuns.getRunWithConfig, {
    previewRunId,
  });
  if (!payload?.run || !payload.config) {
    console.warn("[preview-jobs] Missing run/config for dispatch", {
      previewRunId,
    });
    return;
  }

  const convexUrl = resolveConvexUrl();
  if (!convexUrl) {
    console.error("[preview-jobs] Convex URL not configured; cannot trigger screenshots", {
      previewRunId,
    });
    await ctx.runMutation(internal.previewRuns.updateStatus, {
      previewRunId,
      status: "failed",
    });
    return;
  }

  const { run, config } = payload;
  let taskRunId: Id<"taskRuns"> | null = run.taskRunId ?? null;

  if (!config.environmentId) {
    console.warn("[preview-jobs] Preview config missing environmentId; skipping run", {
      previewRunId,
      repoFullName: run.repoFullName,
      prNumber: run.prNumber,
    });
    await ctx.runMutation(internal.previewRuns.updateStatus, {
      previewRunId,
      status: "skipped",
    });
    return;
  }

  const environment = await ctx.runQuery(internal.environments.getByIdInternal, {
    id: config.environmentId,
  });

  if (!environment) {
    console.warn("[preview-jobs] Environment not found for preview run; skipping", {
      previewRunId,
      environmentId: config.environmentId,
    });
    await ctx.runMutation(internal.previewRuns.updateStatus, {
      previewRunId,
      status: "skipped",
    });
    return;
  }

  if (!environment.morphSnapshotId) {
    console.warn("[preview-jobs] Environment missing morph snapshot; skipping", {
      previewRunId,
      environmentId: environment._id,
    });
    await ctx.runMutation(internal.previewRuns.updateStatus, {
      previewRunId,
      status: "skipped",
    });
    return;
  }

  const snapshotId = environment.morphSnapshotId;
  let instance: InstanceModel | null = null;
  let taskId: Id<"tasks"> | null = null;

  if (!taskRunId) {
    console.log("[preview-jobs] No taskRun linked to preview run, creating one now", {
      previewRunId,
      repoFullName: run.repoFullName,
      prNumber: run.prNumber,
    });

    taskId = await ctx.runMutation(internal.tasks.createForPreview, {
      teamId: run.teamId,
      userId: config.createdByUserId,
      previewRunId,
      repoFullName: run.repoFullName,
      prNumber: run.prNumber,
      prUrl: run.prUrl,
      headSha: run.headSha,
      baseBranch: config.repoDefaultBranch,
    });

    const { taskRunId: createdTaskRunId } = await ctx.runMutation(
      internal.taskRuns.createForPreview,
      {
        taskId,
        teamId: run.teamId,
        userId: config.createdByUserId,
        prUrl: run.prUrl,
        environmentId: config.environmentId,
        newBranch: run.headRef,
      },
    );

    await ctx.runMutation(internal.previewRuns.linkTaskRun, {
      previewRunId,
      taskRunId: createdTaskRunId,
    });

    taskRunId = createdTaskRunId;

    console.log("[preview-jobs] Created and linked task/taskRun for preview run", {
      previewRunId,
      taskId,
      taskRunId,
    });
  }

  if (!taskId && taskRunId) {
    const existingTaskRun = await ctx.runQuery(internal.taskRuns.getById, { id: taskRunId });
    if (existingTaskRun?.taskId) {
      taskId = existingTaskRun.taskId;
    } else {
      console.error("[preview-jobs] Task run missing taskId", {
        previewRunId,
        taskRunId,
        hasTaskRun: Boolean(existingTaskRun),
      });
    }
  }

  const keepInstanceForTaskRun = Boolean(taskRunId);
  console.log("[preview-jobs] Launching Morph instance", {
    previewRunId,
    snapshotId,
    repoFullName: run.repoFullName,
    prNumber: run.prNumber,
    headSha: run.headSha,
    baseSha: run.baseSha,
  });

  await ctx.runMutation(internal.previewRuns.updateStatus, {
    previewRunId,
    status: "running",
  });

  // Post initial GitHub comment early with diff heatmap link
  // This gives users immediate feedback while screenshots are being captured
  if (run.repoInstallationId) {
    try {
      const initialCommentResult = await ctx.runAction(
        internal.github_pr_comments.postInitialPreviewComment,
        {
          installationId: run.repoInstallationId,
          repoFullName: run.repoFullName,
          prNumber: run.prNumber,
          previewRunId,
        },
      );

      if (initialCommentResult.ok) {
        console.log("[preview-jobs] Posted initial GitHub comment", {
          previewRunId,
          commentId: initialCommentResult.commentId,
        });
      } else {
        console.warn("[preview-jobs] Failed to post initial GitHub comment", {
          previewRunId,
          error: initialCommentResult.error,
        });
      }
    } catch (error) {
      // Log but don't fail the preview job if initial comment fails
      console.warn("[preview-jobs] Error posting initial GitHub comment", {
        previewRunId,
        error: error instanceof Error ? error.message : String(error),
      });
    }
  }

  try {
    // Generate JWT for screenshot upload authentication if we have a taskRunId
    const previewJwt = taskRunId
      ? await new SignJWT({
          taskRunId,
          teamId: run.teamId,
          userId: config.createdByUserId,
        })
          .setProtectedHeader({ alg: "HS256" })
          .setIssuedAt()
          .setExpirationTime("12h")
          .sign(new TextEncoder().encode(env.CMUX_TASK_RUN_JWT_SECRET))
      : null;

    console.log("[preview-jobs] Starting Morph instance", {
      previewRunId,
      hasTaskRunId: Boolean(taskRunId),
      hasToken: Boolean(previewJwt),
      snapshotId,
    });

    instance = await startMorphInstance(morphClient, {
      snapshotId,
      metadata: {
        app: "cmux-preview",
        previewRunId: previewRunId,
        repo: run.repoFullName,
        prNumber: String(run.prNumber),
        headSha: run.headSha,
      },
      ttlSeconds: 3600,
      ttlAction: "stop",
      readinessTimeoutMs: 5 * 60 * 1000,
    });

    const workerService = instance.networking?.http_services?.find(
      (service: { port?: number }) => service.port === 39377,
    );
    if (!workerService) {
      throw new Error("Worker service not found on instance");
    }

    const getServiceUrl = (port: number) =>
      instance?.networking?.http_services?.find(
        (service: { port?: number }) => service.port === port,
      )?.url;

    const vscodeService = instance.networking?.http_services?.find(
      (service: { port?: number }) => service.port === 39378,
    );
    const vscodeUrl = vscodeService?.url
      ? `${vscodeService.url}?folder=/root/workspace`
      : null;

    console.log("[preview-jobs] Worker service ready", {
      previewRunId,
      instanceId: instance.id,
      vscodeUrl,
      workerUrl: workerService.url,
      workerHealthUrl: `${workerService.url}/health`,
    });

    if (taskRunId) {
      const networking = instance.networking?.http_services?.map((s) => ({
        status: "running" as const,
        port: s.port || 0,
        url: s.url || "",
      })) ?? [];

      await ctx.runMutation(internal.taskRuns.updateVSCodeMetadataInternal, {
        taskRunId,
        vscode: {
          provider: "morph",
          status: "running",
          containerName: instance.id,
          url: vscodeUrl ?? undefined,
          workspaceUrl: vscodeUrl ?? undefined,
          startedAt: Date.now(),
          ports: {
            vscode: getServiceUrl(39378) ?? "",
            worker: getServiceUrl(39377) ?? "",
            vnc: getServiceUrl(39375),
          },
        },
        networking,
      });
      console.log("[preview-jobs] Updated task run metadata with instance info", {
        taskRunId,
        instanceId: instance.id,
      });
    }

    // Step 2: Fetch latest changes and checkout PR
    // Preview environment snapshots have the repo pre-cloned at /root/workspace
    const repoSearchRoot = "/root/workspace";

    await ctx.runMutation(internal.previewRuns.updateStatus, {
      previewRunId,
      status: "running",
    });

    // The repository is always at /root/workspace directly
    const repoDir = repoSearchRoot;

    console.log("[preview-jobs] Using pre-cloned repository", {
      previewRunId,
      repoFullName: run.repoFullName,
      repoDir,
    });

    console.log("[preview-jobs] Starting GitHub authentication setup", {
      previewRunId,
      hasInstallationId: Boolean(run.repoInstallationId),
      installationId: run.repoInstallationId,
    });

    // Get GitHub App installation token for fetching from private repos
    if (run.repoInstallationId) {
      console.log("[preview-jobs] Fetching installation access token", {
        previewRunId,
        installationId: run.repoInstallationId,
      });

      let accessToken: string | null = null;
      try {
        accessToken = await fetchInstallationAccessToken(run.repoInstallationId);
      } catch (error) {
        console.error("[preview-jobs] Failed to fetch installation token", {
          previewRunId,
          installationId: run.repoInstallationId,
          error: error instanceof Error ? error.message : String(error),
        });
      }

      console.log("[preview-jobs] Installation token fetch result", {
        previewRunId,
        hasToken: Boolean(accessToken),
      });

      if (accessToken) {
        const escapedToken = singleQuote(accessToken);
        
        let lastError: Error | undefined;
        let authSucceeded = false;
        const maxRetries = 5;

        for (let attempt = 1; attempt <= maxRetries; attempt++) {
          try {
            const shellScript = `cd ${repoDir} && printf %s ${escapedToken} | gh auth login --with-token && gh auth setup-git 2>&1`;

            const ghAuthResponse = await execInstanceInstanceIdExecPost({
              client: morphClient,
              path: { instance_id: instance.id },
              body: {
                command: ["bash", "-lc", shellScript],
              },
            });

            console.log("[preview-jobs] GitHub auth response received", {
              previewRunId,
              attempt,
              hasError: Boolean(ghAuthResponse.error),
              exitCode: ghAuthResponse.data?.exit_code,
              stdout: sliceOutput(ghAuthResponse.data?.stdout, 500),
              stderr: sliceOutput(ghAuthResponse.data?.stderr, 500),
            });

            if (ghAuthResponse.error) {
              lastError = new Error(`API error: ${JSON.stringify(ghAuthResponse.error)}`);
              console.error("[preview-jobs] GitHub auth API error", {
                previewRunId,
                attempt,
                error: ghAuthResponse.error,
              });
            } else if (ghAuthResponse.data?.exit_code === 0) {
              console.log("[preview-jobs] GitHub authentication configured successfully", {
                previewRunId,
                attempt,
                stdout: sliceOutput(ghAuthResponse.data?.stdout, 500),
                stderr: sliceOutput(ghAuthResponse.data?.stderr, 500),
              });
              authSucceeded = true;
              break;
            } else {
              const errorMessage = ghAuthResponse.data?.stderr || ghAuthResponse.data?.stdout || "Unknown error";
              lastError = new Error(`GitHub auth failed: ${errorMessage.slice(0, 500)}`);
              console.warn("[preview-jobs] GitHub auth command failed", {
                previewRunId,
                attempt,
                exitCode: ghAuthResponse.data?.exit_code,
                stderr: sliceOutput(ghAuthResponse.data?.stderr, 200),
                stdout: sliceOutput(ghAuthResponse.data?.stdout, 200),
              });
            }

            if (attempt < maxRetries) {
              const delay = Math.min(1000 * Math.pow(2, attempt - 1), 5000);
              console.log("[preview-jobs] Retrying GitHub auth", {
                previewRunId,
                attempt,
                delayMs: delay,
              });
              await new Promise(resolve => setTimeout(resolve, delay));
            }
          } catch (error) {
            const normalizedError = error instanceof Error ? error : new Error(String(error));
            lastError = normalizedError;
            console.error("[preview-jobs] GitHub auth attempt threw error", {
              previewRunId,
              attempt,
              error: normalizedError.message,
            });

            if (attempt < maxRetries) {
              const delay = Math.min(1000 * Math.pow(2, attempt - 1), 5000);
              await new Promise(resolve => setTimeout(resolve, delay));
            }
          }
        }

        if (!authSucceeded) {
          console.error("[preview-jobs] GitHub authentication failed after all retries", {
            previewRunId,
            maxRetries,
            lastError: lastError?.message,
          });
          const finalErrorMessage = lastError?.message || "Unknown error";
          throw new Error(
            `GitHub authentication failed after ${maxRetries} attempts: ${finalErrorMessage}`
          );
        }
      } else {
        console.warn("[preview-jobs] Failed to fetch installation token, falling back to public fetch", {
          previewRunId,
          installationId: run.repoInstallationId,
        });
      }
    } else {
      console.log("[preview-jobs] No installation ID, skipping GitHub authentication", {
        previewRunId,
      });
    }

    console.log("[preview-jobs] Starting git fetch from origin", {
      previewRunId,
      repoDir,
    });

    // Fetch the latest changes from origin (fetch all refs)
    const fetchResponse = await execInstanceInstanceIdExecPost({
      client: morphClient,
      path: { instance_id: instance.id },
      body: {
        command: ["git", "-C", repoDir, "fetch", "origin"],
      },
    });

    if (fetchResponse.error || fetchResponse.data?.exit_code !== 0) {
      console.error("[preview-jobs] Fetch failed", {
        previewRunId,
        exitCode: fetchResponse.data?.exit_code,
        stdout: fetchResponse.data?.stdout,
        stderr: fetchResponse.data?.stderr,
      });
      throw new Error(
        `Failed to fetch from origin (exit ${fetchResponse.data?.exit_code}): ${fetchResponse.data?.stderr || fetchResponse.data?.stdout}`
      );
    }

    console.log("[preview-jobs] Fetched latest changes from origin", {
      previewRunId,
      headSha: run.headSha,
    });

    // Update local default branch ref to match origin
    // This ensures tools like Claude that run `git diff main..branch` use fresh refs
    // Unlike `git pull`, this updates the ref without requiring checkout or modifying working directory
    const defaultBranch = config.repoDefaultBranch || "main";
    const updateDefaultBranchResponse = await execInstanceInstanceIdExecPost({
      client: morphClient,
      path: { instance_id: instance.id },
      body: {
        command: ["git", "-C", repoDir, "fetch", "origin", `${defaultBranch}:${defaultBranch}`],
      },
    });

    if (updateDefaultBranchResponse.error || updateDefaultBranchResponse.data?.exit_code !== 0) {
      // Non-fatal: log warning but continue - the origin/main ref is still available
      console.warn("[preview-jobs] Failed to update local default branch ref", {
        previewRunId,
        defaultBranch,
        exitCode: updateDefaultBranchResponse.data?.exit_code,
        stderr: sliceOutput(updateDefaultBranchResponse.data?.stderr),
      });
    } else {
      console.log("[preview-jobs] Updated local default branch ref", {
        previewRunId,
        defaultBranch,
      });
    }

    // Stash any local changes and pull latest from origin before checkout
    // This ensures the working directory is clean and up-to-date with origin
    await stashLocalChanges({
      morphClient,
      instanceId: instance.id,
      repoDir,
      previewRunId,
      headSha: run.headSha,
    });

    // Pull latest changes from origin for the current branch
    // Use --rebase to avoid merge commits in case there are any unstashed changes
    console.log("[preview-jobs] Pulling latest from origin", {
      previewRunId,
      repoDir,
    });

    const pullResponse = await execInstanceInstanceIdExecPost({
      client: morphClient,
      path: { instance_id: instance.id },
      body: {
        command: ["git", "-C", repoDir, "pull", "--rebase", "origin"],
      },
    });

    if (pullResponse.error || pullResponse.data?.exit_code !== 0) {
      // Non-fatal: log warning but continue - we may be in detached HEAD state
      // or the current branch may not track a remote
      console.warn("[preview-jobs] Failed to pull from origin (may be expected)", {
        previewRunId,
        exitCode: pullResponse.data?.exit_code,
        stderr: sliceOutput(pullResponse.data?.stderr),
        stdout: sliceOutput(pullResponse.data?.stdout),
      });
    } else {
      console.log("[preview-jobs] Pulled latest from origin", {
        previewRunId,
        stdout: sliceOutput(pullResponse.data?.stdout),
      });
    }

    await ensureCommitAvailable({
      morphClient,
      instanceId: instance.id,
      repoDir,
      commitSha: run.headSha,
      prNumber: run.prNumber,
      previewRunId,
      headRepoCloneUrl: run.headRepoCloneUrl,
      headRef: run.headRef,
    });

    console.log("[preview-jobs] Starting git checkout", {
      previewRunId,
      headSha: run.headSha,
      repoDir,
    });

    // Step 3: Checkout the PR commit
    await ctx.runMutation(internal.previewRuns.updateStatus, {
      previewRunId,
      status: "running",
    });

    // Use -f (force) to discard any local modifications that would conflict
    // This is safe because we already stashed changes above
    const checkoutCmd = run.headRef
      ? ["git", "-C", repoDir, "checkout", "-f", "-B", run.headRef, run.headSha]
      : ["git", "-C", repoDir, "checkout", "-f", run.headSha];

    const checkoutResponse = await execInstanceInstanceIdExecPost({
      client: morphClient,
      path: { instance_id: instance.id },
      body: {
        command: checkoutCmd,
      },
    });

    if (checkoutResponse.error) {
      throw new Error(
        `Failed to checkout PR branch ${run.headSha}: ${JSON.stringify(checkoutResponse.error)}`,
      );
    }

    const checkoutResult = checkoutResponse.data;
    if (!checkoutResult) {
      throw new Error("Checkout command returned no data");
    }

    if (checkoutResult.exit_code !== 0) {
      console.error("[preview-jobs] Checkout failed - full output", {
        previewRunId,
        headSha: run.headSha,
        exitCode: checkoutResult.exit_code,
        stdout: checkoutResult.stdout,
        stderr: checkoutResult.stderr,
      });
      throw new Error(
        `Failed to checkout PR branch ${run.headSha} (exit ${checkoutResult.exit_code}): stderr="${checkoutResult.stderr}" stdout="${checkoutResult.stdout}"`,
      );
    }

    console.log("[preview-jobs] Checked out PR branch", {
      previewRunId,
      headSha: run.headSha,
      stdout: checkoutResult.stdout?.slice(0, 200),
    });

    // Step 4: Apply environment variables and trigger screenshot collection
    await ctx.runMutation(internal.previewRuns.updateStatus, {
      previewRunId,
      status: "running",
    });

    if (taskRunId && previewJwt) {
      // Apply environment variables via envctl (same as crown runs)
      // CMUX_IS_STAGING tells the screenshot collector to use staging vs production releases
      const envLines = [
        `CMUX_TASK_RUN_ID="${taskRunId}"`,
        `CMUX_TASK_RUN_JWT="${previewJwt}"`,
        `CONVEX_SITE_URL="${convexUrl}"`,
        `CONVEX_URL="${convexUrl}"`,
        `CMUX_IS_STAGING="${env.CMUX_IS_STAGING ?? "true"}"`,
      ];
      const envVarsContent = envLines.join("\n");
      if (envVarsContent.length === 0) {
        console.error("[preview-jobs] Empty environment payload before envctl", {
          previewRunId,
          taskRunId,
        });
        throw new Error("Cannot apply empty environment payload via envctl");
      }
      const envBase64 = stringToBase64(envVarsContent);
      console.log("[preview-jobs] Applying environment variables via envctl", {
        previewRunId,
        taskRunId,
        payloadLength: envVarsContent.length,
      });
      // Call envctl with explicit base64 argument to avoid shell quoting issues
      const envctlResponse = await execInstanceInstanceIdExecPost({
        client: morphClient,
        path: { instance_id: instance.id },
        body: {
          command: ["envctl", "load", "--base64", envBase64],
        },
      });

      if (envctlResponse.error || envctlResponse.data?.exit_code !== 0) {
        console.error("[preview-jobs] Failed to apply environment variables", {
          previewRunId,
          exitCode: envctlResponse.data?.exit_code,
          stderr: sliceOutput(envctlResponse.data?.stderr),
          stdout: sliceOutput(envctlResponse.data?.stdout),
          error: envctlResponse.error,
        });
        throw new Error("Failed to apply environment variables via envctl");
      }

      console.log("[preview-jobs] Applied environment variables via envctl", {
        previewRunId,
        taskRunId,
        convexUrl,
        cmuxIsStaging: env.CMUX_IS_STAGING ?? "true",
        envctlStdout: sliceOutput(envctlResponse.data?.stdout),
        envctlStderr: sliceOutput(envctlResponse.data?.stderr),
      });

      // Start tmux session and run maintenance/dev scripts if provided
      await ensureTmuxSession({
        morphClient,
        instanceId: instance.id,
        repoDir,
        previewRunId,
      });

      if (environment.maintenanceScript) {
        await runScriptInTmuxWindow({
          morphClient,
          instanceId: instance.id,
          repoDir,
          windowName: MAINTENANCE_WINDOW_NAME,
          scriptContent: environment.maintenanceScript,
          previewRunId,
          useSetE: true,
        });
      }

      if (environment.devScript) {
        await runScriptInTmuxWindow({
          morphClient,
          instanceId: instance.id,
          repoDir,
          windowName: DEV_WINDOW_NAME,
          scriptContent: environment.devScript,
          previewRunId,
          useSetE: false, // Dev script runs indefinitely, don't exit on error
        });
      }

      // Verify task run exists before triggering screenshots
      console.log("[preview-jobs] Verifying task run is queryable", {
        previewRunId,
        taskRunId,
      });

      let taskRunVerified = false;
      for (let attempt = 1; attempt <= 5; attempt++) {
        const verifyTaskRun = await ctx.runQuery(internal.taskRuns.getById, {
          id: taskRunId,
        });

        if (verifyTaskRun) {
          console.log("[preview-jobs] Task run verified", {
            previewRunId,
            taskRunId,
            attempt,
          });
          taskRunVerified = true;
          break;
        }

        console.warn("[preview-jobs] Task run not yet queryable, retrying", {
          previewRunId,
          taskRunId,
          attempt,
        });

        if (attempt < 5) {
          await delay(1000); // Wait 1 second between attempts
        }
      }

      if (!taskRunVerified) {
        throw new Error(`Task run ${taskRunId} not queryable after verification attempts`);
      }

      // Trigger screenshot collection via Morph exec (bypasses worker)
      // Convex determines staging and downloads/runs the collector directly
      const isStaging = env.CMUX_IS_STAGING === "true";

      // Fetch the screenshot collector release URL
      const collectorRelease = await fetchScreenshotCollectorRelease({
        convexUrl,
<<<<<<< HEAD
        // Pass environment scripts so Claude knows how to install deps and run dev server
        installCommand: environment.maintenanceScript ?? undefined,
        devCommand: environment.devScript ?? undefined,
        // Pass additional context for the screenshot agent
        screenshotAgentContext: environment.screenshotAgentContext ?? undefined,
      };
=======
        isStaging,
        previewRunId,
      });
>>>>>>> 43abb04d

      // Get changed files via Morph exec
      const changedFiles = await getChangedFiles({
        morphClient,
        instanceId: instance.id,
        repoDir,
        baseBranch: defaultBranch,
        previewRunId,
      });

      if (changedFiles.length === 0) {
        console.log("[preview-jobs] No changed files detected, skipping screenshot collection", {
          previewRunId,
        });
      } else {
        // Build screenshot collector options
        const screenshotOptions: ScreenshotCollectorOptions = {
          workspaceDir: repoDir,
          changedFiles,
          prTitle: run.prTitle || `PR #${run.prNumber}`,
          prDescription: run.prDescription || "",
          baseBranch: defaultBranch,
          headBranch: run.headRef || run.headSha,
          outputDir: `/root/screenshots/${Date.now()}-pr-${run.prNumber}`,
          pathToClaudeCodeExecutable: "/root/.bun/bin/claude",
          installCommand: environment.maintenanceScript ?? undefined,
          devCommand: environment.devScript ?? undefined,
          auth: { taskRunJwt: previewJwt },
        };

        // Run the screenshot collector via Morph exec
        const collectorResult = await runScreenshotCollector({
          ctx,
          morphClient,
          instanceId: instance.id,
          collectorUrl: collectorRelease.url,
          options: screenshotOptions,
          previewRunId,
        });

        console.log("[preview-jobs] Screenshot collector result", {
          previewRunId,
          status: collectorResult.status,
          screenshotCount: collectorResult.screenshots?.length ?? 0,
          hasUiChanges: collectorResult.hasUiChanges,
          error: collectorResult.error,
        });

        // Upload screenshots to Convex storage and create screenshot set
        const uploadedImages: Array<{
          storageId: Id<"_storage">;
          mimeType: string;
          fileName?: string;
          commitSha?: string;
          description?: string;
        }> = [];

        if (collectorResult.status === "completed" && collectorResult.screenshots && collectorResult.screenshots.length > 0) {
          console.log("[preview-jobs] Uploading screenshots to Convex storage", {
            previewRunId,
            screenshotCount: collectorResult.screenshots.length,
          });

          for (const screenshot of collectorResult.screenshots) {
            try {
              // Read the screenshot file from Morph VM
              const fileData = await readFileFromMorph({
                morphClient,
                instanceId: instance.id,
                filePath: screenshot.path,
              });

              if (!fileData) {
                console.warn("[preview-jobs] Failed to read screenshot file", {
                  previewRunId,
                  path: screenshot.path,
                });
                continue;
              }

              // Convert base64 to binary and upload to Convex storage
              const binaryData = Uint8Array.from(atob(fileData.base64), (c) => c.charCodeAt(0));
              const mimeType = getMimeTypeFromPath(screenshot.path);
              const blob = new Blob([binaryData], { type: mimeType });
              const storageId = await ctx.storage.store(blob);

              // Extract filename from path
              const fileName = screenshot.path.split("/").pop() || "screenshot.png";

              uploadedImages.push({
                storageId,
                mimeType,
                fileName,
                commitSha: run.headSha,
                description: screenshot.description,
              });

              console.log("[preview-jobs] Uploaded screenshot", {
                previewRunId,
                path: screenshot.path,
                storageId,
                size: fileData.size,
              });
            } catch (uploadError) {
              console.error("[preview-jobs] Failed to upload screenshot", {
                previewRunId,
                path: screenshot.path,
                error: uploadError instanceof Error ? uploadError.message : String(uploadError),
              });
            }
          }
        }

        // Create screenshot set (even for failed/skipped status)
        console.log("[preview-jobs] Creating screenshot set", {
          previewRunId,
          status: collectorResult.status,
          imageCount: uploadedImages.length,
          hasUiChanges: collectorResult.hasUiChanges,
        });

        try {
          await ctx.runMutation(internal.previewScreenshots.createScreenshotSet, {
            previewRunId,
            status: collectorResult.status,
            commitSha: run.headSha,
            error: collectorResult.error || collectorResult.reason,
            hasUiChanges: collectorResult.hasUiChanges,
            images: uploadedImages,
          });

          console.log("[preview-jobs] Screenshot set created, triggering GitHub comment update", {
            previewRunId,
          });

          // Trigger GitHub comment update
          await ctx.runAction(internal.previewScreenshots.triggerGithubComment, {
            previewRunId,
          });

          console.log("[preview-jobs] GitHub comment update triggered", {
            previewRunId,
          });
        } catch (screenshotSetError) {
          console.error("[preview-jobs] Failed to create screenshot set or update GitHub comment", {
            previewRunId,
            error: screenshotSetError instanceof Error ? screenshotSetError.message : String(screenshotSetError),
          });
        }
      }

      console.log("[preview-jobs] Screenshot collection completed via Morph exec", {
        previewRunId,
        taskRunId,
      });
    }

    console.log("[preview-jobs] Preview run initialized successfully", {
      previewRunId,
      instanceId: instance.id,
      hasTaskRunId: Boolean(taskRunId),
    });
  } catch (error) {
    const message =
      error instanceof Error ? error.message : String(error ?? "Unknown error");
    console.error("[preview-jobs] Preview job failed", {
      previewRunId,
      error: message,
    });

    try {
      await ctx.runMutation(internal.previewRuns.updateStatus, {
        previewRunId,
        status: "failed",
      });
    } catch (statusError) {
      console.error("[preview-jobs] Failed to update preview status", {
        previewRunId,
        error: statusError,
      });
    }

    throw error;
  } finally {
    if (instance && !keepInstanceForTaskRun) {
      try {
        await stopMorphInstance(morphClient, instance.id);
      } catch (stopError) {
        console.warn("[preview-jobs] Failed to stop Morph instance", {
          previewRunId,
          instanceId: instance.id,
          error: stopError,
        });
      }
    } else if (instance) {
      console.log("[preview-jobs] Leaving Morph instance running for preview task run", {
        previewRunId,
        instanceId: instance.id,
        taskRunId,
      });
    }
  }
}<|MERGE_RESOLUTION|>--- conflicted
+++ resolved
@@ -1738,24 +1738,15 @@
       }
 
       // Trigger screenshot collection via Morph exec (bypasses worker)
-      // Convex determines staging and downloads/runs the collector directly
+      // Convex determines staging and downloads/runs the collector directly.
       const isStaging = env.CMUX_IS_STAGING === "true";
 
       // Fetch the screenshot collector release URL
       const collectorRelease = await fetchScreenshotCollectorRelease({
         convexUrl,
-<<<<<<< HEAD
-        // Pass environment scripts so Claude knows how to install deps and run dev server
-        installCommand: environment.maintenanceScript ?? undefined,
-        devCommand: environment.devScript ?? undefined,
-        // Pass additional context for the screenshot agent
-        screenshotAgentContext: environment.screenshotAgentContext ?? undefined,
-      };
-=======
         isStaging,
         previewRunId,
       });
->>>>>>> 43abb04d
 
       // Get changed files via Morph exec
       const changedFiles = await getChangedFiles({
