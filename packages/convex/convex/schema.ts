--- conflicted
+++ resolved
@@ -568,11 +568,9 @@
     worktreePath: v.optional(v.string()), // Custom path for git worktrees
     autoPrEnabled: v.optional(v.boolean()), // Auto-create PR for crown winner (default: false)
     nextLocalWorkspaceSequence: v.optional(v.number()), // Counter for local workspace naming
-<<<<<<< HEAD
     // Crown evaluator settings
     crownModel: v.optional(v.string()), // Model to use for crown evaluation (e.g., "gpt-5-mini", "claude-sonnet-4")
     crownSystemPrompt: v.optional(v.string()), // Custom system prompt for crown evaluation
-=======
     // Heatmap review settings
     heatmapModel: v.optional(v.string()), // Model to use for heatmap review (e.g., "anthropic-opus-4-5", "cmux-heatmap-2")
     heatmapThreshold: v.optional(v.number()), // Score threshold for filtering (0-1, default: 0)
@@ -583,7 +581,6 @@
         token: v.object({ start: v.string(), end: v.string() }), // Token highlight gradient colors
       })
     ),
->>>>>>> 2491e89b
     createdAt: v.number(),
     updatedAt: v.number(),
     userId: v.string(),
