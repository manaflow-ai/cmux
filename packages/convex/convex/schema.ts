import { defineSchema, defineTable } from "convex/server";
import { v } from "convex/values";

const convexSchema = defineSchema({
  teams: defineTable({
    teamId: v.string(),
    // Human-friendly slug used in URLs (internal)
    slug: v.optional(v.string()),
    // Display name from Stack (display_name)
    displayName: v.optional(v.string()),
    // Optional alternate/internal name
    name: v.optional(v.string()),
    // Profile image URL (Stack may send null; omit when null)
    profileImageUrl: v.optional(v.string()),
    // Client metadata blobs from Stack
    clientMetadata: v.optional(v.any()),
    clientReadOnlyMetadata: v.optional(v.any()),
    // Server metadata from Stack
    serverMetadata: v.optional(v.any()),
    // Timestamp from Stack (created_at_millis)
    createdAtMillis: v.optional(v.number()),
    // Local bookkeeping
    createdAt: v.number(),
    updatedAt: v.number(),
  })
    .index("by_teamId", ["teamId"]) // For fast resolution by teamId
    .index("by_slug", ["slug"]), // For resolving slug -> teamId
  // Stack team membership records
  teamMemberships: defineTable({
    teamId: v.string(), // canonical team UUID
    userId: v.string(),
    role: v.optional(v.union(v.literal("owner"), v.literal("member"))),
    createdAt: v.number(),
    updatedAt: v.number(),
  })
    .index("by_team_user", ["teamId", "userId"]) // check membership quickly
    .index("by_user", ["userId"]) // list teams for a user
    .index("by_team", ["teamId"]),
  // Stack team permission assignments
  teamPermissions: defineTable({
    teamId: v.string(),
    userId: v.string(),
    permissionId: v.string(), // e.g., "$update_team" or "team_member"
    createdAt: v.number(),
    updatedAt: v.number(),
  })
    .index("by_team_user", ["teamId", "userId"]) // list permissions for a user in team
    .index("by_user", ["userId"]) // all permissions for a user
    .index("by_team", ["teamId"]) // all permissions in a team
    .index("by_team_user_perm", ["teamId", "userId", "permissionId"]),
  // Stack user directory
  users: defineTable({
    userId: v.string(),
    // Basic identity
    primaryEmail: v.optional(v.string()), // nulls omitted
    primaryEmailVerified: v.optional(v.boolean()),
    primaryEmailAuthEnabled: v.optional(v.boolean()),
    displayName: v.optional(v.string()),
    profileImageUrl: v.optional(v.string()),
    // Team selection
    selectedTeamId: v.optional(v.string()),
    selectedTeamDisplayName: v.optional(v.string()),
    selectedTeamProfileImageUrl: v.optional(v.string()),
    // Security flags
    hasPassword: v.optional(v.boolean()),
    otpAuthEnabled: v.optional(v.boolean()),
    passkeyAuthEnabled: v.optional(v.boolean()),
    // Timestamps from Stack
    signedUpAtMillis: v.optional(v.number()),
    lastActiveAtMillis: v.optional(v.number()),
    // Metadata blobs
    clientMetadata: v.optional(v.any()),
    clientReadOnlyMetadata: v.optional(v.any()),
    serverMetadata: v.optional(v.any()),
    // OAuth providers observed in webhook payloads
    oauthProviders: v.optional(
      v.array(
        v.object({
          id: v.string(),
          accountId: v.string(),
          email: v.optional(v.string()),
        })
      )
    ),
    // Anonymous flag
    isAnonymous: v.optional(v.boolean()),
    // Local bookkeeping
    createdAt: v.number(),
    updatedAt: v.number(),
  })
    .index("by_userId", ["userId"]) // For fast lookup by Stack user id
    .index("by_email", ["primaryEmail"])
    .index("by_selected_team", ["selectedTeamId"]),
  tasks: defineTable({
    text: v.string(),
    isCompleted: v.boolean(),
    isArchived: v.optional(v.boolean()),
    pinned: v.optional(v.boolean()),
    isLocalWorkspace: v.optional(v.boolean()),
    isCloudWorkspace: v.optional(v.boolean()),
    description: v.optional(v.string()),
    pullRequestTitle: v.optional(v.string()),
    pullRequestDescription: v.optional(v.string()),
    projectFullName: v.optional(v.string()),
    baseBranch: v.optional(v.string()),
    worktreePath: v.optional(v.string()),
    generatedBranchName: v.optional(v.string()),
    createdAt: v.optional(v.number()),
    updatedAt: v.optional(v.number()),
    userId: v.string(), // Link to user who created the task
    teamId: v.string(),
    environmentId: v.optional(v.id("environments")),
    crownEvaluationStatus: v.optional(
      v.union(
        v.literal("pending"),
        v.literal("in_progress"),
        v.literal("succeeded"),
        v.literal("error"),
      ),
    ), // State of crown evaluation workflow
    crownEvaluationError: v.optional(v.string()), // Error message if crown evaluation failed
    mergeStatus: v.optional(
      v.union(
        v.literal("none"), // No PR activity yet
        v.literal("pr_draft"), // PR created as draft
        v.literal("pr_open"), // PR opened and ready for review
        v.literal("pr_approved"), // PR has been approved
        v.literal("pr_changes_requested"), // PR has changes requested
        v.literal("pr_merged"), // PR has been merged
        v.literal("pr_closed") // PR closed without merging
      )
    ),
    images: v.optional(
      v.array(
        v.object({
          storageId: v.id("_storage"), // Convex storage ID
          fileName: v.optional(v.string()),
          altText: v.string(),
        })
      )
    ),
    screenshotStatus: v.optional(
      v.union(
        v.literal("pending"),
        v.literal("running"),
        v.literal("completed"),
        v.literal("failed"),
        v.literal("skipped"),
      ),
    ),
    screenshotRunId: v.optional(v.id("taskRuns")),
    screenshotRequestId: v.optional(v.string()),
    screenshotRequestedAt: v.optional(v.number()),
    screenshotCompletedAt: v.optional(v.number()),
    screenshotError: v.optional(v.string()),
    screenshotStorageId: v.optional(v.id("_storage")),
    screenshotMimeType: v.optional(v.string()),
    screenshotFileName: v.optional(v.string()),
    screenshotCommitSha: v.optional(v.string()),
    latestScreenshotSetId: v.optional(v.id("taskRunScreenshotSets")),
  })
    .index("by_created", ["createdAt"])
    .index("by_user", ["userId", "createdAt"])
    .index("by_team_user", ["teamId", "userId"])
    .index("by_pinned", ["pinned", "teamId", "userId"]),

  taskRuns: defineTable({
    taskId: v.id("tasks"),
    parentRunId: v.optional(v.id("taskRuns")), // For tree structure
    prompt: v.string(), // The prompt that will be passed to claude
    agentName: v.optional(v.string()), // Name of the agent that ran this task (e.g., "claude/sonnet-4")
    summary: v.optional(v.string()), // Markdown summary of the run
    status: v.union(
      v.literal("pending"),
      v.literal("running"),
      v.literal("completed"),
      v.literal("failed"),
      v.literal("skipped")
    ),
    isArchived: v.optional(v.boolean()), // Whether this run is hidden from default views
    isLocalWorkspace: v.optional(v.boolean()),
    isCloudWorkspace: v.optional(v.boolean()),
    isPreviewJob: v.optional(v.boolean()), // Whether this is a preview job that should auto-run screenshots
    // Optional log retained for backward compatibility; no longer written to.
    log: v.optional(v.string()), // CLI output log (deprecated)
    worktreePath: v.optional(v.string()), // Path to the git worktree for this run
    newBranch: v.optional(v.string()), // The generated branch name for this run
    createdAt: v.number(),
    updatedAt: v.number(),
    completedAt: v.optional(v.number()),
    exitCode: v.optional(v.number()),
    environmentError: v.optional(
      v.object({
        devError: v.optional(v.string()),
        maintenanceError: v.optional(v.string()),
      }),
    ),
    errorMessage: v.optional(v.string()), // Error message when run fails early
    userId: v.string(), // Link to user who created the run
    teamId: v.string(),
    environmentId: v.optional(v.id("environments")),
    isCrowned: v.optional(v.boolean()), // Whether this run won the crown evaluation
    crownReason: v.optional(v.string()), // LLM's reasoning for why this run was crowned
    pullRequestUrl: v.optional(v.string()), // URL of the PR
    pullRequestIsDraft: v.optional(v.boolean()), // Whether the PR is a draft
    pullRequestState: v.optional(
      v.union(
        v.literal("none"), // no PR exists yet
        v.literal("draft"), // PR exists and is draft
        v.literal("open"), // PR exists and is open/ready for review
        v.literal("merged"), // PR merged
        v.literal("closed"), // PR closed without merge
        v.literal("unknown") // fallback/unsure
      )
    ),
    pullRequestNumber: v.optional(v.number()), // Numeric PR number on provider
    pullRequests: v.optional(
      v.array(
        v.object({
          repoFullName: v.string(),
          url: v.optional(v.string()),
          number: v.optional(v.number()),
          state: v.union(
            v.literal("none"),
            v.literal("draft"),
            v.literal("open"),
            v.literal("merged"),
            v.literal("closed"),
            v.literal("unknown")
          ),
          isDraft: v.optional(v.boolean()),
        })
      )
    ),
    diffsLastUpdated: v.optional(v.number()), // Timestamp when diffs were last fetched/updated
    screenshotStorageId: v.optional(v.id("_storage")),
    screenshotCapturedAt: v.optional(v.number()),
    screenshotMimeType: v.optional(v.string()),
    screenshotFileName: v.optional(v.string()),
    screenshotCommitSha: v.optional(v.string()),
    latestScreenshotSetId: v.optional(v.id("taskRunScreenshotSets")),
    // VSCode instance information
    vscode: v.optional(
      v.object({
        provider: v.union(
          v.literal("docker"),
          v.literal("morph"),
          v.literal("daytona"),
          v.literal("other")
        ), // Extensible for future providers
        containerName: v.optional(v.string()), // For Docker provider
        status: v.union(
          v.literal("starting"),
          v.literal("running"),
          v.literal("stopped")
        ),
        ports: v.optional(
          v.object({
            vscode: v.string(),
            worker: v.string(),
            extension: v.optional(v.string()),
            proxy: v.optional(v.string()),
            vnc: v.optional(v.string()),
          })
        ),
        url: v.optional(v.string()), // The VSCode URL
        workspaceUrl: v.optional(v.string()), // The workspace URL
        startedAt: v.optional(v.number()),
        stoppedAt: v.optional(v.number()),
        lastAccessedAt: v.optional(v.number()), // Track when user last accessed the container
        keepAlive: v.optional(v.boolean()), // User requested to keep container running
        scheduledStopAt: v.optional(v.number()), // When container is scheduled to stop
      })
    ),
    networking: v.optional(
      v.array(
        v.object({
          status: v.union(
            v.literal("starting"),
            v.literal("running"),
            v.literal("stopped")
          ),
          port: v.number(),
          url: v.string(),
        })
      )
    ),
    customPreviews: v.optional(
      v.array(
        v.object({
          url: v.string(),
          createdAt: v.number(),
        })
      )
    ),
  })
    .index("by_task", ["taskId", "createdAt"])
    .index("by_parent", ["parentRunId"])
    .index("by_status", ["status"])
    .index("by_vscode_status", ["vscode.status"])
    .index("by_vscode_container_name", ["vscode.containerName"])
    .index("by_user", ["userId", "createdAt"])
    .index("by_team_user", ["teamId", "userId"]),
  taskRunScreenshotSets: defineTable({
    taskId: v.id("tasks"),
    runId: v.id("taskRuns"),
    status: v.union(
      v.literal("completed"),
      v.literal("failed"),
      v.literal("skipped"),
    ),
    commitSha: v.optional(v.string()),
    capturedAt: v.number(),
    error: v.optional(v.string()),
    images: v.array(
      v.object({
        storageId: v.id("_storage"),
        mimeType: v.string(),
        fileName: v.optional(v.string()),
        commitSha: v.optional(v.string()),
      }),
    ),
    createdAt: v.number(),
    updatedAt: v.number(),
  })
    .index("by_task_capturedAt", ["taskId", "capturedAt"])
    .index("by_run_capturedAt", ["runId", "capturedAt"]),
  taskVersions: defineTable({
    taskId: v.id("tasks"),
    version: v.number(),
    diff: v.string(),
    summary: v.string(),
    createdAt: v.number(),
    userId: v.string(),
    teamId: v.string(),
    files: v.array(
      v.object({
        path: v.string(),
        changes: v.string(),
      })
    ),
  })
    .index("by_task", ["taskId", "version"])
    .index("by_team_user", ["teamId", "userId"]),

  automatedCodeReviewJobs: defineTable({
    teamId: v.optional(v.string()),
    repoFullName: v.string(),
    repoUrl: v.string(),
    prNumber: v.optional(v.number()),
    commitRef: v.string(),
    headCommitRef: v.optional(v.string()),
    baseCommitRef: v.optional(v.string()),
    requestedByUserId: v.string(),
    jobType: v.optional(v.union(v.literal("pull_request"), v.literal("comparison"))),
    comparisonSlug: v.optional(v.string()),
    comparisonBaseOwner: v.optional(v.string()),
    comparisonBaseRef: v.optional(v.string()),
    comparisonHeadOwner: v.optional(v.string()),
    comparisonHeadRef: v.optional(v.string()),
    state: v.union(
      v.literal("pending"),
      v.literal("running"),
      v.literal("completed"),
      v.literal("failed"),
    ),
    createdAt: v.number(),
    updatedAt: v.number(),
    startedAt: v.optional(v.number()),
    completedAt: v.optional(v.number()),
    sandboxInstanceId: v.optional(v.string()), // `morphvm_` prefix indicates Morph-managed instance IDs
    callbackTokenHash: v.optional(v.string()),
    callbackTokenIssuedAt: v.optional(v.number()),
    errorCode: v.optional(v.string()),
    errorDetail: v.optional(v.string()),
    codeReviewOutput: v.optional(v.record(v.string(), v.any())),
  })
    .index("by_team_repo_pr", ["teamId", "repoFullName", "prNumber", "createdAt"])
    .index("by_team_repo_pr_updated", [
      "teamId",
      "repoFullName",
      "prNumber",
      "updatedAt",
    ])
    .index("by_team_repo_comparison", [
      "teamId",
      "repoFullName",
      "comparisonSlug",
      "createdAt",
    ])
    .index("by_team_repo_comparison_updated", [
      "teamId",
      "repoFullName",
      "comparisonSlug",
      "updatedAt",
    ])
    .index("by_repo_comparison_commit", [
      "repoFullName",
      "comparisonSlug",
      "commitRef",
      "updatedAt",
    ])
    .index("by_state_updated", ["state", "updatedAt"])
    .index("by_team_created", ["teamId", "createdAt"]),

  automatedCodeReviewVersions: defineTable({
    jobId: v.id("automatedCodeReviewJobs"),
    teamId: v.optional(v.string()),
    requestedByUserId: v.string(),
    repoFullName: v.string(),
    repoUrl: v.string(),
    prNumber: v.optional(v.number()),
    commitRef: v.string(),
    headCommitRef: v.optional(v.string()),
    baseCommitRef: v.optional(v.string()),
    jobType: v.optional(v.union(v.literal("pull_request"), v.literal("comparison"))),
    comparisonSlug: v.optional(v.string()),
    comparisonBaseOwner: v.optional(v.string()),
    comparisonBaseRef: v.optional(v.string()),
    comparisonHeadOwner: v.optional(v.string()),
    comparisonHeadRef: v.optional(v.string()),
    sandboxInstanceId: v.optional(v.string()), // `morphvm_` prefix indicates Morph-managed instance IDs
    codeReviewOutput: v.record(v.string(), v.any()),
    createdAt: v.number(),
  })
    .index("by_job", ["jobId"])
    .index("by_team_pr", ["teamId", "repoFullName", "prNumber", "createdAt"]),

  automatedCodeReviewFileOutputs: defineTable({
    jobId: v.id("automatedCodeReviewJobs"),
    teamId: v.optional(v.string()),
    repoFullName: v.string(),
    prNumber: v.optional(v.number()),
    commitRef: v.string(),
    headCommitRef: v.optional(v.string()),
    baseCommitRef: v.optional(v.string()),
    jobType: v.optional(v.union(v.literal("pull_request"), v.literal("comparison"))),
    comparisonSlug: v.optional(v.string()),
    comparisonBaseOwner: v.optional(v.string()),
    comparisonBaseRef: v.optional(v.string()),
    comparisonHeadOwner: v.optional(v.string()),
    comparisonHeadRef: v.optional(v.string()),
    sandboxInstanceId: v.optional(v.string()),
    filePath: v.string(),
    codexReviewOutput: v.any(),
    createdAt: v.number(),
    updatedAt: v.number(),
  })
    .index("by_job", ["jobId", "createdAt"])
    .index("by_job_file", ["jobId", "filePath"])
    .index("by_team_repo_pr_commit", [
      "teamId",
      "repoFullName",
      "prNumber",
      "commitRef",
      "createdAt",
    ])
    .index("by_team_repo_comparison_commit", [
      "teamId",
      "repoFullName",
      "comparisonSlug",
      "commitRef",
      "createdAt",
    ]),

  repos: defineTable({
    fullName: v.string(),
    org: v.string(),
    name: v.string(),
    gitRemote: v.string(),
    provider: v.optional(v.string()), // e.g. "github", "gitlab", etc.
    userId: v.string(),
    teamId: v.string(),
    // Provider metadata (GitHub App)
    providerRepoId: v.optional(v.number()),
    ownerLogin: v.optional(v.string()),
    ownerType: v.optional(
      v.union(v.literal("User"), v.literal("Organization"))
    ),
    visibility: v.optional(v.union(v.literal("public"), v.literal("private"))),
    defaultBranch: v.optional(v.string()),
    connectionId: v.optional(v.id("providerConnections")),
    lastSyncedAt: v.optional(v.number()),
    lastPushedAt: v.optional(v.number()),
    // Manual repos (added via custom URL input)
    manual: v.optional(v.boolean()),
  })
    .index("by_org", ["org"])
    .index("by_gitRemote", ["gitRemote"])
    .index("by_team_user", ["teamId", "userId"]) // legacy user scoping
    .index("by_team", ["teamId"]) // team-scoped listing
    .index("by_providerRepoId", ["teamId", "providerRepoId"]) // provider id lookup
    .index("by_connection", ["connectionId"])
    .index("by_team_fullName", ["teamId", "fullName"]),
  branches: defineTable({
    repo: v.string(), // legacy string repo name (fullName)
    repoId: v.optional(v.id("repos")), // canonical link to repos table
    name: v.string(),
    userId: v.string(),
    teamId: v.string(),
    lastCommitSha: v.optional(v.string()),
    lastActivityAt: v.optional(v.number()),
    lastKnownBaseSha: v.optional(v.string()),
    lastKnownMergeCommitSha: v.optional(v.string()),
  })
    .index("by_repo", ["repo"])
    .index("by_repoId", ["repoId"]) // new canonical lookup
    .index("by_team_user", ["teamId", "userId"]) // legacy user scoping
    .index("by_team", ["teamId"]),
  taskRunLogChunks: defineTable({
    taskRunId: v.id("taskRuns"),
    content: v.string(), // Log content chunk
    userId: v.string(),
    teamId: v.string(),
  })
    .index("by_taskRun", ["taskRunId"])
    .index("by_team_user", ["teamId", "userId"]),
  apiKeys: defineTable({
    envVar: v.string(), // e.g. "GEMINI_API_KEY"
    value: v.string(), // The actual API key value (encrypted in a real app)
    displayName: v.string(), // e.g. "Gemini API Key"
    description: v.optional(v.string()),
    createdAt: v.number(),
    updatedAt: v.number(),
    userId: v.string(),
    teamId: v.string(),
  })
    .index("by_envVar", ["envVar"])
    .index("by_team_user", ["teamId", "userId"]),
  workspaceSettings: defineTable({
    worktreePath: v.optional(v.string()), // Custom path for git worktrees
    autoPrEnabled: v.optional(v.boolean()), // Auto-create PR for crown winner (default: false)
    nextLocalWorkspaceSequence: v.optional(v.number()), // Counter for local workspace naming
    createdAt: v.number(),
    updatedAt: v.number(),
    userId: v.string(),
    teamId: v.string(),
  }).index("by_team_user", ["teamId", "userId"]),
  workspaceConfigs: defineTable({
    projectFullName: v.string(),
    maintenanceScript: v.optional(v.string()),
    dataVaultKey: v.optional(v.string()),
    createdAt: v.number(),
    updatedAt: v.number(),
    userId: v.string(),
    teamId: v.string(),
  }).index("by_team_user_repo", ["teamId", "userId", "projectFullName"]),
  previewConfigs: defineTable({
    teamId: v.string(),
    createdByUserId: v.string(),
    repoFullName: v.string(),
    repoProvider: v.optional(v.literal("github")),
    repoInstallationId: v.optional(v.number()),
    repoDefaultBranch: v.optional(v.string()),
    environmentId: v.optional(v.id("environments")),
    status: v.optional(
      v.union(
        v.literal("active"),
        v.literal("paused"),
        v.literal("disabled"),
      ),
    ),
    lastRunAt: v.optional(v.number()),
    createdAt: v.number(),
    updatedAt: v.number(),
  })
    .index("by_team_repo", ["teamId", "repoFullName"])
    .index("by_team", ["teamId", "updatedAt"])
    .index("by_team_status", ["teamId", "status", "updatedAt"])
    .index("by_environment", ["environmentId"]),
  previewRuns: defineTable({
    previewConfigId: v.id("previewConfigs"),
    teamId: v.string(),
    repoFullName: v.string(),
    repoInstallationId: v.optional(v.number()),
    prNumber: v.number(),
    prUrl: v.string(),
    headSha: v.string(),
    baseSha: v.optional(v.string()),
    headRef: v.optional(v.string()), // Branch name in head repo
    headRepoFullName: v.optional(v.string()), // Fork repo full name (if from fork)
    headRepoCloneUrl: v.optional(v.string()), // Fork repo clone URL (if from fork)
    taskRunId: v.optional(v.id("taskRuns")),
    status: v.union(
      v.literal("pending"),
      v.literal("running"),
      v.literal("completed"),
      v.literal("failed"),
      v.literal("skipped"),
    ),
    stateReason: v.optional(v.string()),
    dispatchedAt: v.optional(v.number()),
    startedAt: v.optional(v.number()),
    completedAt: v.optional(v.number()),
    screenshotSetId: v.optional(v.id("previewScreenshotSets")),
    githubCommentUrl: v.optional(v.string()),
<<<<<<< HEAD
=======
    morphInstanceId: v.optional(v.string()),
    morphInstanceStoppedAt: v.optional(v.number()),
>>>>>>> b98248d6
    createdAt: v.number(),
    updatedAt: v.number(),
  })
    .index("by_config_status", ["previewConfigId", "status", "createdAt"])
    .index("by_config_head", ["previewConfigId", "headSha"])
    .index("by_team_created", ["teamId", "createdAt"]),
  previewScreenshotSets: defineTable({
    previewRunId: v.id("previewRuns"),
    status: v.union(
      v.literal("completed"),
      v.literal("failed"),
      v.literal("skipped"),
    ),
    commitSha: v.string(),
    capturedAt: v.number(),
    error: v.optional(v.string()),
    images: v.array(
      v.object({
        storageId: v.id("_storage"),
        mimeType: v.string(),
        fileName: v.optional(v.string()),
        commitSha: v.optional(v.string()),
        width: v.optional(v.number()),
        height: v.optional(v.number()),
      }),
    ),
    createdAt: v.number(),
    updatedAt: v.number(),
  })
    .index("by_run", ["previewRunId", "capturedAt"]),
  crownEvaluations: defineTable({
    taskId: v.id("tasks"),
    evaluatedAt: v.number(),
    winnerRunId: v.id("taskRuns"),
    candidateRunIds: v.array(v.id("taskRuns")),
    evaluationPrompt: v.string(),
    evaluationResponse: v.string(),
    createdAt: v.number(),
    userId: v.string(),
    teamId: v.string(),
  })
    .index("by_task", ["taskId"])
    .index("by_winner", ["winnerRunId"])
    .index("by_team_user", ["teamId", "userId"]),
  containerSettings: defineTable({
    maxRunningContainers: v.optional(v.number()), // Max containers to keep running (default: 5)
    reviewPeriodMinutes: v.optional(v.number()), // Minutes to keep container after task completion (default: 60)
    autoCleanupEnabled: v.optional(v.boolean()), // Enable automatic cleanup (default: true)
    stopImmediatelyOnCompletion: v.optional(v.boolean()), // Stop containers immediately when tasks complete (default: false)
    minContainersToKeep: v.optional(v.number()), // Minimum containers to always keep alive (default: 0)
    createdAt: v.number(),
    updatedAt: v.number(),
    userId: v.string(),
    teamId: v.string(),
  }).index("by_team_user", ["teamId", "userId"]),

  // System and user comments attached to a task
  taskComments: defineTable({
    taskId: v.id("tasks"),
    content: v.string(),
    userId: v.string(), // "cmux" for system comments; otherwise the author user id
    teamId: v.string(),
    createdAt: v.number(),
    updatedAt: v.number(),
  })
    .index("by_task", ["taskId", "createdAt"]) // fetch comments for a task chronologically
    .index("by_team_task", ["teamId", "taskId", "createdAt"]) // scoped by team
    .index("by_team_user", ["teamId", "userId"]),

  comments: defineTable({
    url: v.string(), // Full URL of the website where comment was created
    page: v.string(), // Page URL/path where comment was created
    pageTitle: v.string(), // Page title for reference
    nodeId: v.string(), // CSS selector path to the element
    x: v.number(), // X position ratio within the element (0-1)
    y: v.number(), // Y position ratio within the element (0-1)
    content: v.string(), // Comment text content
    resolved: v.optional(v.boolean()), // Whether comment is resolved
    archived: v.optional(v.boolean()), // Whether comment is archived
    userId: v.string(), // User who created the comment
    teamId: v.string(),
    profileImageUrl: v.optional(v.string()), // User's profile image URL
    userAgent: v.string(), // Browser user agent
    screenWidth: v.number(), // Screen width when comment was created
    screenHeight: v.number(), // Screen height when comment was created
    devicePixelRatio: v.number(), // Device pixel ratio
    createdAt: v.number(),
    updatedAt: v.number(),
  })
    .index("by_url", ["url", "createdAt"])
    .index("by_page", ["page", "createdAt"])
    .index("by_user", ["userId", "createdAt"])
    .index("by_resolved", ["resolved", "createdAt"])
    .index("by_team_user", ["teamId", "userId"]),

  commentReplies: defineTable({
    commentId: v.id("comments"),
    userId: v.string(),
    teamId: v.string(),
    content: v.string(),
    createdAt: v.number(),
    updatedAt: v.number(),
  })
    .index("by_comment", ["commentId", "createdAt"])
    .index("by_user", ["userId", "createdAt"])
    .index("by_team_user", ["teamId", "userId"]),

  // GitHub App installation connections (team-scoped, but teamId may be set later)
  providerConnections: defineTable({
    teamId: v.optional(v.string()), // Canonical team UUID; may be set post-install
    connectedByUserId: v.optional(v.string()), // Stack user who linked the install (when known)
    type: v.literal("github_app"),
    installationId: v.number(),
    accountLogin: v.optional(v.string()), // org or user login
    accountId: v.optional(v.number()),
    accountType: v.optional(
      v.union(v.literal("User"), v.literal("Organization"))
    ),
    isActive: v.optional(v.boolean()),
    createdAt: v.number(),
    updatedAt: v.number(),
  })
    .index("by_installationId", ["installationId"]) // resolve installation -> connection
    .index("by_team", ["teamId"]) // list connections for team
    .index("by_team_type", ["teamId", "type"]),

  // Environments for teams
  environments: defineTable({
    name: v.string(), // Human-friendly environment name
    teamId: v.string(), // Team that owns this environment
    userId: v.string(), // User who created the environment
    morphSnapshotId: v.string(), // Morph snapshot identifier
    dataVaultKey: v.string(), // Key for StackAuth DataBook (stores encrypted env vars)
    selectedRepos: v.optional(v.array(v.string())), // List of repository full names
    description: v.optional(v.string()), // Optional description
    maintenanceScript: v.optional(v.string()),
    devScript: v.optional(v.string()),
    exposedPorts: v.optional(v.array(v.number())),
    createdAt: v.number(),
    updatedAt: v.number(),
  })
    .index("by_team", ["teamId", "createdAt"])
    .index("by_team_user", ["teamId", "userId"])
    .index("by_dataVaultKey", ["dataVaultKey"]),

  environmentSnapshotVersions: defineTable({
    environmentId: v.id("environments"),
    teamId: v.string(),
    morphSnapshotId: v.string(),
    version: v.number(),
    createdAt: v.number(),
    createdByUserId: v.string(),
    label: v.optional(v.string()),
    maintenanceScript: v.optional(v.string()),
    devScript: v.optional(v.string()),
  })
    .index("by_environment_version", ["environmentId", "version"])
    .index("by_environment_createdAt", ["environmentId", "createdAt"])
    .index("by_team_createdAt", ["teamId", "createdAt"])
    .index("by_team_snapshot", ["teamId", "morphSnapshotId"]),

  // Webhook deliveries for idempotency and auditing
  webhookDeliveries: defineTable({
    provider: v.string(), // e.g. "github"
    deliveryId: v.string(), // X-GitHub-Delivery
    installationId: v.optional(v.number()),
    payloadHash: v.string(), // sha256 of payload body
    receivedAt: v.number(),
  }).index("by_deliveryId", ["deliveryId"]),

  // Short-lived, single-use install state tokens for mapping installation -> team
  installStates: defineTable({
    nonce: v.string(),
    teamId: v.string(),
    userId: v.string(),
    iat: v.number(),
    exp: v.number(),
    status: v.union(
      v.literal("pending"),
      v.literal("used"),
      v.literal("expired")
    ),
    createdAt: v.number(),
    returnUrl: v.optional(v.string()),
  }).index("by_nonce", ["nonce"]),

  // Pull Requests ingested from GitHub (via webhook or backfill)
  pullRequests: defineTable({
    // Identity within provider and repo context
    provider: v.literal("github"),
    installationId: v.number(),
    repositoryId: v.optional(v.number()),
    repoFullName: v.string(), // owner/repo
    number: v.number(), // PR number
    providerPrId: v.optional(v.number()), // GitHub numeric id

    // Team scoping
    teamId: v.string(),

    // Core fields
    title: v.string(),
    state: v.union(v.literal("open"), v.literal("closed")),
    merged: v.optional(v.boolean()),
    draft: v.optional(v.boolean()),
    authorLogin: v.optional(v.string()),
    authorId: v.optional(v.number()),
    htmlUrl: v.optional(v.string()),

    // Branch and commit info
    baseRef: v.optional(v.string()),
    headRef: v.optional(v.string()),
    baseSha: v.optional(v.string()),
    headSha: v.optional(v.string()),
    mergeCommitSha: v.optional(v.string()),

    // Timestamps
    createdAt: v.optional(v.number()),
    updatedAt: v.optional(v.number()),
    closedAt: v.optional(v.number()),
    mergedAt: v.optional(v.number()),

    // Misc metrics
    commentsCount: v.optional(v.number()),
    reviewCommentsCount: v.optional(v.number()),
    commitsCount: v.optional(v.number()),
    additions: v.optional(v.number()),
    deletions: v.optional(v.number()),
    changedFiles: v.optional(v.number()),
  })
    .index("by_team", ["teamId", "updatedAt"]) // list by team, recent first client-side
    .index("by_team_state", ["teamId", "state", "updatedAt"]) // filter by state
    .index("by_team_repo_number", ["teamId", "repoFullName", "number"]) // upsert key
    .index("by_installation", ["installationId", "updatedAt"]) // debug/ops
    .index("by_repo", ["repoFullName", "updatedAt"]),

  // GitHub Actions workflow runs
  githubWorkflowRuns: defineTable({
    // Identity within provider and repo context
    provider: v.literal("github"),
    installationId: v.number(),
    repositoryId: v.optional(v.number()),
    repoFullName: v.string(), // owner/repo

    // Workflow run identity
    runId: v.number(), // GitHub's run ID
    runNumber: v.number(), // Run number within repo

    // Team scoping
    teamId: v.string(),

    // Workflow info
    workflowId: v.number(),
    workflowName: v.string(),

    // Run details
    name: v.optional(v.string()), // Run name (can be custom)
    event: v.string(), // Event that triggered the run (push, pull_request, etc.)
    status: v.optional(
      v.union(
        v.literal("queued"),
        v.literal("in_progress"),
        v.literal("completed"),
        v.literal("pending"),
        v.literal("waiting")
      )
    ),
    conclusion: v.optional(
      v.union(
        v.literal("success"),
        v.literal("failure"),
        v.literal("neutral"),
        v.literal("cancelled"),
        v.literal("skipped"),
        v.literal("timed_out"),
        v.literal("action_required")
      )
    ),

    // Branch and commit info
    headBranch: v.optional(v.string()),
    headSha: v.optional(v.string()),

    // URLs
    htmlUrl: v.optional(v.string()),

    // Timestamps
    createdAt: v.optional(v.number()),
    updatedAt: v.optional(v.number()),
    runStartedAt: v.optional(v.number()),
    runCompletedAt: v.optional(v.number()),

    // Run times (in seconds)
    runDuration: v.optional(v.number()),

    // Actor info
    actorLogin: v.optional(v.string()),
    actorId: v.optional(v.number()),

    // Triggering PR (if applicable)
    triggeringPrNumber: v.optional(v.number()),
  })
    .index("by_team", ["teamId", "updatedAt"]) // list by team, recent first
    .index("by_team_repo", ["teamId", "repoFullName", "updatedAt"]) // filter by repo
    .index("by_team_workflow", ["teamId", "workflowId", "updatedAt"]) // filter by workflow
    .index("by_installation", ["installationId", "updatedAt"]) // debug/ops
    .index("by_runId", ["runId"]) // unique lookup
    .index("by_repo_runNumber", ["repoFullName", "runNumber"]) // unique per repo
    .index("by_repo_sha", ["repoFullName", "headSha", "runStartedAt"]), // filter by SHA for PR

  // GitHub Check Runs (for Vercel, deployments, etc.)
  githubCheckRuns: defineTable({
    // Identity
    provider: v.literal("github"),
    installationId: v.number(),
    repositoryId: v.optional(v.number()),
    repoFullName: v.string(),
    checkRunId: v.number(), // GitHub check run ID

    // Team scoping
    teamId: v.string(),

    // Check run details
    name: v.string(), // Check name (e.g., "Vercel - cmux-client")
    status: v.optional(
      v.union(
        v.literal("queued"),
        v.literal("in_progress"),
        v.literal("completed"),
        v.literal("pending"),
        v.literal("waiting")
      )
    ),
    conclusion: v.optional(
      v.union(
        v.literal("success"),
        v.literal("failure"),
        v.literal("neutral"),
        v.literal("cancelled"),
        v.literal("skipped"),
        v.literal("timed_out"),
        v.literal("action_required")
      )
    ),

    // Commit info
    headSha: v.string(),

    // URLs
    htmlUrl: v.optional(v.string()),

    // Timestamps
    updatedAt: v.optional(v.number()),
    startedAt: v.optional(v.number()),
    completedAt: v.optional(v.number()),

    // App info (e.g., Vercel)
    appName: v.optional(v.string()),
    appSlug: v.optional(v.string()),

    // Triggering PR (if applicable)
    triggeringPrNumber: v.optional(v.number()),
  })
    .index("by_team", ["teamId", "updatedAt"])
    .index("by_team_repo", ["teamId", "repoFullName", "updatedAt"])
    .index("by_checkRunId", ["checkRunId"])
    .index("by_headSha", ["headSha", "updatedAt"]),

  // GitHub Deployments (Vercel, etc.)
  githubDeployments: defineTable({
    provider: v.literal("github"),
    installationId: v.number(),
    repositoryId: v.optional(v.number()),
    repoFullName: v.string(),
    deploymentId: v.number(),
    teamId: v.string(),

    // Deployment details
    sha: v.string(),
    ref: v.optional(v.string()),
    task: v.optional(v.string()),
    environment: v.optional(v.string()),
    description: v.optional(v.string()),

    // Creator info
    creatorLogin: v.optional(v.string()),

    // Timestamps
    createdAt: v.optional(v.number()),
    updatedAt: v.optional(v.number()),

    // Current status (from latest deployment_status)
    state: v.optional(
      v.union(
        v.literal("error"),
        v.literal("failure"),
        v.literal("pending"),
        v.literal("in_progress"),
        v.literal("queued"),
        v.literal("success")
      )
    ),
    statusDescription: v.optional(v.string()),
    targetUrl: v.optional(v.string()),
    environmentUrl: v.optional(v.string()),
    logUrl: v.optional(v.string()),

    // Triggering PR (if applicable)
    triggeringPrNumber: v.optional(v.number()),
  })
    .index("by_team", ["teamId", "updatedAt"])
    .index("by_team_repo", ["teamId", "repoFullName", "updatedAt"])
    .index("by_deploymentId", ["deploymentId"])
    .index("by_sha", ["sha", "updatedAt"]),

  // GitHub Commit Statuses (legacy status API)
  githubCommitStatuses: defineTable({
    provider: v.literal("github"),
    installationId: v.number(),
    repositoryId: v.optional(v.number()),
    repoFullName: v.string(),
    statusId: v.number(),
    teamId: v.string(),

    // Status details
    sha: v.string(),
    state: v.union(
      v.literal("error"),
      v.literal("failure"),
      v.literal("pending"),
      v.literal("success")
    ),
    context: v.string(),
    description: v.optional(v.string()),
    targetUrl: v.optional(v.string()),

    // Creator info
    creatorLogin: v.optional(v.string()),

    // Timestamps
    createdAt: v.optional(v.number()),
    updatedAt: v.optional(v.number()),

    // Triggering PR (if applicable)
    triggeringPrNumber: v.optional(v.number()),
  })
    .index("by_team", ["teamId", "updatedAt"])
    .index("by_team_repo", ["teamId", "repoFullName", "updatedAt"])
    .index("by_statusId", ["statusId"])
    .index("by_sha_context", ["sha", "context", "updatedAt"])
    .index("by_sha", ["sha", "updatedAt"]),
});

export default convexSchema;<|MERGE_RESOLUTION|>--- conflicted
+++ resolved
@@ -594,11 +594,8 @@
     completedAt: v.optional(v.number()),
     screenshotSetId: v.optional(v.id("previewScreenshotSets")),
     githubCommentUrl: v.optional(v.string()),
-<<<<<<< HEAD
-=======
     morphInstanceId: v.optional(v.string()),
     morphInstanceStoppedAt: v.optional(v.number()),
->>>>>>> b98248d6
     createdAt: v.number(),
     updatedAt: v.number(),
   })
