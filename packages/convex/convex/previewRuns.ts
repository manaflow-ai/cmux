--- conflicted
+++ resolved
@@ -433,46 +433,6 @@
   },
 });
 
-<<<<<<< HEAD
-export const listByTeam = authQuery({
-  args: {
-    teamSlugOrId: v.string(),
-    limit: v.optional(v.number()),
-  },
-  handler: async (ctx, args) => {
-    const teamId = await resolveTeamIdLoose(ctx, args.teamSlugOrId);
-    const take = Math.max(1, Math.min(args.limit ?? 50, 100));
-    const runs = await ctx.db
-      .query("previewRuns")
-      .withIndex("by_team_created", (q) => q.eq("teamId", teamId))
-      .order("desc")
-      .take(take);
-
-    // Fetch config info for each run
-    const configIds = [...new Set(runs.map((r) => r.previewConfigId))];
-    const configs = await Promise.all(configIds.map((id) => ctx.db.get(id)));
-    const configMap = new Map(
-      configs.filter(Boolean).map((c) => [c!._id, c!])
-    );
-
-    // Fetch task info for runs with taskRunId
-    const taskRunIds = runs
-      .map((r) => r.taskRunId)
-      .filter((id): id is NonNullable<typeof id> => id !== undefined);
-    const taskRuns = await Promise.all(taskRunIds.map((id) => ctx.db.get(id)));
-    const taskRunMap = new Map(
-      taskRuns.filter(Boolean).map((tr) => [tr!._id, tr!])
-    );
-
-    return runs.map((run) => {
-      const taskRun = run.taskRunId ? taskRunMap.get(run.taskRunId) : null;
-      return {
-        ...run,
-        configRepoFullName: configMap.get(run.previewConfigId)?.repoFullName,
-        taskId: taskRun?.taskId,
-      };
-    });
-=======
 /**
  * Create a preview run manually (for local preview scripts).
  * Follows the same flow as the GitHub webhook handler:
@@ -596,6 +556,5 @@
     });
 
     return { previewRunId: runId, reused: false };
->>>>>>> 8b1617e5
   },
 });