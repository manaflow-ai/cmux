import { v } from "convex/values";
import { resolveTeamIdLoose } from "../_shared/team";
import { internalQuery } from "./_generated/server";
import { authMutation, authQuery } from "./users/utils";

export const get = authQuery({
  args: { teamSlugOrId: v.string() },
  handler: async (ctx, args) => {
    const userId = ctx.identity.subject;
    const teamId = await resolveTeamIdLoose(ctx, args.teamSlugOrId);
    const settings = await ctx.db
      .query("workspaceSettings")
      .withIndex("by_team_user", (q) =>
        q.eq("teamId", teamId).eq("userId", userId)
      )
      .first();
    return settings ?? null;
  },
});

export const update = authMutation({
  args: {
    teamSlugOrId: v.string(),
    worktreePath: v.optional(v.string()),
    autoPrEnabled: v.optional(v.boolean()),
<<<<<<< HEAD
    crownModel: v.optional(v.string()),
    crownSystemPrompt: v.optional(v.string()),
=======
    heatmapModel: v.optional(v.string()),
    heatmapThreshold: v.optional(v.number()),
    heatmapTooltipLanguage: v.optional(v.string()),
    heatmapColors: v.optional(
      v.object({
        line: v.object({ start: v.string(), end: v.string() }),
        token: v.object({ start: v.string(), end: v.string() }),
      })
    ),
>>>>>>> 2491e89b
  },
  handler: async (ctx, args) => {
    const userId = ctx.identity.subject;
    const teamId = await resolveTeamIdLoose(ctx, args.teamSlugOrId);
    const existing = await ctx.db
      .query("workspaceSettings")
      .withIndex("by_team_user", (q) =>
        q.eq("teamId", teamId).eq("userId", userId)
      )
      .first();
    const now = Date.now();

    if (existing) {
      const updates: {
        worktreePath?: string;
        autoPrEnabled?: boolean;
<<<<<<< HEAD
        crownModel?: string;
        crownSystemPrompt?: string;
=======
        heatmapModel?: string;
        heatmapThreshold?: number;
        heatmapTooltipLanguage?: string;
        heatmapColors?: {
          line: { start: string; end: string };
          token: { start: string; end: string };
        };
>>>>>>> 2491e89b
        updatedAt: number;
      } = { updatedAt: now };

      if (args.worktreePath !== undefined) {
        updates.worktreePath = args.worktreePath;
      }
      if (args.autoPrEnabled !== undefined) {
        updates.autoPrEnabled = args.autoPrEnabled;
      }
<<<<<<< HEAD
      if (args.crownModel !== undefined) {
        updates.crownModel = args.crownModel;
      }
      if (args.crownSystemPrompt !== undefined) {
        updates.crownSystemPrompt = args.crownSystemPrompt;
=======
      if (args.heatmapModel !== undefined) {
        updates.heatmapModel = args.heatmapModel;
      }
      if (args.heatmapThreshold !== undefined) {
        updates.heatmapThreshold = args.heatmapThreshold;
      }
      if (args.heatmapTooltipLanguage !== undefined) {
        updates.heatmapTooltipLanguage = args.heatmapTooltipLanguage;
      }
      if (args.heatmapColors !== undefined) {
        updates.heatmapColors = args.heatmapColors;
>>>>>>> 2491e89b
      }

      await ctx.db.patch(existing._id, updates);
    } else {
      await ctx.db.insert("workspaceSettings", {
        worktreePath: args.worktreePath,
        autoPrEnabled: args.autoPrEnabled,
<<<<<<< HEAD
        crownModel: args.crownModel,
        crownSystemPrompt: args.crownSystemPrompt,
=======
        heatmapModel: args.heatmapModel,
        heatmapThreshold: args.heatmapThreshold,
        heatmapTooltipLanguage: args.heatmapTooltipLanguage,
        heatmapColors: args.heatmapColors,
>>>>>>> 2491e89b
        nextLocalWorkspaceSequence: 0,
        createdAt: now,
        updatedAt: now,
        userId,
        teamId,
      });
    }
  },
});

export const getByTeamAndUserInternal = internalQuery({
  args: { teamId: v.string(), userId: v.string() },
  handler: async (ctx, args) => {
    const settings = await ctx.db
      .query("workspaceSettings")
      .withIndex("by_team_user", (q) =>
        q.eq("teamId", args.teamId).eq("userId", args.userId)
      )
      .first();
    return settings ?? null;
  },
});<|MERGE_RESOLUTION|>--- conflicted
+++ resolved
@@ -23,10 +23,8 @@
     teamSlugOrId: v.string(),
     worktreePath: v.optional(v.string()),
     autoPrEnabled: v.optional(v.boolean()),
-<<<<<<< HEAD
     crownModel: v.optional(v.string()),
     crownSystemPrompt: v.optional(v.string()),
-=======
     heatmapModel: v.optional(v.string()),
     heatmapThreshold: v.optional(v.number()),
     heatmapTooltipLanguage: v.optional(v.string()),
@@ -36,7 +34,6 @@
         token: v.object({ start: v.string(), end: v.string() }),
       })
     ),
->>>>>>> 2491e89b
   },
   handler: async (ctx, args) => {
     const userId = ctx.identity.subject;
@@ -53,10 +50,8 @@
       const updates: {
         worktreePath?: string;
         autoPrEnabled?: boolean;
-<<<<<<< HEAD
         crownModel?: string;
         crownSystemPrompt?: string;
-=======
         heatmapModel?: string;
         heatmapThreshold?: number;
         heatmapTooltipLanguage?: string;
@@ -64,7 +59,6 @@
           line: { start: string; end: string };
           token: { start: string; end: string };
         };
->>>>>>> 2491e89b
         updatedAt: number;
       } = { updatedAt: now };
 
@@ -74,13 +68,12 @@
       if (args.autoPrEnabled !== undefined) {
         updates.autoPrEnabled = args.autoPrEnabled;
       }
-<<<<<<< HEAD
       if (args.crownModel !== undefined) {
         updates.crownModel = args.crownModel;
       }
       if (args.crownSystemPrompt !== undefined) {
         updates.crownSystemPrompt = args.crownSystemPrompt;
-=======
+      }
       if (args.heatmapModel !== undefined) {
         updates.heatmapModel = args.heatmapModel;
       }
@@ -92,7 +85,6 @@
       }
       if (args.heatmapColors !== undefined) {
         updates.heatmapColors = args.heatmapColors;
->>>>>>> 2491e89b
       }
 
       await ctx.db.patch(existing._id, updates);
@@ -100,15 +92,12 @@
       await ctx.db.insert("workspaceSettings", {
         worktreePath: args.worktreePath,
         autoPrEnabled: args.autoPrEnabled,
-<<<<<<< HEAD
         crownModel: args.crownModel,
         crownSystemPrompt: args.crownSystemPrompt,
-=======
         heatmapModel: args.heatmapModel,
         heatmapThreshold: args.heatmapThreshold,
         heatmapTooltipLanguage: args.heatmapTooltipLanguage,
         heatmapColors: args.heatmapColors,
->>>>>>> 2491e89b
         nextLocalWorkspaceSequence: 0,
         createdAt: now,
         updatedAt: now,
