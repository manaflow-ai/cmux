--- conflicted
+++ resolved
@@ -98,7 +98,10 @@
       "import": "./src/providers/common/check-docker.ts",
       "types": "./src/providers/common/check-docker.ts"
     },
-<<<<<<< HEAD
+    "./screenshots/sanitize-markdown": {
+      "import": "./src/screenshots/sanitize-markdown.ts",
+      "types": "./src/screenshots/sanitize-markdown.ts"
+    },
     "./git-providers": {
       "import": "./src/git-providers/index.ts",
       "types": "./src/git-providers/index.ts"
@@ -114,11 +117,6 @@
     "./git-providers/providers/github": {
       "import": "./src/git-providers/providers/github.ts",
       "types": "./src/git-providers/providers/github.ts"
-=======
-    "./screenshots/sanitize-markdown": {
-      "import": "./src/screenshots/sanitize-markdown.ts",
-      "types": "./src/screenshots/sanitize-markdown.ts"
->>>>>>> 4104173a
     }
   },
   "dependencies": {
