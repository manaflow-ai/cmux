{
  "name": "@cmux/shared",
  "version": "1.0.0",
  "type": "module",
  "private": true,
  "main": "./src/index.ts",
  "types": "./src/index.ts",
  "scripts": {
    "typecheck": "tsc --noEmit -p tsconfig.json",
    "test": "vitest run"
  },
  "exports": {
    ".": {
      "import": "./src/index.ts",
      "types": "./src/index.ts"
    },
    "./socket": {
      "import": "./src/socket-client.ts",
      "types": "./src/socket-client.ts"
    },
    "./node/socket": {
      "import": "./src/node/socket-server.ts",
      "types": "./src/node/socket-server.ts"
    },
    "./src/providers/amp/start-amp-proxy.ts": {
      "import": "./src/providers/amp/start-amp-proxy.ts",
      "types": "./src/providers/amp/start-amp-proxy.ts"
    },
    "./model-usage": {
      "import": "./src/model-usage.ts",
      "types": "./src/model-usage.ts"
    },
    "./agentConfig": {
      "import": "./src/agentConfig.ts",
      "types": "./src/agentConfig.ts"
    },
    "./terminal-config": {
      "import": "./src/terminal-config.ts",
      "types": "./src/terminal-config.ts"
    },
    "./worker-schemas": {
      "import": "./src/worker-schemas.ts",
      "types": "./src/worker-schemas.ts"
    },
    "./diff-types": {
      "import": "./src/diff-types.ts",
      "types": "./src/diff-types.ts"
    },
    "./convex-ready": {
      "import": "./src/convex-ready.ts",
      "types": "./src/convex-ready.ts"
    },
    "./convex-safe": {
      "import": "./src/convex-safe.ts",
      "types": "./src/convex-safe.ts"
    },
    "./utils/typed-zid": {
      "import": "./src/utils/typed-zid.ts",
      "types": "./src/utils/typed-zid.ts"
    },
    "./utils/reserved-cmux-ports": {
      "import": "./src/utils/reserved-cmux-ports.ts",
      "types": "./src/utils/reserved-cmux-ports.ts"
    },
    "./utils/generate-workspace-name": {
      "import": "./src/utils/generate-workspace-name.ts",
      "types": "./src/utils/generate-workspace-name.ts"
    },
    "./utils/derive-repo-base-name": {
      "import": "./src/utils/derive-repo-base-name.ts",
      "types": "./src/utils/derive-repo-base-name.ts"
    },
    "./utils/parse-github-repo-url": {
      "import": "./src/utils/parse-github-repo-url.ts",
      "types": "./src/utils/parse-github-repo-url.ts"
    },
    "./utils/validate-exposed-ports": {
      "import": "./src/utils/validate-exposed-ports.ts",
      "types": "./src/utils/validate-exposed-ports.ts"
    },
    "./node/convex-cache": {
      "import": "./src/node/convex-cache.ts",
      "types": "./src/node/convex-cache.ts"
    },
    "./utils/format-env-vars-content": {
      "import": "./src/utils/format-env-vars-content.ts",
      "types": "./src/utils/format-env-vars-content.ts"
    },
    "./pull-request-state": {
      "import": "./src/pull-request-state.ts",
      "types": "./src/pull-request-state.ts"
    },
    "./codeReview/callback-schemas": {
      "import": "./src/codeReview/callback-schemas.ts",
      "types": "./src/codeReview/callback-schemas.ts"
    },
    "./providers/common/check-docker": {
      "import": "./src/providers/common/check-docker.ts",
      "types": "./src/providers/common/check-docker.ts"
    },
    "./screenshots/sanitize-markdown": {
      "import": "./src/screenshots/sanitize-markdown.ts",
      "types": "./src/screenshots/sanitize-markdown.ts"
    },
    "./components/vnc-viewer": {
      "import": "./src/components/vnc-viewer.tsx",
      "types": "./src/components/vnc-viewer.tsx"
    }
  },
  "peerDependencies": {
    "react": "^18.0.0 || ^19.0.0",
    "@novnc/novnc": "^1.7.0-beta"
  },
  "peerDependenciesMeta": {
    "react": {
      "optional": true
    },
    "@novnc/novnc": {
      "optional": true
    }
  },
  "dependencies": {
    "clsx": "^2.0.0",
    "@cmux/convex": "workspace:*",
    "convex": "1.29.3",
    "jose": "^6.1.0",
    "zod": "^4.1.5",
    "socket.io-client": "^4.8.1"
  },
  "devDependencies": {
    "@types/node": "^24.9.1",
<<<<<<< HEAD
    "@types/react": "^19.2.2",
    "@types/react-dom": "^19.2.2",
    "@xterm/xterm": "^5.5.0",
=======
    "@types/react": "^19",
    "@types/react-dom": "^19",
    "@xterm/xterm": "^5.5.0",
    "react": "^19.2.2",
    "react-dom": "^19.2.2",
    "typescript": "^5.9.3",
>>>>>>> 2f3485fb
    "socket.io": "^4.8.1",
    "typescript": "^5.9.3",
    "vitest": "^3.2.4"
  }
}<|MERGE_RESOLUTION|>--- conflicted
+++ resolved
@@ -129,18 +129,11 @@
   },
   "devDependencies": {
     "@types/node": "^24.9.1",
-<<<<<<< HEAD
     "@types/react": "^19.2.2",
     "@types/react-dom": "^19.2.2",
     "@xterm/xterm": "^5.5.0",
-=======
-    "@types/react": "^19",
-    "@types/react-dom": "^19",
-    "@xterm/xterm": "^5.5.0",
     "react": "^19.2.2",
     "react-dom": "^19.2.2",
-    "typescript": "^5.9.3",
->>>>>>> 2f3485fb
     "socket.io": "^4.8.1",
     "typescript": "^5.9.3",
     "vitest": "^3.2.4"
