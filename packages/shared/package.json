--- conflicted
+++ resolved
@@ -37,7 +37,10 @@
       "import": "./src/convex-ready.ts",
       "types": "./src/convex-ready.ts"
     },
-<<<<<<< HEAD
+    "./utils/typed-zid": {
+      "import": "./src/utils/typed-zid.ts",
+      "types": "./src/utils/typed-zid.ts"
+    },
     "./src/providers/anthropic/completion-detector": {
       "import": "./src/providers/anthropic/completion-detector.ts",
       "types": "./src/providers/anthropic/completion-detector.ts"
@@ -53,11 +56,6 @@
     "./src/providers/openai/completion-detector.ts": {
       "import": "./src/providers/openai/completion-detector.ts",
       "types": "./src/providers/openai/completion-detector.ts"
-=======
-    "./utils/typed-zid": {
-      "import": "./src/utils/typed-zid.ts",
-      "types": "./src/utils/typed-zid.ts"
->>>>>>> 3bdd40d9
     }
   },
   "dependencies": {
