{
  "schemaVersion": 1,
<<<<<<< HEAD
  "updatedAt": "2025-11-19T01:31:23Z",
=======
  "updatedAt": "2025-11-23T09:44:10Z",
>>>>>>> 71eba894
  "presets": [
    {
      "presetId": "4vcpu_16gb_48gb",
      "label": "Standard workspace",
      "cpu": "4 vCPU",
      "memory": "16 GB RAM",
      "disk": "48 GB SSD",
      "versions": [
        {
          "version": 1,
          "snapshotId": "snapshot_ytlhlcfm",
          "capturedAt": "2025-11-18T01:16:45Z"
        },
        {
          "version": 2,
          "snapshotId": "snapshot_yvodwo7a",
          "capturedAt": "2025-11-18T02:03:35Z"
        },
        {
          "version": 3,
          "snapshotId": "snapshot_i2v6nwzf",
          "capturedAt": "2025-11-18T06:44:29Z"
        },
        {
          "version": 4,
<<<<<<< HEAD
          "snapshotId": "snapshot_8krx6k2x",
          "capturedAt": "2025-11-18T19:42:24Z"
        },
        {
          "version": 5,
          "snapshotId": "snapshot_gh5kow2s",
          "capturedAt": "2025-11-18T22:46:51Z"
        },
        {
          "version": 6,
          "snapshotId": "snapshot_eh3dqwqd",
          "capturedAt": "2025-11-19T01:34:08Z"
=======
          "snapshotId": "snapshot_svdf7qmg",
          "capturedAt": "2025-11-23T09:45:47Z"
>>>>>>> 71eba894
        }
      ],
      "description": "Great default for day-to-day work. Balanced CPU, memory, and storage."
    },
    {
      "presetId": "8vcpu_32gb_48gb",
      "label": "Performance workspace",
      "cpu": "8 vCPU",
      "memory": "32 GB RAM",
      "disk": "48 GB SSD",
      "versions": [
        {
          "version": 1,
          "snapshotId": "snapshot_zw2z3krp",
          "capturedAt": "2025-11-18T01:16:45Z"
        },
        {
          "version": 2,
          "snapshotId": "snapshot_u906mxl0",
          "capturedAt": "2025-11-18T02:02:19Z"
        },
        {
          "version": 3,
          "snapshotId": "snapshot_jeo4kgmm",
          "capturedAt": "2025-11-18T06:43:53Z"
        },
        {
          "version": 4,
<<<<<<< HEAD
          "snapshotId": "snapshot_paar1kx8",
          "capturedAt": "2025-11-18T19:41:45Z"
        },
        {
          "version": 5,
          "snapshotId": "snapshot_m5urcgfy",
          "capturedAt": "2025-11-18T22:39:46Z"
        },
        {
          "version": 6,
          "snapshotId": "snapshot_isy97qk9",
          "capturedAt": "2025-11-18T22:45:52Z"
        },
        {
          "version": 7,
          "snapshotId": "snapshot_d5r9ksiz",
          "capturedAt": "2025-11-19T01:31:23Z"
=======
          "snapshotId": "snapshot_i57mwbv2",
          "capturedAt": "2025-11-23T09:44:10Z"
>>>>>>> 71eba894
        }
      ],
      "description": "Extra headroom for larger codebases or heavier workloads."
    },
    {
      "presetId": "6vcpu_24gb_48gb",
      "label": "Standard workspace",
      "cpu": "6 vCPU",
      "memory": "24 GB RAM",
      "disk": "48 GB SSD",
      "versions": [
        {
          "version": 1,
          "snapshotId": "snapshot_pcmfvjra",
          "capturedAt": "2025-11-18T22:38:55Z"
        }
      ]
    }
  ]
}<|MERGE_RESOLUTION|>--- conflicted
+++ resolved
@@ -1,10 +1,6 @@
 {
   "schemaVersion": 1,
-<<<<<<< HEAD
-  "updatedAt": "2025-11-19T01:31:23Z",
-=======
   "updatedAt": "2025-11-23T09:44:10Z",
->>>>>>> 71eba894
   "presets": [
     {
       "presetId": "4vcpu_16gb_48gb",
@@ -30,23 +26,8 @@
         },
         {
           "version": 4,
-<<<<<<< HEAD
-          "snapshotId": "snapshot_8krx6k2x",
-          "capturedAt": "2025-11-18T19:42:24Z"
-        },
-        {
-          "version": 5,
-          "snapshotId": "snapshot_gh5kow2s",
-          "capturedAt": "2025-11-18T22:46:51Z"
-        },
-        {
-          "version": 6,
-          "snapshotId": "snapshot_eh3dqwqd",
-          "capturedAt": "2025-11-19T01:34:08Z"
-=======
           "snapshotId": "snapshot_svdf7qmg",
           "capturedAt": "2025-11-23T09:45:47Z"
->>>>>>> 71eba894
         }
       ],
       "description": "Great default for day-to-day work. Balanced CPU, memory, and storage."
@@ -75,28 +56,8 @@
         },
         {
           "version": 4,
-<<<<<<< HEAD
-          "snapshotId": "snapshot_paar1kx8",
-          "capturedAt": "2025-11-18T19:41:45Z"
-        },
-        {
-          "version": 5,
-          "snapshotId": "snapshot_m5urcgfy",
-          "capturedAt": "2025-11-18T22:39:46Z"
-        },
-        {
-          "version": 6,
-          "snapshotId": "snapshot_isy97qk9",
-          "capturedAt": "2025-11-18T22:45:52Z"
-        },
-        {
-          "version": 7,
-          "snapshotId": "snapshot_d5r9ksiz",
-          "capturedAt": "2025-11-19T01:31:23Z"
-=======
           "snapshotId": "snapshot_i57mwbv2",
           "capturedAt": "2025-11-23T09:44:10Z"
->>>>>>> 71eba894
         }
       ],
       "description": "Extra headroom for larger codebases or heavier workloads."
