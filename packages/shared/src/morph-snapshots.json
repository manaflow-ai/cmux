{
  "schemaVersion": 1,
<<<<<<< HEAD
  "updatedAt": "2025-12-11T04:44:36Z",
=======
  "updatedAt": "2025-12-11T04:28:47Z",
>>>>>>> 1ab61791
  "presets": [
    {
      "presetId": "4vcpu_16gb_48gb",
      "label": "Standard workspace",
      "cpu": "4 vCPU",
      "memory": "16 GB RAM",
      "disk": "48 GB SSD",
      "versions": [
        {
          "version": 1,
          "snapshotId": "snapshot_ytlhlcfm",
          "capturedAt": "2025-11-18T01:16:45Z"
        },
        {
          "version": 2,
          "snapshotId": "snapshot_yvodwo7a",
          "capturedAt": "2025-11-18T02:03:35Z"
        },
        {
          "version": 3,
          "snapshotId": "snapshot_i2v6nwzf",
          "capturedAt": "2025-11-18T06:44:29Z"
        },
        {
          "version": 4,
          "snapshotId": "snapshot_svdf7qmg",
          "capturedAt": "2025-11-23T09:45:47Z"
        },
        {
          "version": 5,
          "snapshotId": "snapshot_4l1fzyvr",
          "capturedAt": "2025-11-26T20:11:45Z"
        },
        {
          "version": 6,
          "snapshotId": "snapshot_of44b6xs",
          "capturedAt": "2025-11-29T07:57:23Z"
        },
        {
          "version": 7,
          "snapshotId": "snapshot_wpcxzz6p",
          "capturedAt": "2025-11-29T21:23:40Z"
        },
        {
          "version": 8,
          "snapshotId": "snapshot_u00k1p82",
          "capturedAt": "2025-11-29T22:00:34Z"
        },
        {
          "version": 9,
          "snapshotId": "snapshot_bxgzvjun",
          "capturedAt": "2025-12-01T06:19:30Z"
        },
        {
          "version": 10,
          "snapshotId": "snapshot_75gexwe9",
          "capturedAt": "2025-12-02T02:01:34Z"
        },
        {
          "version": 11,
          "snapshotId": "snapshot_r8vql9h8",
          "capturedAt": "2025-12-02T22:40:18Z"
        },
        {
          "version": 12,
          "snapshotId": "snapshot_xrlir8y6",
          "capturedAt": "2025-12-02T23:03:02Z"
        },
        {
          "version": 13,
          "snapshotId": "snapshot_6b7swr45",
          "capturedAt": "2025-12-03T08:44:36Z"
        },
        {
          "version": 14,
          "snapshotId": "snapshot_hszt8v6s",
          "capturedAt": "2025-12-04T01:19:39Z"
        },
        {
          "version": 15,
          "snapshotId": "snapshot_6az195xq",
          "capturedAt": "2025-12-04T01:41:29Z"
        },
        {
          "version": 16,
          "snapshotId": "snapshot_g6va110f",
          "capturedAt": "2025-12-04T02:56:35Z"
        },
        {
          "version": 17,
          "snapshotId": "snapshot_mpzw0j37",
          "capturedAt": "2025-12-04T06:13:17Z"
        },
        {
          "version": 18,
          "snapshotId": "snapshot_st54kpzd",
          "capturedAt": "2025-12-05T00:13:32Z"
        },
        {
          "version": 19,
          "snapshotId": "snapshot_11n06bp8",
          "capturedAt": "2025-12-09T07:14:58Z"
        },
        {
          "version": 20,
          "snapshotId": "snapshot_xsue4hev",
          "capturedAt": "2025-12-09T07:26:37Z"
        },
        {
          "version": 21,
          "snapshotId": "snapshot_m6kqy7mx",
          "capturedAt": "2025-12-09T22:46:52Z"
        },
        {
          "version": 22,
          "snapshotId": "snapshot_d214mmqt",
          "capturedAt": "2025-12-09T23:52:34Z"
        },
        {
          "version": 23,
          "snapshotId": "snapshot_vkfzdrxw",
          "capturedAt": "2025-12-10T01:26:47Z"
        },
        {
          "version": 24,
          "snapshotId": "snapshot_eezx6d0u",
          "capturedAt": "2025-12-10T05:09:22Z"
        },
        {
          "version": 25,
<<<<<<< HEAD
          "snapshotId": "snapshot_zqwdsowy",
          "capturedAt": "2025-12-11T04:43:31Z"
=======
          "snapshotId": "snapshot_nnwoiamw",
          "capturedAt": "2025-12-11T02:25:08Z"
        },
        {
          "version": 26,
          "snapshotId": "snapshot_4cmhhy1v",
          "capturedAt": "2025-12-11T03:22:01Z"
        },
        {
          "version": 27,
          "snapshotId": "snapshot_jke3ua1z",
          "capturedAt": "2025-12-11T04:29:02Z"
>>>>>>> 1ab61791
        }
      ],
      "description": "Great default for day-to-day work. Balanced CPU, memory, and storage."
    },
    {
      "presetId": "8vcpu_32gb_48gb",
      "label": "Performance workspace",
      "cpu": "8 vCPU",
      "memory": "32 GB RAM",
      "disk": "48 GB SSD",
      "versions": [
        {
          "version": 1,
          "snapshotId": "snapshot_zw2z3krp",
          "capturedAt": "2025-11-18T01:16:45Z"
        },
        {
          "version": 2,
          "snapshotId": "snapshot_u906mxl0",
          "capturedAt": "2025-11-18T02:02:19Z"
        },
        {
          "version": 3,
          "snapshotId": "snapshot_jeo4kgmm",
          "capturedAt": "2025-11-18T06:43:53Z"
        },
        {
          "version": 4,
          "snapshotId": "snapshot_i57mwbv2",
          "capturedAt": "2025-11-23T09:44:10Z"
        },
        {
          "version": 5,
          "snapshotId": "snapshot_8x6vsofr",
          "capturedAt": "2025-11-26T20:11:28Z"
        },
        {
          "version": 6,
          "snapshotId": "snapshot_z9rtr2no",
          "capturedAt": "2025-11-29T07:56:55Z"
        },
        {
          "version": 7,
          "snapshotId": "snapshot_vr7uc2h1",
          "capturedAt": "2025-11-29T21:23:30Z"
        },
        {
          "version": 8,
          "snapshotId": "snapshot_8b1361wp",
          "capturedAt": "2025-11-29T22:01:05Z"
        },
        {
          "version": 9,
          "snapshotId": "snapshot_vyzv7lc5",
          "capturedAt": "2025-12-01T06:19:18Z"
        },
        {
          "version": 10,
          "snapshotId": "snapshot_aammgkbb",
          "capturedAt": "2025-12-02T02:03:50Z"
        },
        {
          "version": 11,
          "snapshotId": "snapshot_qxy1k0hq",
          "capturedAt": "2025-12-02T22:39:48Z"
        },
        {
          "version": 12,
          "snapshotId": "snapshot_tst7w0q1",
          "capturedAt": "2025-12-02T23:02:45Z"
        },
        {
          "version": 13,
          "snapshotId": "snapshot_zil2h2rg",
          "capturedAt": "2025-12-03T08:43:44Z"
        },
        {
          "version": 14,
          "snapshotId": "snapshot_smvgcirt",
          "capturedAt": "2025-12-04T01:19:10Z"
        },
        {
          "version": 15,
          "snapshotId": "snapshot_0kz5x004",
          "capturedAt": "2025-12-04T01:41:09Z"
        },
        {
          "version": 16,
          "snapshotId": "snapshot_9ng3y6jd",
          "capturedAt": "2025-12-04T02:54:46Z"
        },
        {
          "version": 17,
          "snapshotId": "snapshot_u6orf3jx",
          "capturedAt": "2025-12-04T06:13:45Z"
        },
        {
          "version": 18,
          "snapshotId": "snapshot_6isj88bc",
          "capturedAt": "2025-12-05T00:13:30Z"
        },
        {
          "version": 19,
          "snapshotId": "snapshot_jzej4jlj",
          "capturedAt": "2025-12-09T07:14:39Z"
        },
        {
          "version": 20,
          "snapshotId": "snapshot_1jpawdk6",
          "capturedAt": "2025-12-09T07:26:17Z"
        },
        {
          "version": 21,
          "snapshotId": "snapshot_ab7gxmih",
          "capturedAt": "2025-12-09T22:45:58Z"
        },
        {
          "version": 22,
          "snapshotId": "snapshot_8ypfo3lq",
          "capturedAt": "2025-12-09T23:52:34Z"
        },
        {
          "version": 23,
          "snapshotId": "snapshot_jqe2lrhp",
          "capturedAt": "2025-12-10T01:26:21Z"
        },
        {
          "version": 24,
          "snapshotId": "snapshot_8mklccsm",
          "capturedAt": "2025-12-10T05:09:05Z"
        },
        {
          "version": 25,
<<<<<<< HEAD
          "snapshotId": "snapshot_s7alqj3n",
          "capturedAt": "2025-12-11T04:44:36Z"
=======
          "snapshotId": "snapshot_slqj8599",
          "capturedAt": "2025-12-11T02:23:45Z"
        },
        {
          "version": 26,
          "snapshotId": "snapshot_o420kaor",
          "capturedAt": "2025-12-11T03:21:47Z"
        },
        {
          "version": 27,
          "snapshotId": "snapshot_30evjb6q",
          "capturedAt": "2025-12-11T04:28:47Z"
>>>>>>> 1ab61791
        }
      ],
      "description": "Extra headroom for larger codebases or heavier workloads."
    },
    {
      "presetId": "6vcpu_24gb_48gb",
      "label": "Standard workspace",
      "cpu": "6 vCPU",
      "memory": "24 GB RAM",
      "disk": "48 GB SSD",
      "versions": [
        {
          "version": 1,
          "snapshotId": "snapshot_pcmfvjra",
          "capturedAt": "2025-11-18T22:38:55Z"
        }
      ]
    }
  ]
}<|MERGE_RESOLUTION|>--- conflicted
+++ resolved
@@ -1,10 +1,6 @@
 {
   "schemaVersion": 1,
-<<<<<<< HEAD
   "updatedAt": "2025-12-11T04:44:36Z",
-=======
-  "updatedAt": "2025-12-11T04:28:47Z",
->>>>>>> 1ab61791
   "presets": [
     {
       "presetId": "4vcpu_16gb_48gb",
@@ -135,10 +131,6 @@
         },
         {
           "version": 25,
-<<<<<<< HEAD
-          "snapshotId": "snapshot_zqwdsowy",
-          "capturedAt": "2025-12-11T04:43:31Z"
-=======
           "snapshotId": "snapshot_nnwoiamw",
           "capturedAt": "2025-12-11T02:25:08Z"
         },
@@ -151,7 +143,11 @@
           "version": 27,
           "snapshotId": "snapshot_jke3ua1z",
           "capturedAt": "2025-12-11T04:29:02Z"
->>>>>>> 1ab61791
+        },
+        {
+          "version": 28,
+          "snapshotId": "snapshot_zqwdsowy",
+          "capturedAt": "2025-12-11T04:43:31Z"
         }
       ],
       "description": "Great default for day-to-day work. Balanced CPU, memory, and storage."
@@ -285,10 +281,6 @@
         },
         {
           "version": 25,
-<<<<<<< HEAD
-          "snapshotId": "snapshot_s7alqj3n",
-          "capturedAt": "2025-12-11T04:44:36Z"
-=======
           "snapshotId": "snapshot_slqj8599",
           "capturedAt": "2025-12-11T02:23:45Z"
         },
@@ -301,7 +293,11 @@
           "version": 27,
           "snapshotId": "snapshot_30evjb6q",
           "capturedAt": "2025-12-11T04:28:47Z"
->>>>>>> 1ab61791
+        },
+        {
+          "version": 28,
+          "snapshotId": "snapshot_s7alqj3n",
+          "capturedAt": "2025-12-11T04:44:36Z"
         }
       ],
       "description": "Extra headroom for larger codebases or heavier workloads."
