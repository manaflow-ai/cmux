--- conflicted
+++ resolved
@@ -1,10 +1,6 @@
 {
   "schemaVersion": 1,
-<<<<<<< HEAD
-  "updatedAt": "2025-12-19T02:13:08Z",
-=======
   "updatedAt": "2025-12-19T06:04:48Z",
->>>>>>> d766e432
   "presets": [
     {
       "presetId": "4vcpu_16gb_48gb",
@@ -190,23 +186,8 @@
         },
         {
           "version": 36,
-<<<<<<< HEAD
-          "snapshotId": "snapshot_kgok90jz",
-          "capturedAt": "2025-12-18T09:26:20Z"
-        },
-        {
-          "version": 37,
-          "snapshotId": "snapshot_65vzzk7i",
-          "capturedAt": "2025-12-18T09:41:57Z"
-        },
-        {
-          "version": 40,
-          "snapshotId": "snapshot_969sg31m",
-          "capturedAt": "2025-12-19T02:14:16Z"
-=======
           "snapshotId": "snapshot_adpauztr",
           "capturedAt": "2025-12-19T06:05:43Z"
->>>>>>> d766e432
         }
       ],
       "description": "Great default for day-to-day work. Balanced CPU, memory, and storage."
@@ -395,23 +376,8 @@
         },
         {
           "version": 36,
-<<<<<<< HEAD
-          "snapshotId": "snapshot_0s5wn3y7",
-          "capturedAt": "2025-12-18T09:26:07Z"
-        },
-        {
-          "version": 37,
-          "snapshotId": "snapshot_mvv6xufa",
-          "capturedAt": "2025-12-18T09:40:14Z"
-        },
-        {
-          "version": 40,
-          "snapshotId": "snapshot_3izgxkir",
-          "capturedAt": "2025-12-19T02:13:08Z"
-=======
           "snapshotId": "snapshot_r0bk3bi9",
           "capturedAt": "2025-12-19T06:04:48Z"
->>>>>>> d766e432
         }
       ],
       "description": "Extra headroom for larger codebases or heavier workloads."
