--- conflicted
+++ resolved
@@ -1,10 +1,6 @@
 {
   "schemaVersion": 1,
-<<<<<<< HEAD
-  "updatedAt": "2025-12-20T01:17:49Z",
-=======
   "updatedAt": "2025-12-20T08:57:41Z",
->>>>>>> a47e2ccc
   "presets": [
     {
       "presetId": "4vcpu_16gb_48gb",
@@ -195,10 +191,6 @@
         },
         {
           "version": 37,
-<<<<<<< HEAD
-          "snapshotId": "snapshot_hoax9chh",
-          "capturedAt": "2025-12-20T01:15:54Z"
-=======
           "snapshotId": "snapshot_2pmvtzwh",
           "capturedAt": "2025-12-20T04:49:48Z"
         },
@@ -216,7 +208,6 @@
           "version": 40,
           "snapshotId": "snapshot_ix0qd3wr",
           "capturedAt": "2025-12-20T08:59:07Z"
->>>>>>> a47e2ccc
         }
       ],
       "description": "Great default for day-to-day work. Balanced CPU, memory, and storage."
@@ -410,10 +401,6 @@
         },
         {
           "version": 37,
-<<<<<<< HEAD
-          "snapshotId": "snapshot_jvzvjy40",
-          "capturedAt": "2025-12-20T01:17:49Z"
-=======
           "snapshotId": "snapshot_bw7tmekm",
           "capturedAt": "2025-12-20T04:47:52Z"
         },
@@ -431,7 +418,6 @@
           "version": 40,
           "snapshotId": "snapshot_jbihlmxw",
           "capturedAt": "2025-12-20T08:57:41Z"
->>>>>>> a47e2ccc
         }
       ],
       "description": "Extra headroom for larger codebases or heavier workloads."
