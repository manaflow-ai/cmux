--- conflicted
+++ resolved
@@ -212,11 +212,7 @@
     },
     env: {
       CLAUDE_CODE_ENABLE_TELEMETRY: 0,
-<<<<<<< HEAD
       CLAUDE_CODE_DISABLE_NONESSENTIAL_TRAFFIC: 1,
-      ANTHROPIC_BASE_URL: "https://www.cmux.dev/api/anthropic",
-      ANTHROPIC_CUSTOM_HEADERS: `x-cmux-token:${ctx.taskRunJwt}`,
-=======
       // Only route through cmux proxy when NOT using OAuth token
       // OAuth token users go directly to Anthropic API (they pay via their subscription)
       ...(hasOAuthToken
@@ -225,7 +221,6 @@
             ANTHROPIC_BASE_URL: "https://www.cmux.dev/api/anthropic",
             ANTHROPIC_CUSTOM_HEADERS: `x-cmux-token:${ctx.taskRunJwt}`,
           }),
->>>>>>> a77ee725
     },
   };
 
