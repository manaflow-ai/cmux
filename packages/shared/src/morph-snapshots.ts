import { z } from "zod";
import morphSnapshotDataJson from "./morph-snapshots.json" with {
  type: "json",
};

const isoDateStringSchema = z
  .string()
  .refine((value) => !Number.isNaN(Date.parse(value)), {
    message: "Invalid ISO date string",
  });

const presetIdSchema = z
  .string()
  .regex(/^[a-z0-9]+_[a-z0-9]+_[a-z0-9]+$/i, {
    message: "presetId must follow <cpu>_<memory>_<disk> format",
  });

export const morphSnapshotVersionSchema = z.object({
  version: z.number().int().positive(),
  snapshotId: z.string().regex(/^snapshot_[a-z0-9]+$/i),
  capturedAt: isoDateStringSchema,
});

export const morphSnapshotPresetSchema = z
  .object({
    presetId: presetIdSchema,
    label: z.string(),
    cpu: z.string(),
    memory: z.string(),
    disk: z.string(),
    description: z.string().optional(),
    versions: z.array(morphSnapshotVersionSchema).min(1).readonly(),
  })
  .superRefine((preset, ctx) => {
    const sortedByVersion = [...preset.versions].sort(
      (a, b) => a.version - b.version,
    );
    for (let index = 1; index < sortedByVersion.length; index += 1) {
      const previous = sortedByVersion[index - 1];
      const current = sortedByVersion[index];
      if (!previous || !current) {
        continue;
      }
      if (current.version <= previous.version) {
        ctx.addIssue({
          code: "custom",
          message: "Versions must be strictly increasing",
          path: ["versions", index, "version"],
        });
        break;
      }
    }
  });

export const morphSnapshotManifestSchema = z.object({
  schemaVersion: z.number().int().positive(),
  updatedAt: isoDateStringSchema,
  presets: z.array(morphSnapshotPresetSchema).min(1),
});

export type MorphSnapshotVersion = z.infer<typeof morphSnapshotVersionSchema>;

export type MorphSnapshotPreset = z.infer<typeof morphSnapshotPresetSchema>;

export interface MorphSnapshotPresetWithLatest extends MorphSnapshotPreset {
  id: MorphSnapshotVersion["snapshotId"];
  latestVersion: MorphSnapshotVersion;
  versions: readonly MorphSnapshotVersion[];
}

export type MorphSnapshotManifest = z.infer<typeof morphSnapshotManifestSchema>;

const sortVersions = (
  versions: readonly MorphSnapshotVersion[],
): MorphSnapshotVersion[] => [...versions].sort((a, b) => a.version - b.version);

const toPresetWithLatest = (
  preset: MorphSnapshotPreset,
): MorphSnapshotPresetWithLatest => {
  const sortedVersions = sortVersions(preset.versions);
  const latestVersion = sortedVersions.at(-1);
  if (!latestVersion) {
    throw new Error(`Preset "${preset.presetId}" does not contain versions`);
  }
  return {
    ...preset,
    versions: sortedVersions,
    id: latestVersion.snapshotId,
    latestVersion,
  };
};

const morphSnapshotManifest =
  morphSnapshotManifestSchema.parse(morphSnapshotDataJson);

export const MORPH_SNAPSHOT_MANIFEST: MorphSnapshotManifest =
  morphSnapshotManifest;

const morphSnapshotPresets =
  MORPH_SNAPSHOT_MANIFEST.presets.map(toPresetWithLatest);

export const MORPH_SNAPSHOT_PRESETS: readonly MorphSnapshotPresetWithLatest[] =
  morphSnapshotPresets;

if (MORPH_SNAPSHOT_PRESETS.length === 0) {
  throw new Error("Morph snapshot manifest must include at least one preset");
}

export type MorphSnapshotId =
  (typeof MORPH_SNAPSHOT_PRESETS)[number]["id"];

const firstPreset = MORPH_SNAPSHOT_PRESETS[0];

if (!firstPreset) {
  throw new Error("Morph snapshot manifest must include a default preset");
}

<<<<<<< HEAD
export const MORPH_SNAPSHOT_PRESETS = [
  {
    id: "snapshot_9l0nqlco",
    label: "Standard workspace",
    cpu: "4 vCPU",
    memory: "16 GB RAM",
    disk: "48 GB SSD",
    description:
      "Great default for day-to-day work. Balanced CPU, memory, and storage.",
  },
  { 
    id: "snapshot_u4o3xvhm",
    label: "Performance workspace",
    cpu: "8 vCPU",
    memory: "32 GB RAM",
    disk: "48 GB SSD",
    description: "Extra headroom for larger codebases or heavier workloads.",
  },
] as const satisfies readonly MorphSnapshotPreset[];

export type MorphSnapshotId = (typeof MORPH_SNAPSHOT_PRESETS)[number]["id"];

export const DEFAULT_MORPH_SNAPSHOT_ID: MorphSnapshotId =
  MORPH_SNAPSHOT_PRESETS[0].id;
=======
export const DEFAULT_MORPH_SNAPSHOT_ID: MorphSnapshotId = firstPreset.id;
>>>>>>> 439ee0cd
<|MERGE_RESOLUTION|>--- conflicted
+++ resolved
@@ -115,31 +115,4 @@
   throw new Error("Morph snapshot manifest must include a default preset");
 }
 
-<<<<<<< HEAD
-export const MORPH_SNAPSHOT_PRESETS = [
-  {
-    id: "snapshot_9l0nqlco",
-    label: "Standard workspace",
-    cpu: "4 vCPU",
-    memory: "16 GB RAM",
-    disk: "48 GB SSD",
-    description:
-      "Great default for day-to-day work. Balanced CPU, memory, and storage.",
-  },
-  { 
-    id: "snapshot_u4o3xvhm",
-    label: "Performance workspace",
-    cpu: "8 vCPU",
-    memory: "32 GB RAM",
-    disk: "48 GB SSD",
-    description: "Extra headroom for larger codebases or heavier workloads.",
-  },
-] as const satisfies readonly MorphSnapshotPreset[];
-
-export type MorphSnapshotId = (typeof MORPH_SNAPSHOT_PRESETS)[number]["id"];
-
-export const DEFAULT_MORPH_SNAPSHOT_ID: MorphSnapshotId =
-  MORPH_SNAPSHOT_PRESETS[0].id;
-=======
-export const DEFAULT_MORPH_SNAPSHOT_ID: MorphSnapshotId = firstPreset.id;
->>>>>>> 439ee0cd
+export const DEFAULT_MORPH_SNAPSHOT_ID: MorphSnapshotId = firstPreset.id;