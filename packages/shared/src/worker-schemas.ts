--- conflicted
+++ resolved
@@ -189,18 +189,9 @@
 });
 
 export const WorkerRunTaskScreenshotsSchema = z.object({
-<<<<<<< HEAD
-  taskId: typedZid("tasks"),
-  taskRunId: typedZid("taskRuns"),
-  token: z.string(),
-  convexUrl: z.string(),
-  anthropicApiKey: z.string().optional(),
-  taskRunJwt: z.string().optional(),
-=======
   token: z.string(),
   anthropicApiKey: z.string().optional(),
   convexUrl: z.string().min(1).optional(),
->>>>>>> b98248d6
 });
 
 // Server to Worker Events
