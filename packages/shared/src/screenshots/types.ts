--- conflicted
+++ resolved
@@ -27,12 +27,8 @@
   taskId: typedZid("tasks"),
   runId: typedZid("taskRuns"),
   status: z.enum(["completed", "failed", "skipped"]),
-<<<<<<< HEAD
-  commitSha: z.string(),
-=======
   /** Required for completed status, optional for failed/skipped */
   commitSha: z.string().optional(),
->>>>>>> 6ebe24e5
   images: z.array(ScreenshotStoredImageSchema).optional(),
   error: z.string().optional(),
   hasUiChanges: z.boolean().optional(),
