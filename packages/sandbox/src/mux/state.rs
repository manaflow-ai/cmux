use std::collections::{HashSet, VecDeque};
use std::path::PathBuf;

use chrono::{DateTime, Utc};
use tokio::sync::mpsc;

use crate::models::{NotificationLevel, SandboxNetwork, SandboxStatus, SandboxSummary};
use crate::mux::commands::MuxCommand;
use crate::mux::events::MuxEvent;
use crate::mux::layout::{Direction, NavDirection, Pane, PaneId, SandboxId, WorkspaceManager};
use crate::mux::onboard::OnboardState;
use crate::mux::palette::CommandPalette;
use crate::mux::sidebar::Sidebar;
use crate::mux::terminal::{SharedTerminalManager, TerminalRenderView};
use uuid::Uuid;

/// Which area of the UI has focus.
#[derive(Debug, Clone, Copy, PartialEq, Eq)]
pub enum FocusArea {
    Sidebar,
    MainArea,
    CommandPalette,
    Notifications,
    Onboard,
}

#[derive(Debug, Clone)]
pub struct NotificationEntry {
    pub id: Uuid,
    pub message: String,
    pub level: NotificationLevel,
    pub sandbox_id: Option<String>,
    pub tab_id: Option<String>,
    pub pane_id: Option<String>,
    pub sent_at: DateTime<Utc>,
    pub read_at: Option<DateTime<Utc>>,
}

#[derive(Debug, Default)]
pub struct NotificationsState {
    pub items: Vec<NotificationEntry>,
    pub selected_index: usize,
    pub is_open: bool,
}

impl NotificationsState {
    pub fn new() -> Self {
        Self {
            items: Vec::new(),
            selected_index: 0,
            is_open: false,
        }
    }

    pub fn unread_count(&self) -> usize {
        self.items
            .iter()
            .filter(|item| item.read_at.is_none())
            .count()
    }

    pub fn add_notification(&mut self, entry: NotificationEntry) {
        let insert_at = self
            .items
            .iter()
            .position(|existing| existing.sent_at <= entry.sent_at)
            .unwrap_or(self.items.len());
        self.items.insert(insert_at, entry);
        self.selected_index = 0;
    }

    pub fn combined_order(&self) -> Vec<usize> {
        let mut unread: Vec<usize> = self
            .items
            .iter()
            .enumerate()
            .filter_map(|(idx, item)| (item.read_at.is_none()).then_some(idx))
            .collect();
        let mut read: Vec<usize> = self
            .items
            .iter()
            .enumerate()
            .filter_map(|(idx, item)| item.read_at.is_some().then_some(idx))
            .collect();
        // Items are already sorted by sent_at desc; preserve that order
        unread.sort_by_key(|idx| std::cmp::Reverse(self.items[*idx].sent_at));
        read.sort_by_key(|idx| std::cmp::Reverse(self.items[*idx].sent_at));
        unread.extend(read);
        unread
    }

    pub fn selected_item_index(&self) -> Option<usize> {
        let order = self.combined_order();
        if order.is_empty() {
            return None;
        }
        let clamped = self.selected_index.min(order.len().saturating_sub(1));
        order.get(clamped).copied()
    }

    pub fn selected_item(&self) -> Option<&NotificationEntry> {
        self.selected_item_index()
            .and_then(|idx| self.items.get(idx))
    }

    pub fn selected_item_mut(&mut self) -> Option<&mut NotificationEntry> {
        let order = self.combined_order();
        let idx = order.get(self.selected_index).copied()?;
        self.items.get_mut(idx)
    }

    pub fn select_next(&mut self) {
        let total = self.combined_order().len();
        if total == 0 {
            self.selected_index = 0;
            return;
        }
        self.selected_index = (self.selected_index + 1).min(total.saturating_sub(1));
    }

    pub fn select_previous(&mut self) {
        if self.selected_index == 0 {
            return;
        }
        self.selected_index -= 1;
    }

    pub fn mark_read(&mut self) {
        if let Some(item) = self.selected_item_mut() {
            if item.read_at.is_none() {
                item.read_at = Some(Utc::now());
            }
        }
    }

    pub fn mark_unread(&mut self) {
        if let Some(item) = self.selected_item_mut() {
            item.read_at = None;
        }
    }

    pub fn toggle_read(&mut self) {
        if let Some(item) = self.selected_item_mut() {
            if item.read_at.is_some() {
                item.read_at = None;
            } else {
                item.read_at = Some(Utc::now());
            }
        }
    }
}

/// The main application state for the multiplexer.
pub struct MuxApp<'a> {
    // Core state - WorkspaceManager holds all sandbox workspaces
    pub workspace_manager: WorkspaceManager,
    pub sidebar: Sidebar,
    pub command_palette: CommandPalette<'a>,
    pub focus: FocusArea,

    // Zoom state
    pub zoomed_pane: Option<crate::mux::layout::PaneId>,

    // Help overlay
    pub show_help: bool,
    // Notifications overlay/state
    pub notifications: NotificationsState,
    // Pending tab IDs for sandboxes being created (kept in request order)
    pub pending_creation_tab_ids: VecDeque<crate::mux::layout::TabId>,

    // Event channel
    pub event_tx: mpsc::UnboundedSender<MuxEvent>,

    // Base URL for API calls
    pub base_url: String,

    // Workspace path used for new sandboxes
    pub workspace_path: PathBuf,

    // Status message to display
    pub status_message: Option<(String, std::time::Instant)>,

    // Tab rename state
    pub renaming_tab: bool,
    pub rename_input: Option<tui_textarea::TextArea<'a>>,

    // Terminal manager for handling sandbox connections
    pub terminal_manager: Option<SharedTerminalManager>,

    // Sandbox we need to connect to once available
    pub pending_connect: Option<String>,

    // Locally created placeholder sandboxes awaiting server confirmation
    pub pending_placeholder_sandboxes: VecDeque<SandboxId>,

    // Flag to indicate we need to create a sandbox on startup
    pub needs_initial_sandbox: bool,

    // Last rendered terminal views per pane for damage-aware drawing
    pub last_terminal_views:
        std::collections::HashMap<PaneId, crate::mux::terminal::TerminalRenderView>,

    /// Cursor blink state for the active terminal pane (set during render)
    pub cursor_blink: bool,
    /// Cursor color for the active terminal pane (set during render)
    /// When Some, we render our own colored cursor instead of using native cursor
    pub cursor_color: Option<(u8, u8, u8)>,

    /// Onboarding state for Docker image setup
    pub onboard: Option<OnboardState>,

    /// Sandboxes that have delta pager enabled
    pub delta_enabled_sandboxes: HashSet<SandboxId>,
}

impl<'a> MuxApp<'a> {
    pub fn new(
        base_url: String,
        event_tx: mpsc::UnboundedSender<MuxEvent>,
        workspace_path: PathBuf,
    ) -> Self {
        Self {
            workspace_manager: WorkspaceManager::new(),
            sidebar: Sidebar::new(),
            command_palette: CommandPalette::new(),
            focus: FocusArea::MainArea,
            zoomed_pane: None,
            show_help: false,
            notifications: NotificationsState::new(),
            pending_creation_tab_ids: VecDeque::new(),
            event_tx,
            base_url,
            workspace_path,
            status_message: None,
            renaming_tab: false,
            rename_input: None,
            terminal_manager: None,
            pending_connect: None,
            pending_placeholder_sandboxes: VecDeque::new(),
            needs_initial_sandbox: false,
            last_terminal_views: std::collections::HashMap::new(),
            cursor_blink: true,
            cursor_color: None,
            onboard: None,
            delta_enabled_sandboxes: HashSet::new(),
        }
    }

    /// Get the currently selected sandbox ID.
    pub fn selected_sandbox_id(&self) -> Option<SandboxId> {
        self.workspace_manager.active_sandbox_id
    }

    /// Get the currently selected sandbox ID as a string.
    pub fn selected_sandbox_id_string(&self) -> Option<String> {
        self.workspace_manager
            .active_sandbox_id
            .map(|id| id.to_string())
    }

    /// Select a sandbox by its ID string and switch to its workspace.
    pub fn select_sandbox(&mut self, sandbox_id_str: &str) -> bool {
        if let Ok(sandbox_id) = sandbox_id_str.parse::<SandboxId>() {
            if self.workspace_manager.has_sandbox(sandbox_id) {
                self.workspace_manager.select_sandbox(sandbox_id);
                return true;
            }
        }
        false
    }

    /// Add a new sandbox and create its workspace.
    pub fn add_sandbox(&mut self, sandbox_id_str: &str, name: &str) {
        if let Ok(sandbox_id) = sandbox_id_str.parse::<SandboxId>() {
            self.workspace_manager.add_sandbox(sandbox_id, name);
        }
    }

    /// Set the terminal manager
    pub fn set_terminal_manager(&mut self, manager: SharedTerminalManager) {
        self.terminal_manager = Some(manager);
    }

    /// Get a render-ready snapshot of the terminal for a pane.
    pub fn get_terminal_view(&self, pane_id: PaneId, height: usize) -> Option<TerminalRenderView> {
        let manager = self.terminal_manager.as_ref()?;
        // We need to use try_lock for non-async context
        let mut guard = manager.try_lock().ok()?;
        let buffer = guard.get_buffer_mut(pane_id)?;
        Some(buffer.render_view(height))
    }

    /// Get the active pane ID from the active workspace.
    pub fn active_pane_id(&self) -> Option<PaneId> {
        self.workspace_manager
            .active_tab()
            .and_then(|tab| tab.active_pane)
    }

    /// Get the active tab from the active workspace.
    pub fn active_tab(&self) -> Option<&crate::mux::layout::Tab> {
        self.workspace_manager.active_tab()
    }

    /// Get the active tab from the active workspace mutably.
    pub fn active_tab_mut(&mut self) -> Option<&mut crate::mux::layout::Tab> {
        self.workspace_manager.active_tab_mut()
    }

    /// Set a status message that will be displayed temporarily.
    pub fn set_status(&mut self, message: impl Into<String>) {
        self.status_message = Some((message.into(), std::time::Instant::now()));
    }

    /// Check if delta pager is enabled for the current sandbox.
    pub fn is_delta_enabled(&self) -> bool {
        self.selected_sandbox_id()
            .is_some_and(|id| self.delta_enabled_sandboxes.contains(&id))
    }

    /// Clear expired status messages.
    pub fn clear_expired_status(&mut self) {
        if let Some((_, time)) = &self.status_message {
            if time.elapsed() > std::time::Duration::from_secs(3) {
                self.status_message = None;
            }
        }
    }

    pub fn open_notifications(&mut self) {
        self.notifications.is_open = true;
        self.focus = FocusArea::Notifications;
    }

    pub fn close_notifications(&mut self) {
        self.notifications.is_open = false;
        if self.focus == FocusArea::Notifications {
            self.focus = FocusArea::MainArea;
        }
    }

    pub fn record_notification(
        &mut self,
        message: String,
        level: NotificationLevel,
        sandbox_id: Option<String>,
        tab_id: Option<String>,
        pane_id: Option<String>,
    ) {
        let entry = NotificationEntry {
            id: Uuid::new_v4(),
            message: message.clone(),
            level,
            sandbox_id,
            tab_id,
            pane_id,
            sent_at: Utc::now(),
            read_at: None,
        };
        self.notifications.add_notification(entry);
    }

    pub fn open_notification_target(&mut self, entry: &NotificationEntry) {
        let mut sandbox_selected = false;
        if let Some(sandbox_id_str) = &entry.sandbox_id {
            if let Ok(uuid) = Uuid::parse_str(sandbox_id_str) {
                let sandbox_id = SandboxId::from_uuid(uuid);
                if self.workspace_manager.has_sandbox(sandbox_id) {
                    self.workspace_manager.select_sandbox(sandbox_id);
                    self.sidebar.select_by_id(sandbox_id_str);
                    sandbox_selected = true;
                }
            }
        }

        let mut tab_selected = false;
        if let Some(tab_id_str) = &entry.tab_id {
            if let Ok(uuid) = Uuid::parse_str(tab_id_str) {
                let tab_id = crate::mux::layout::TabId::from_uuid(uuid);
                if sandbox_selected {
                    tab_selected = self
                        .workspace_manager
                        .select_tab_in_workspace_for_active(tab_id);
                } else if self.workspace_manager.select_tab_in_any_workspace(tab_id) {
                    if let Some(active_id) = self.workspace_manager.active_sandbox_id {
                        self.sidebar.select_by_id(&active_id.to_string());
                    }
                    sandbox_selected = true;
                    tab_selected = true;
                }
            }
        }

        if sandbox_selected || tab_selected {
            self.focus = FocusArea::MainArea;
        }

        self.set_status("Opened notification");
    }

    /// Execute a command.
    pub fn execute_command(&mut self, cmd: MuxCommand) {
        match cmd {
            // Navigation
            MuxCommand::FocusLeft => {
                if self.focus == FocusArea::MainArea {
                    if let Some(tab) = self.active_tab_mut() {
                        tab.navigate(NavDirection::Left);
                    }
                }
            }
            MuxCommand::FocusRight => {
                if self.focus == FocusArea::MainArea {
                    if let Some(tab) = self.active_tab_mut() {
                        tab.navigate(NavDirection::Right);
                    }
                }
            }
            MuxCommand::FocusUp => {
                if self.focus == FocusArea::MainArea {
                    if let Some(tab) = self.active_tab_mut() {
                        tab.navigate(NavDirection::Up);
                    }
                } else if self.focus == FocusArea::Sidebar {
                    self.sidebar.select_previous();
                }
            }
            MuxCommand::FocusDown => {
                if self.focus == FocusArea::MainArea {
                    if let Some(tab) = self.active_tab_mut() {
                        tab.navigate(NavDirection::Down);
                    }
                } else if self.focus == FocusArea::Sidebar {
                    self.sidebar.select_next();
                }
            }
            MuxCommand::FocusSidebar => {
                if self.sidebar.visible {
                    self.focus = FocusArea::Sidebar;
                }
            }
            MuxCommand::FocusMainArea => {
                self.focus = FocusArea::MainArea;
            }
            MuxCommand::NextPane => {
                if let Some(tab) = self.active_tab_mut() {
                    tab.next_pane();
                }
            }
            MuxCommand::PrevPane => {
                if let Some(tab) = self.active_tab_mut() {
                    tab.prev_pane();
                }
            }
            MuxCommand::NextTab => self.workspace_manager.next_tab(),
            MuxCommand::PrevTab => self.workspace_manager.prev_tab(),
            MuxCommand::GoToTab1 => self.workspace_manager.go_to_tab(0),
            MuxCommand::GoToTab2 => self.workspace_manager.go_to_tab(1),
            MuxCommand::GoToTab3 => self.workspace_manager.go_to_tab(2),
            MuxCommand::GoToTab4 => self.workspace_manager.go_to_tab(3),
            MuxCommand::GoToTab5 => self.workspace_manager.go_to_tab(4),
            MuxCommand::GoToTab6 => self.workspace_manager.go_to_tab(5),
            MuxCommand::GoToTab7 => self.workspace_manager.go_to_tab(6),
            MuxCommand::GoToTab8 => self.workspace_manager.go_to_tab(7),
            MuxCommand::GoToTab9 => self.workspace_manager.go_to_tab(8),

            // Pane management - new tabs/splits belong to the active sandbox
            MuxCommand::SplitHorizontal => {
                if let Some(tab) = self.active_tab_mut() {
                    tab.split(Direction::Horizontal, Pane::terminal(None, "Terminal"));
                    self.set_status("Split horizontally");
                    // Auto-connect the new pane to the sandbox terminal
                    let _ = self.event_tx.send(MuxEvent::ConnectActivePaneToSandbox);
                }
            }
            MuxCommand::SplitVertical => {
                if let Some(tab) = self.active_tab_mut() {
                    tab.split(Direction::Vertical, Pane::terminal(None, "Terminal"));
                    self.set_status("Split vertically");
                    // Auto-connect the new pane to the sandbox terminal
                    let _ = self.event_tx.send(MuxEvent::ConnectActivePaneToSandbox);
                }
            }
            MuxCommand::ClosePane => {
                if let Some(tab) = self.active_tab_mut() {
                    if tab.close_active_pane() {
                        self.set_status("Pane closed");
                    }
                }
            }
            MuxCommand::ToggleZoom => {
                if let Some(tab) = self.active_tab() {
                    if self.zoomed_pane.is_some() {
                        self.zoomed_pane = None;
                        self.set_status("Zoom off");
                    } else if let Some(pane_id) = tab.active_pane {
                        self.zoomed_pane = Some(pane_id);
                        self.set_status("Zoom on");
                    }
                }
            }
            MuxCommand::SwapPaneLeft
            | MuxCommand::SwapPaneRight
            | MuxCommand::SwapPaneUp
            | MuxCommand::SwapPaneDown => {
                self.set_status("Pane swapping not yet implemented");
            }
            MuxCommand::ResizeLeft => {
                if let Some(tab) = self.active_tab_mut() {
                    tab.resize(NavDirection::Left, 0.05);
                }
            }
            MuxCommand::ResizeRight => {
                if let Some(tab) = self.active_tab_mut() {
                    tab.resize(NavDirection::Right, 0.05);
                }
            }
            MuxCommand::ResizeUp => {
                if let Some(tab) = self.active_tab_mut() {
                    tab.resize(NavDirection::Up, 0.05);
                }
            }
            MuxCommand::ResizeDown => {
                if let Some(tab) = self.active_tab_mut() {
                    tab.resize(NavDirection::Down, 0.05);
                }
            }

            // Tab management - tabs belong to the active sandbox workspace
            MuxCommand::NewTab => {
                if self.workspace_manager.new_tab().is_some() {
                    self.set_status("New tab created");
                    // Auto-connect the new pane to the sandbox terminal
                    let _ = self.event_tx.send(MuxEvent::ConnectActivePaneToSandbox);
                } else {
                    self.set_status("No sandbox selected");
                }
            }
            MuxCommand::CloseTab => {
                if self.workspace_manager.close_active_tab() {
                    self.set_status("Tab closed");
                }
            }
            MuxCommand::RenameTab => {
                self.start_tab_rename();
            }
            MuxCommand::MoveTabLeft => {
                self.workspace_manager.move_tab_left();
            }
            MuxCommand::MoveTabRight => {
                self.workspace_manager.move_tab_right();
            }

            // Sidebar - Ctrl+S toggles focus between sidebar and main area
            MuxCommand::ToggleSidebar => {
                // Ensure sidebar is visible
                if !self.sidebar.visible {
                    self.sidebar.visible = true;
                }
                // Toggle focus
                if self.focus == FocusArea::Sidebar {
                    self.focus = FocusArea::MainArea;
                } else {
                    self.focus = FocusArea::Sidebar;
                }
            }
            MuxCommand::SelectSandbox => {
                if self.focus == FocusArea::Sidebar {
                    if let Some(sandbox) = self.sidebar.selected_sandbox() {
                        let sandbox_id_str = sandbox.id.to_string();
                        let sandbox_name = sandbox.name.clone();
                        // Select the sandbox and switch to its workspace
                        self.select_sandbox(&sandbox_id_str);
                        self.set_status(format!("Selected: {}", sandbox_name));
                        // Switch to main area after selection
                        self.focus = FocusArea::MainArea;
                    }
                }
            }
            MuxCommand::NextSandbox => {
                if let Some(sandbox_id) = self.workspace_manager.next_sandbox() {
                    // Also update sidebar selection to match
                    let sandbox_id_str = sandbox_id.to_string();
                    self.sidebar.select_by_id(&sandbox_id_str);
                    if let Some(ws) = self.workspace_manager.active_workspace() {
                        self.set_status(format!("Switched to: {}", ws.name));
                    }
                }
            }
            MuxCommand::PrevSandbox => {
                if let Some(sandbox_id) = self.workspace_manager.prev_sandbox() {
                    // Also update sidebar selection to match
                    let sandbox_id_str = sandbox_id.to_string();
                    self.sidebar.select_by_id(&sandbox_id_str);
                    if let Some(ws) = self.workspace_manager.active_workspace() {
                        self.set_status(format!("Switched to: {}", ws.name));
                    }
                }
            }

            // Sandbox management
            MuxCommand::NewSandbox => {
                self.set_status("Creating new sandbox...");
                let tab_id = self.workspace_manager.active_tab_id().unwrap_or_default();
                let _ = self.event_tx.send(MuxEvent::CreateSandboxWithWorkspace {
                    workspace_path: self.workspace_path.clone(),
                    tab_id: Some(tab_id.to_string()),
                });
                self.add_placeholder_sandbox("Creating sandbox", Some(tab_id));
            }
            MuxCommand::DeleteSandbox => {
                if let Some(sandbox) = self.sidebar.selected_sandbox() {
                    self.set_status(format!("Deleting sandbox: {}", sandbox.name));
                } else {
                    self.set_status("No sandbox selected");
                }
            }
            MuxCommand::RefreshSandboxes => {
                self.set_status("Refreshing sandboxes...");
            }

            // Session
            MuxCommand::NewSession => {
                self.set_status("Creating new session...");
            }
            MuxCommand::AttachSandbox => {
                if let Some(sandbox_id) = self.selected_sandbox_id_string() {
                    self.set_status(format!("Attaching to sandbox: {}", sandbox_id));
                } else if let Some(sandbox) = self.sidebar.selected_sandbox() {
                    let sandbox_id_str = sandbox.id.to_string();
                    let sandbox_name = sandbox.name.clone();
                    self.select_sandbox(&sandbox_id_str);
                    self.set_status(format!("Attaching to sandbox: {}", sandbox_name));
                } else {
                    self.set_status("No sandbox selected");
                }
            }
            MuxCommand::DetachSandbox => {
                self.set_status("Detaching from sandbox...");
                // Don't clear workspace_manager.active_sandbox_id - just show status
            }

            // UI
            MuxCommand::OpenCommandPalette => {
                self.command_palette.open();
                self.focus = FocusArea::CommandPalette;
            }
            MuxCommand::ToggleHelp => {
                self.show_help = !self.show_help;
            }
            MuxCommand::ShowNotifications => {
                if self.notifications.is_open {
                    self.close_notifications();
                } else {
                    self.open_notifications();
                }
            }
            MuxCommand::Quit => {
                // Handled by the runner
            }

            // Scrolling (handled in pane content)
            MuxCommand::ScrollUp
            | MuxCommand::ScrollDown
            | MuxCommand::ScrollPageUp
            | MuxCommand::ScrollPageDown
            | MuxCommand::ScrollToTop
            | MuxCommand::ScrollToBottom => {
                // TODO: Forward to active pane
            }

<<<<<<< HEAD
            // Terminal utilities - send commands to the active terminal
            MuxCommand::EnableDeltaPager => {
                if let Some(tab) = self.active_tab() {
                    if let Some(pane_id) = tab.active_pane {
                        let cmd = b"git config --global core.pager delta && git config --global interactive.diffFilter 'delta --color-only' && git config --global delta.navigate true && git config --global delta.line-numbers true\n";
                        let _ = self.event_tx.send(MuxEvent::SendTerminalInput {
                            pane_id,
                            input: cmd.to_vec(),
                        });
                        self.set_status("Delta pager enabled");
                    }
                }
            }
            MuxCommand::DisableDeltaPager => {
                if let Some(tab) = self.active_tab() {
                    if let Some(pane_id) = tab.active_pane {
                        let cmd = b"git config --global --unset core.pager && git config --global --unset interactive.diffFilter && git config --global --unset delta.navigate && git config --global --unset delta.line-numbers\n";
                        let _ = self.event_tx.send(MuxEvent::SendTerminalInput {
                            pane_id,
                            input: cmd.to_vec(),
                        });
                        self.set_status("Delta pager disabled");
                    }
=======
            // Terminal utilities - execute git config silently via exec API
            MuxCommand::EnableDeltaPager => {
                if let Some(sandbox_id) = self.selected_sandbox_id() {
                    // Enable delta with line numbers, navigation, and always-pager mode
                    let cmd = vec![
                        "/bin/sh".to_string(),
                        "-c".to_string(),
                        "git config --global core.pager 'delta --paging=always' && \
                         git config --global interactive.diffFilter 'delta --color-only' && \
                         git config --global delta.navigate true && \
                         git config --global delta.line-numbers true && \
                         git config --global delta.paging always"
                            .to_string(),
                    ];
                    let _ = self.event_tx.send(MuxEvent::ExecInSandbox {
                        sandbox_id: sandbox_id.to_string(),
                        command: cmd,
                    });
                    self.delta_enabled_sandboxes.insert(sandbox_id);
                    self.set_status("Delta pager enabled");
                }
            }
            MuxCommand::DisableDeltaPager => {
                if let Some(sandbox_id) = self.selected_sandbox_id() {
                    let cmd = vec![
                        "/bin/sh".to_string(),
                        "-c".to_string(),
                        "git config --global --unset core.pager; \
                         git config --global --unset interactive.diffFilter; \
                         git config --global --unset delta.navigate; \
                         git config --global --unset delta.line-numbers; \
                         git config --global --unset delta.paging; \
                         true"
                            .to_string(),
                    ];
                    let _ = self.event_tx.send(MuxEvent::ExecInSandbox {
                        sandbox_id: sandbox_id.to_string(),
                        command: cmd,
                    });
                    self.delta_enabled_sandboxes.remove(&sandbox_id);
                    self.set_status("Delta pager disabled");
>>>>>>> 4d0b6a72
                }
            }
        }
    }

    /// Close the command palette.
    pub fn close_command_palette(&mut self) {
        self.command_palette.close();
        self.focus = FocusArea::MainArea;
    }

    /// Start tab rename mode.
    fn start_tab_rename(&mut self) {
        if let Some(tab) = self.active_tab() {
            let mut input = tui_textarea::TextArea::default();
            input.insert_str(&tab.name);
            self.rename_input = Some(input);
            self.renaming_tab = true;
        }
    }

    /// Finish tab rename.
    pub fn finish_tab_rename(&mut self, apply: bool) {
        if apply {
            if let Some(input) = &self.rename_input {
                let new_name = input.lines().join("");
                if !new_name.is_empty() {
                    self.workspace_manager.rename_active_tab(new_name);
                }
            }
        }
        self.rename_input = None;
        self.renaming_tab = false;
    }

    /// Handle an event.
    pub fn handle_event(&mut self, event: MuxEvent) {
        match event {
            MuxEvent::CreateSandboxWithWorkspace { .. } => {
                self.set_status("Creating sandbox...");
            }
            MuxEvent::SandboxesRefreshed(sandboxes) => {
                let had_active = self.selected_sandbox_id().is_some();
                // Update sidebar
                self.sidebar.set_sandboxes(sandboxes.clone());
                // Sync workspace manager with sandboxes
                for sandbox in &sandboxes {
                    let sandbox_id_str = sandbox.id.to_string();
                    self.add_sandbox(&sandbox_id_str, &sandbox.name);
                }
                // Re-append pending placeholders so they stay visible during creation
                for placeholder_id in self.pending_placeholder_sandboxes.iter().copied() {
                    if self
                        .sidebar
                        .sandboxes
                        .iter()
                        .any(|sandbox| sandbox.id == placeholder_id.0)
                    {
                        continue;
                    }
                    if let Some(summary) = self.placeholder_summary(placeholder_id) {
                        self.sidebar.sandboxes.push(summary);
                    }
                }
                // Ensure selection stays in sync with available sandboxes
                if let Some(active_id) = self.selected_sandbox_id_string() {
                    self.sidebar.select_by_id(&active_id);
                } else if let Some(first) = sandboxes.first() {
                    let id_str = first.id.to_string();
                    self.sidebar.select_by_id(&id_str);
                    self.pending_connect.get_or_insert(id_str);
                }

                if !had_active {
                    if let Some(active_id) = self.selected_sandbox_id_string() {
                        self.pending_connect.get_or_insert(active_id);
                    }
                }
            }
            MuxEvent::SandboxRefreshFailed(error) => {
                self.sidebar.set_error(error.clone());
                self.set_status(format!("Error: {}", error));
            }
            MuxEvent::SandboxCreated(sandbox) => {
                // Drop one placeholder entry to keep the list responsive
                if let Some(placeholder_id) = self.pending_placeholder_sandboxes.pop_front() {
                    self.remove_local_sandbox(placeholder_id);
                }
                // Add the new sandbox to workspace manager
                let sandbox_id_str = sandbox.id.to_string();
                // Keep sidebar in sync immediately without waiting for refresh
                self.sidebar
                    .sandboxes
                    .retain(|existing| existing.id != sandbox.id);
                self.sidebar.sandboxes.push(sandbox.clone());
                self.sidebar.select_by_id(&sandbox_id_str);
                self.add_sandbox(&sandbox_id_str, &sandbox.name);
                if let Some(tab_id) = self.pending_creation_tab_ids.pop_front() {
                    let _ = self.workspace_manager.set_active_tab_id_for_sandbox(
                        crate::mux::layout::SandboxId::from_uuid(sandbox.id),
                        tab_id,
                    );
                }
                self.workspace_manager
                    .select_sandbox(crate::mux::layout::SandboxId::from_uuid(sandbox.id));
                self.pending_connect = Some(sandbox_id_str.clone());
                self.set_status(format!("Created sandbox: {}", sandbox.name));
            }
            MuxEvent::SandboxTabMapped { sandbox_id, tab_id } => {
                if let (Ok(sandbox_uuid), Ok(tab_uuid)) =
                    (Uuid::parse_str(&sandbox_id), Uuid::parse_str(&tab_id))
                {
                    let sandbox_id = SandboxId::from_uuid(sandbox_uuid);
                    let tab_id = crate::mux::layout::TabId::from_uuid(tab_uuid);
                    let _ = self
                        .workspace_manager
                        .set_active_tab_id_for_sandbox(sandbox_id, tab_id);
                }
            }
            MuxEvent::SandboxDeleted(id) => {
                self.remove_sandbox_by_id_string(&id);
                self.focus = FocusArea::Sidebar;
                self.set_status(format!("Deleted sandbox: {}", id));
            }
            MuxEvent::SandboxConnectionChanged {
                sandbox_id,
                connected,
            } => {
                let state = if connected {
                    "connected"
                } else {
                    "disconnected"
                };
                self.set_status(format!("Sandbox {}: {}", sandbox_id, state));
            }
            MuxEvent::TerminalOutput { .. } => {
                // TODO: Forward to appropriate pane
            }
            MuxEvent::Error(msg) => {
                self.set_status(format!("Error: {}", msg));
            }
            MuxEvent::Notification {
                message,
                level,
                sandbox_id,
                tab_id,
                pane_id,
            } => {
                self.record_notification(message, level, sandbox_id, tab_id, pane_id);
            }
            MuxEvent::StatusMessage { message } => {
                self.set_status(message);
            }
            MuxEvent::ConnectToSandbox { sandbox_id } => {
                // Select the sandbox and update workspace
                self.select_sandbox(&sandbox_id);
                self.set_status(format!("Connecting to sandbox: {}", sandbox_id));
            }
            MuxEvent::ConnectActivePaneToSandbox => {
                // This is handled in the runner, just acknowledge here
            }
            MuxEvent::TerminalExited { .. } => {
                // Cleanup is handled in the runner where terminal state is available
            }
            MuxEvent::ThemeChanged { .. } => {
                // Theme change is handled in the runner
            }
            MuxEvent::Onboard(_) => {
                // Onboard events are handled in the runner
            }
            MuxEvent::SendTerminalInput { .. } => {
                // Terminal input is handled in the runner
            }
<<<<<<< HEAD
=======
            MuxEvent::ExecInSandbox { .. } => {
                // Exec requests are handled in the runner
            }
>>>>>>> 4d0b6a72
        }
    }

    /// Add a local placeholder sandbox for immediate UI feedback while creation runs.
    pub fn add_placeholder_sandbox(
        &mut self,
        name: impl Into<String>,
        tab_id: Option<crate::mux::layout::TabId>,
    ) {
        let sandbox_id = SandboxId::new();
        let name = name.into();
        let summary = SandboxSummary {
            id: sandbox_id.0,
            index: self.sidebar.sandboxes.len(),
            name: name.clone(),
            created_at: Utc::now(),
            workspace: "/workspace".to_string(),
            status: SandboxStatus::Unknown,
            network: SandboxNetwork {
                host_interface: "pending".to_string(),
                sandbox_interface: "pending".to_string(),
                host_ip: "0.0.0.0".to_string(),
                sandbox_ip: "0.0.0.0".to_string(),
                cidr: 24,
            },
        };

        self.sidebar.sandboxes.push(summary);
        let id_str = sandbox_id.to_string();
        self.sidebar.select_by_id(&id_str);
        self.workspace_manager.add_sandbox(sandbox_id, name.clone());
        if let Some(tab_id) = tab_id {
            let _ = self
                .workspace_manager
                .set_active_tab_id_for_sandbox(sandbox_id, tab_id);
        }
        self.workspace_manager.select_sandbox(sandbox_id);
        self.pending_placeholder_sandboxes.push_back(sandbox_id);
    }

    fn remove_local_sandbox(&mut self, sandbox_id: SandboxId) {
        self.remove_sandbox_by_id_string(&sandbox_id.to_string());
    }

    fn remove_sandbox_by_id_string(&mut self, id: &str) {
        let removed_index = self
            .sidebar
            .sandboxes
            .iter()
            .position(|sandbox| sandbox.id.to_string() == id);

        if let Ok(sandbox_id) = id.parse::<SandboxId>() {
            self.workspace_manager.remove_sandbox(sandbox_id);
        }

        self.sidebar
            .sandboxes
            .retain(|sandbox| sandbox.id.to_string() != id);

        if let Some(pending) = &self.pending_connect {
            if pending == id {
                self.pending_connect = None;
            }
        }

        if self.sidebar.sandboxes.is_empty() {
            self.sidebar.selected_index = 0;
            self.workspace_manager.active_sandbox_id = None;
        } else if let Some(idx) = removed_index {
            let next_index = if idx < self.sidebar.sandboxes.len() {
                idx
            } else {
                self.sidebar.sandboxes.len() - 1
            };

            self.sidebar.selected_index = next_index;

            let next_id = self.sidebar.sandboxes[next_index].id.to_string();
            let _ = self.select_sandbox(&next_id);
            self.sidebar.select_by_id(&next_id);
        }
    }

    fn placeholder_summary(&self, sandbox_id: SandboxId) -> Option<SandboxSummary> {
        let name = self
            .workspace_manager
            .get_workspace(sandbox_id)
            .map(|ws| ws.name.clone())
            .unwrap_or_else(|| "Creating sandbox".to_string());

        Some(SandboxSummary {
            id: sandbox_id.0,
            index: self.sidebar.sandboxes.len(),
            name,
            created_at: Utc::now(),
            workspace: "/workspace".to_string(),
            status: SandboxStatus::Unknown,
            network: SandboxNetwork {
                host_interface: "pending".to_string(),
                sandbox_interface: "pending".to_string(),
                host_ip: "0.0.0.0".to_string(),
                sandbox_ip: "0.0.0.0".to_string(),
                cidr: 24,
            },
        })
    }
}

#[cfg(test)]
mod tests {
    use super::*;
    use crate::models::{NotificationLevel, SandboxNetwork, SandboxStatus, SandboxSummary};
    use chrono::Utc;
    use uuid::Uuid;

    #[test]
    fn sandbox_created_sets_pending_and_selection() {
        let (tx, _rx) = tokio::sync::mpsc::unbounded_channel();
        let mut app = MuxApp::new("http://localhost".to_string(), tx, PathBuf::from("."));
        let sandbox = sample_sandbox("demo");

        app.handle_event(MuxEvent::SandboxCreated(sandbox.clone()));

        assert_eq!(
            app.pending_connect,
            Some(sandbox.id.to_string()),
            "pending_connect should point at the new sandbox"
        );
        assert_eq!(
            app.selected_sandbox_id_string(),
            Some(sandbox.id.to_string())
        );
        assert_eq!(
            app.sidebar.selected_sandbox().map(|s| s.id),
            Some(sandbox.id)
        );
    }

    #[test]
    fn refresh_without_selection_queues_connect() {
        let (tx, _rx) = tokio::sync::mpsc::unbounded_channel();
        let mut app = MuxApp::new("http://localhost".to_string(), tx, PathBuf::from("."));
        let sandbox = sample_sandbox("demo");

        app.handle_event(MuxEvent::SandboxesRefreshed(vec![sandbox.clone()]));

        assert_eq!(app.pending_connect, Some(sandbox.id.to_string()));
        assert_eq!(
            app.sidebar.selected_sandbox().map(|s| s.id),
            Some(sandbox.id)
        );
        assert_eq!(
            app.selected_sandbox_id_string(),
            Some(sandbox.id.to_string())
        );
    }

    #[test]
    fn notifications_track_read_state() {
        let mut notifications = NotificationsState::new();
        let entry = NotificationEntry {
            id: Uuid::new_v4(),
            message: "hello".to_string(),
            level: NotificationLevel::Info,
            sandbox_id: None,
            tab_id: None,
            pane_id: None,
            sent_at: Utc::now(),
            read_at: None,
        };
        notifications.add_notification(entry);
        assert_eq!(notifications.unread_count(), 1);

        notifications.mark_read();
        assert_eq!(notifications.unread_count(), 0);
        assert!(notifications
            .selected_item()
            .and_then(|item| item.read_at)
            .is_some());

        notifications.mark_unread();
        assert_eq!(notifications.unread_count(), 1);
        assert!(notifications
            .selected_item()
            .and_then(|item| item.read_at)
            .is_none());
    }

    fn sample_sandbox(name: &str) -> SandboxSummary {
        SandboxSummary {
            id: Uuid::new_v4(),
            index: 0,
            name: name.to_string(),
            created_at: Utc::now(),
            workspace: "/workspace".to_string(),
            status: SandboxStatus::Running,
            network: SandboxNetwork {
                host_interface: "veth0".to_string(),
                sandbox_interface: "eth0".to_string(),
                host_ip: "10.0.0.1".to_string(),
                sandbox_ip: "10.0.0.2".to_string(),
                cidr: 24,
            },
        }
    }
}<|MERGE_RESOLUTION|>--- conflicted
+++ resolved
@@ -669,31 +669,6 @@
                 // TODO: Forward to active pane
             }
 
-<<<<<<< HEAD
-            // Terminal utilities - send commands to the active terminal
-            MuxCommand::EnableDeltaPager => {
-                if let Some(tab) = self.active_tab() {
-                    if let Some(pane_id) = tab.active_pane {
-                        let cmd = b"git config --global core.pager delta && git config --global interactive.diffFilter 'delta --color-only' && git config --global delta.navigate true && git config --global delta.line-numbers true\n";
-                        let _ = self.event_tx.send(MuxEvent::SendTerminalInput {
-                            pane_id,
-                            input: cmd.to_vec(),
-                        });
-                        self.set_status("Delta pager enabled");
-                    }
-                }
-            }
-            MuxCommand::DisableDeltaPager => {
-                if let Some(tab) = self.active_tab() {
-                    if let Some(pane_id) = tab.active_pane {
-                        let cmd = b"git config --global --unset core.pager && git config --global --unset interactive.diffFilter && git config --global --unset delta.navigate && git config --global --unset delta.line-numbers\n";
-                        let _ = self.event_tx.send(MuxEvent::SendTerminalInput {
-                            pane_id,
-                            input: cmd.to_vec(),
-                        });
-                        self.set_status("Delta pager disabled");
-                    }
-=======
             // Terminal utilities - execute git config silently via exec API
             MuxCommand::EnableDeltaPager => {
                 if let Some(sandbox_id) = self.selected_sandbox_id() {
@@ -735,7 +710,6 @@
                     });
                     self.delta_enabled_sandboxes.remove(&sandbox_id);
                     self.set_status("Delta pager disabled");
->>>>>>> 4d0b6a72
                 }
             }
         }
@@ -909,12 +883,9 @@
             MuxEvent::SendTerminalInput { .. } => {
                 // Terminal input is handled in the runner
             }
-<<<<<<< HEAD
-=======
             MuxEvent::ExecInSandbox { .. } => {
                 // Exec requests are handled in the runner
             }
->>>>>>> 4d0b6a72
         }
     }
 
