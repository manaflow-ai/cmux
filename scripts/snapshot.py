#!/usr/bin/env python3
"""
Provision Morph instances from an existing base snapshot, perform parallelized
environment setup that mirrors the Dockerfile, validate critical tooling, and
snapshot the configured system for multiple presets (standard + boosted by default).

The flow:
1. Boot an instance per preset from the provided base snapshot (default snapshot_i7l4i12s)
2. Expose the standard cmux HTTP services
3. Execute dependency graph tasks concurrently using Morph's async APIs
4. Run in-instance sanity checks (cargo/node/bun/uv/envd/envctl + service curls)
5. Snapshot the configured instance, optionally prompt for manual verification, and
   record the snapshot in packages/shared/src/morph-snapshots.json

Examples:
uv run --env-file .env ./scripts/snapshot.py
uv run --env-file .env ./scripts/snapshot.py --require-verify
"""

from __future__ import annotations

import argparse
import asyncio
import atexit
import json
import os
import shutil
import shlex
import socket
import ssl
import subprocess
import sys
import tarfile
import tempfile
import textwrap
import time
import typing as t
import urllib.error
import urllib.parse
import urllib.request
from dataclasses import dataclass, field
from datetime import datetime, timezone
from pathlib import Path

import dotenv
import httpx
import paramiko
from morphcloud.api import (
    ApiError,
    Instance,
    InstanceExecResponse,
    MorphCloudClient,
    Snapshot,
)


Command = t.Union[str, t.Sequence[str]]
TaskFunc = t.Callable[["TaskContext"], t.Awaitable[None]]

EXEC_HTTP_PORT = 39375
EXEC_BINARY_NAME = "cmux-execd"
EXEC_REMOTE_PATH = "/usr/local/bin/cmux-execd"
EXEC_TEMP_PATH = "/tmp/cmux-execd"
EXEC_BUILD_TARGET_ENV = "CMUX_EXEC_TARGET"
DEFAULT_EXEC_BUILD_TARGET = "linux/amd64"
EXEC_SOURCE_PATH = Path("scripts/execd/main.go")
EXEC_BUILD_OUTPUT_DIR = Path("scripts/execd/dist")
VSCODE_HTTP_PORT = 39378
VNC_HTTP_PORT = 39380
CDP_HTTP_PORT = 39381
XTERM_HTTP_PORT = 39383
CDP_PROXY_BINARY_NAME = "cmux-cdp-proxy"
<<<<<<< HEAD
VNC_PROXY_BINARY_NAME = "cmux-vnc-proxy"
=======
MORPH_SNAPSHOT_MANIFEST_PATH = (
    Path(__file__).resolve().parent.parent / "packages/shared/src/morph-snapshots.json"
)


class MorphSnapshotVersionEntry(t.TypedDict):
    version: int
    snapshotId: str
    capturedAt: str


class MorphSnapshotPresetEntry(t.TypedDict):
    presetId: str
    label: str
    cpu: str
    memory: str
    disk: str
    versions: list[MorphSnapshotVersionEntry]
    description: t.NotRequired[str]


class MorphSnapshotManifestEntry(t.TypedDict):
    schemaVersion: int
    updatedAt: str
    presets: list[MorphSnapshotPresetEntry]


@dataclass(slots=True, frozen=True)
class SnapshotPresetPlan:
    preset_id: str
    label: str
    cpu_display: str
    memory_display: str
    disk_display: str
    vcpus: int
    memory_mib: int
    disk_size_mib: int


@dataclass(slots=True)
class SnapshotRunResult:
    preset: SnapshotPresetPlan
    snapshot: Snapshot
    captured_at: str
    vscode_url: str
    vnc_url: str
    instance_id: str

    def __init__(
        self,
        *,
        preset: SnapshotPresetPlan,
        snapshot: Snapshot,
        captured_at: str,
        vscode_url: str,
        vnc_url: str,
        instance_id: str,
    ) -> None:
        self.preset = preset
        self.snapshot = snapshot
        self.captured_at = captured_at
        self.vscode_url = vscode_url
        self.vnc_url = vnc_url
        self.instance_id = instance_id


CURRENT_MANIFEST_SCHEMA_VERSION = 1


def _iso_timestamp() -> str:
    return (
        datetime.now(tz=timezone.utc)
        .replace(microsecond=0)
        .isoformat()
        .replace("+00:00", "Z")
    )


def _coalesce_str(
    value: t.Any,
    default: str,
) -> str:
    if isinstance(value, str) and value:
        return value
    return default


def _coalesce_int(value: t.Any, default: int) -> int:
    try:
        parsed = int(value)
    except Exception:
        return default
    return parsed


def _normalize_manifest(manifest: MorphSnapshotManifestEntry) -> MorphSnapshotManifestEntry:
    presets: list[MorphSnapshotPresetEntry] = []
    for preset in manifest.get("presets", []):
        if not isinstance(preset, dict):
            continue
        versions: list[MorphSnapshotVersionEntry] = []
        for version in preset.get("versions", []):
            if not isinstance(version, dict):
                continue
            version_entry: MorphSnapshotVersionEntry = {
                "version": _coalesce_int(version.get("version"), 0),
                "snapshotId": _coalesce_str(version.get("snapshotId"), ""),
                "capturedAt": _coalesce_str(version.get("capturedAt"), _iso_timestamp()),
            }
            versions.append(version_entry)
        versions.sort(key=lambda entry: entry["version"])
        preset_entry: MorphSnapshotPresetEntry = {
            "presetId": _coalesce_str(preset.get("presetId"), ""),
            "label": _coalesce_str(preset.get("label"), ""),
            "cpu": _coalesce_str(preset.get("cpu"), ""),
            "memory": _coalesce_str(preset.get("memory"), ""),
            "disk": _coalesce_str(preset.get("disk"), ""),
            "versions": versions,
        }
        description = preset.get("description")
        if isinstance(description, str) and description:
            preset_entry["description"] = description
        presets.append(preset_entry)

    return {
        "schemaVersion": _coalesce_int(
            manifest.get("schemaVersion"), CURRENT_MANIFEST_SCHEMA_VERSION
        ),
        "updatedAt": _coalesce_str(manifest.get("updatedAt"), _iso_timestamp()),
        "presets": presets,
    }


def _load_manifest(console: Console) -> MorphSnapshotManifestEntry:
    if not MORPH_SNAPSHOT_MANIFEST_PATH.exists():
        return {
            "schemaVersion": CURRENT_MANIFEST_SCHEMA_VERSION,
            "updatedAt": _iso_timestamp(),
            "presets": [],
        }
    try:
        raw_manifest = json.loads(MORPH_SNAPSHOT_MANIFEST_PATH.read_text())
    except Exception as exc:  # noqa: BLE001
        raise RuntimeError(
            f"Failed to read morph snapshot manifest at {MORPH_SNAPSHOT_MANIFEST_PATH}: {exc}"
        ) from exc
    manifest = _normalize_manifest(raw_manifest)
    if manifest["schemaVersion"] != CURRENT_MANIFEST_SCHEMA_VERSION:
        console.always(
            f"Warning: manifest schema version {manifest['schemaVersion']} "
            f"differs from expected {CURRENT_MANIFEST_SCHEMA_VERSION}"
        )
    return manifest


def _write_manifest(manifest: MorphSnapshotManifestEntry) -> None:
    manifest_to_write = _normalize_manifest(manifest)
    MORPH_SNAPSHOT_MANIFEST_PATH.write_text(
        json.dumps(manifest_to_write, indent=2, sort_keys=False)
    )

>>>>>>> c217cbc9

def _update_manifest_with_snapshot(
    manifest: MorphSnapshotManifestEntry,
    preset: SnapshotPresetPlan,
    snapshot_id: str,
    captured_at: str,
) -> MorphSnapshotManifestEntry:
    updated_manifest = _normalize_manifest(manifest)
    preset_entry: MorphSnapshotPresetEntry | None = None
    for candidate in updated_manifest["presets"]:
        if candidate.get("presetId") == preset.preset_id:
            preset_entry = candidate
            break

    if preset_entry is None:
        preset_entry = {
            "presetId": preset.preset_id,
            "label": preset.label,
            "cpu": preset.cpu_display,
            "memory": preset.memory_display,
            "disk": preset.disk_display,
            "versions": [],
        }
        updated_manifest["presets"].append(preset_entry)
    else:
        preset_entry["label"] = preset.label
        preset_entry["cpu"] = preset.cpu_display
        preset_entry["memory"] = preset.memory_display
        preset_entry["disk"] = preset.disk_display

    next_version = 1
    if preset_entry["versions"]:
        next_version = max(entry["version"] for entry in preset_entry["versions"]) + 1

    preset_entry["versions"].append(
        {
            "version": next_version,
            "snapshotId": snapshot_id,
            "capturedAt": captured_at,
        }
    )
    preset_entry["versions"].sort(key=lambda entry: entry["version"])

    updated_manifest["schemaVersion"] = CURRENT_MANIFEST_SCHEMA_VERSION
    updated_manifest["updatedAt"] = captured_at
    return updated_manifest


def _render_verification_table(
    results: list[SnapshotRunResult],
    console: Console,
) -> None:
    if not results:
        return
    headers = (
        "Preset",
        "CPU",
        "Memory",
        "Disk",
        "VS Code URL",
        "VNC URL",
    )
    rows: list[tuple[str, ...]] = [headers]
    for result in results:
        rows.append(
            (
                result.preset.preset_id,
                result.preset.cpu_display,
                result.preset.memory_display,
                result.preset.disk_display,
                result.vscode_url,
                result.vnc_url,
            )
        )
    col_widths = [max(len(row[idx]) for row in rows) for idx in range(len(headers))]
    console.always("\nSnapshot verification URLs:")
    for row in rows:
        line_parts: list[str] = []
        for idx, cell in enumerate(row):
            width = col_widths[idx]
            line_parts.append(cell.ljust(width))
        console.always("  " + "  |  ".join(line_parts))


async def _prompt_verification_for_preset(
    preset_id: str,
    vscode_url: str,
    vnc_url: str,
    console: Console,
) -> None:
    console.always(
        f"\nVerify preset {preset_id} (VS Code: {vscode_url}, VNC: {vnc_url})"
    )
    console.always("Press Enter after verification to proceed with snapshotting.")
    await asyncio.to_thread(input, "")


def _format_cpu_display(vcpus: int) -> str:
    return f"{vcpus} vCPU"


def _format_memory_display(memory_mib: int) -> str:
    memory_gb = max(memory_mib // 1024, 1)
    return f"{memory_gb} GB RAM"


def _format_disk_display(disk_size_mib: int) -> str:
    disk_gb = max(disk_size_mib // 1024, 1)
    return f"{disk_gb} GB SSD"


def _preset_id_from_resources(
    vcpus: int,
    memory_mib: int,
    disk_size_mib: int,
) -> str:
    memory_gb = max(memory_mib // 1024, 1)
    disk_gb = max(disk_size_mib // 1024, 1)
    return f"{vcpus}vcpu_{memory_gb}gb_{disk_gb}gb"


def _build_preset_plans(args: argparse.Namespace) -> tuple[SnapshotPresetPlan, ...]:
    standard_plan = SnapshotPresetPlan(
        preset_id=_preset_id_from_resources(
            args.standard_vcpus, args.standard_memory, args.standard_disk_size
        ),
        label="Standard workspace",
        cpu_display=_format_cpu_display(args.standard_vcpus),
        memory_display=_format_memory_display(args.standard_memory),
        disk_display=_format_disk_display(args.standard_disk_size),
        vcpus=args.standard_vcpus,
        memory_mib=args.standard_memory,
        disk_size_mib=args.standard_disk_size,
    )
    boosted_plan = SnapshotPresetPlan(
        preset_id=_preset_id_from_resources(
            args.boosted_vcpus, args.boosted_memory, args.boosted_disk_size
        ),
        label="Performance workspace",
        cpu_display=_format_cpu_display(args.boosted_vcpus),
        memory_display=_format_memory_display(args.boosted_memory),
        disk_display=_format_disk_display(args.boosted_disk_size),
        vcpus=args.boosted_vcpus,
        memory_mib=args.boosted_memory,
        disk_size_mib=args.boosted_disk_size,
    )
    return (standard_plan, boosted_plan)

@dataclass(slots=True)
class ResourceProfile:
    name: str
    cpu_quota: int | None = None
    cpu_period: int | None = None
    cpu_weight: int | None = None
    memory_high: int | None = None
    memory_max: int | None = None
    io_weight: int | None = None


dotenv.load_dotenv()


class Console:
    def __init__(self) -> None:
        self.quiet = False

    def info(self, value: str) -> None:
        if not self.quiet:
            print(value)

    def always(self, value: str) -> None:
        print(value)


class TimingsCollector:
    def __init__(self) -> None:
        self._entries: list[tuple[str, float]] = []

    def add(self, label: str, duration: float) -> None:
        self._entries.append((label, duration))

    def summary(self) -> list[str]:
        if not self._entries:
            return []

        lines: list[str] = []
        task_timings: dict[str, float] = {}
        layer_timings: list[tuple[str, float, list[str]]] = []

        # Separate task and layer timings
        for label, duration in self._entries:
            if label.startswith("task:"):
                task_name = label[5:]
                task_timings[task_name] = duration
            elif label.startswith("layer:"):
                layer_tasks = label[6:].split("+")
                layer_timings.append((label[6:], duration, layer_tasks))

        # Show layer-by-layer breakdown
        if layer_timings:
            lines.append("Parallel Execution Layers:")
            for layer_name, layer_duration, tasks in layer_timings:
                lines.append(f"\n  Layer (wall time: {layer_duration:.2f}s):")
                for task_name in sorted(tasks):
                    task_duration = task_timings.get(task_name, 0.0)
                    lines.append(f"    ├─ {task_name}: {task_duration:.2f}s")

        # Calculate totals
        total_wall_time = sum(d for label, d in self._entries if label.startswith("layer:"))
        total_cpu_time = sum(task_timings.values())

        lines.append(f"\nTotal wall time: {total_wall_time:.2f}s")
        lines.append(f"Total CPU time: {total_cpu_time:.2f}s")
        if total_wall_time > 0:
            parallelism = total_cpu_time / total_wall_time
            lines.append(f"Effective parallelism: {parallelism:.2f}x")

        return lines



async def _run_command(
    ctx: "TaskContext",
    label: str,
    command: Command,
    *,
    timeout: float | None = None,
) -> InstanceExecResponse:
    ctx.console.info(f"[{label}] running...")
    command_parts = _shell_command(command)
    attempts = 0
    max_attempts = 3
    while True:
        attempts += 1
        try:
            result = await ctx.instance.aexec(
                command_parts,
                timeout=timeout,
            )
        except (httpx.HTTPError, OSError, socket.error) as exc:
            if attempts < max_attempts:
                delay = min(2**attempts, 8)
                ctx.console.info(
                    f"[{label}] retrying after remote exec failure ({exc}) "
                    f"(attempt {attempts}/{max_attempts}) in {delay}s"
                )
                await asyncio.sleep(delay)
                continue
            raise
        stdout_lines = result.stdout.splitlines()
        stderr_lines = result.stderr.splitlines()
        for line in stdout_lines:
            ctx.console.info(f"[{label}] {line}")
        for line in stderr_lines:
            ctx.console.info(f"[{label}][stderr] {line}")
        exit_code = result.exit_code
        if exit_code not in (0, None):
            error_parts = [f"{label} failed with exit code {exit_code}"]
            if result.stdout.strip():
                error_parts.append(f"stdout:\n{result.stdout.rstrip()}")
            if result.stderr.strip():
                error_parts.append(f"stderr:\n{result.stderr.rstrip()}")
            raise RuntimeError("\n".join(error_parts))
        return result


@dataclass(slots=True)
class TaskContext:
    instance: Instance
    repo_root: Path
    remote_repo_root: str
    remote_repo_tar: str
    exec_service_url: str
    console: Console
    timings: TimingsCollector
    resource_profile: ResourceProfile | None = None
    cgroup_path: str | None = None
    exec_client: HttpExecClient | None = field(default=None, init=False)
    environment_prelude: str = field(default="", init=False)

    def __post_init__(self) -> None:
        exports = textwrap.dedent(
            """
            export RUSTUP_HOME=/usr/local/rustup
            export CARGO_HOME=/usr/local/cargo
            export NVM_DIR=/root/.nvm
            export GOPATH=/usr/local/go-workspace
            export GOMODCACHE="${GOPATH}/pkg/mod"
            export GOCACHE=/usr/local/go-cache
            export PATH="/root/.local/bin:/usr/local/cargo/bin:/usr/local/go/bin:${GOPATH}/bin:/usr/local/bin:$PATH"
            """
        ).strip()
        self.environment_prelude = exports

    async def run(
        self,
        label: str,
        command: Command,
        *,
        timeout: float | None = None,
    ) -> InstanceExecResponse:
        command_with_env = self._apply_environment(command)
        command_to_run = (
            _wrap_command_with_cgroup(self.cgroup_path, command_with_env)
            if self.cgroup_path
            else command_with_env
        )
        if self.exec_client is not None:
            try:
                return await self.exec_client.run(
                    label,
                    command_to_run,
                    timeout=timeout,
                )
            except Exception as exc:
                # Best-effort: capture recent exec daemon logs to aid debugging.
                log_tail = await self._collect_execd_log()
                if log_tail:
                    raise RuntimeError(
                        f"{exc}\n\ncmux-execd.log (tail):\n{log_tail}".rstrip()
                    ) from exc
                raise
        return await _run_command(self, label, command_to_run, timeout=timeout)

    async def run_via_ssh(
        self,
        label: str,
        command: Command,
        *,
        timeout: float | None = None,
        use_cgroup: bool = True,
    ) -> InstanceExecResponse:
        command_with_env = self._apply_environment(command)
        command_to_run = (
            _wrap_command_with_cgroup(self.cgroup_path, command_with_env)
            if use_cgroup and self.cgroup_path
            else command_with_env
        )
        return await _run_command(self, label, command_to_run, timeout=timeout)

    def _apply_environment(self, command: Command) -> Command:
        if not self.environment_prelude:
            return command
        if isinstance(command, str):
            return f"{self.environment_prelude}\n{command}"
        quoted = " ".join(shlex.quote(str(part)) for part in command)
        return f"{self.environment_prelude}\n{quoted}"

    async def _collect_execd_log(self) -> str | None:
        """Best-effort tail of the exec daemon log without using the exec service."""
        log_path = "/var/log/cmux-execd.log"
        try:
            result = await self.instance.aexec(
                ["bash", "-lc", f'if [ -f {log_path} ]; then tail -n 200 {log_path}; fi'],
                timeout=5,
            )
        except Exception:
            return None
        if result.exit_code not in (0, None):
            return None
        output = result.stdout.strip()
        return output or None


@dataclass(frozen=True)
class TaskDefinition:
    name: str
    func: TaskFunc
    dependencies: tuple[str, ...]
    description: str | None = None


class TaskRegistry:
    def __init__(self) -> None:
        self._tasks: dict[str, TaskDefinition] = {}

    def task(
        self,
        *,
        name: str,
        deps: t.Iterable[str] = (),
        description: str | None = None,
    ) -> t.Callable[[TaskFunc], TaskFunc]:
        def decorator(func: TaskFunc) -> TaskFunc:
            if name in self._tasks:
                raise ValueError(f"Task '{name}' already registered")
            self._tasks[name] = TaskDefinition(
                name=name,
                func=func,
                dependencies=tuple(deps),
                description=description,
            )
            return func

        return decorator

    @property
    def tasks(self) -> dict[str, TaskDefinition]:
        return dict(self._tasks)


registry = TaskRegistry()


def send_macos_notification(console: Console, title: str, message: str) -> None:
    if sys.platform != "darwin":
        return
    if shutil.which("osascript") is None:
        return
    script = f"display notification {json.dumps(message)} with title {json.dumps(title)}"
    try:
        subprocess.run(["osascript", "-e", script], check=False)
    except Exception as exc:  # noqa: BLE001
        console.info(f"Failed to send macOS notification: {exc}")


def send_scary_notification(message: str) -> None:
    if sys.platform != "darwin":
        return
    if shutil.which("osascript") is None:
        return
    script = textwrap.dedent(
        f"""
        display notification {json.dumps(message)} with title "cmux snapshot failed"
        """
    ).strip()
    try:
        subprocess.run(["osascript", "-e", script], check=False)
    except Exception:
        # Intentionally ignore secondary failures to avoid masking the root error
        pass


def _exec_git(repo_root: Path, args: list[str]) -> str | None:
    env = dict(os.environ)
    env.setdefault("LC_ALL", "C")
    git_candidates = [env.get("GIT_EXE"), env.get("GIT_BINARY"), "git"]
    errors: list[str] = []
    for candidate in git_candidates:
        if not candidate:
            continue
        try:
            completed = subprocess.run(
                [candidate, *args],
                cwd=str(repo_root),
                env=env,
                check=False,
                stdout=subprocess.PIPE,
                stderr=subprocess.PIPE,
                text=True,
            )
        except FileNotFoundError:
            errors.append(f"{candidate}: not found")
            continue
        if completed.returncode == 0:
            return completed.stdout
        errors.append(
            completed.stderr.strip() or f"{candidate}: exit code {completed.returncode}"
        )
    if errors:
        raise RuntimeError(f"git command {' '.join(args)} failed: {'; '.join(errors)}")
    return None


def list_repo_files(repo_root: Path) -> list[Path]:
    output = _exec_git(
        repo_root,
        ["ls-files", "--cached", "--others", "--exclude-standard", "-z"],
    )
    if output is None:
        files: list[Path] = []
        for path in repo_root.rglob("*"):
            if path.is_file() and ".git" not in path.parts:
                files.append(path.relative_to(repo_root))
        return files
    entries = [entry for entry in output.split("\0") if entry]
    return [Path(entry) for entry in entries]


def create_repo_archive(repo_root: Path) -> Path:
    files = list_repo_files(repo_root)
    tmp = tempfile.NamedTemporaryFile(prefix="cmux-repo-", suffix=".tar", delete=False)
    tmp_path = Path(tmp.name)
    tmp.close()
    with tarfile.open(tmp_path, "w") as tar:
        for rel_path in files:
            full_path = repo_root / rel_path
            if not full_path.exists():
                continue
            tar.add(full_path, arcname=str(rel_path))
    return tmp_path


async def _expose_standard_ports(
    instance: Instance,
    console: Console,
) -> dict[int, str]:
    ports = [
        EXEC_HTTP_PORT,
        39376,
        39377,
        VSCODE_HTTP_PORT,
        39379,
        XTERM_HTTP_PORT,
        VNC_HTTP_PORT,
        CDP_HTTP_PORT,
    ]
    console.info("Exposing standard HTTP services...")

    async def _expose(port: int) -> tuple[int, str]:
        url = await instance.aexpose_http_service(name=f"port-{port}", port=port)
        return port, url

    exposed = await asyncio.gather(*(_expose(port) for port in ports))
    mapping: dict[int, str] = {}
    for port, url in exposed:
        console.info(f"Exposed port {port} → {url}")
        mapping[port] = url
    return mapping


async def _await_instance_ready(instance: Instance, *, console: Console) -> None:
    console.info(f"Waiting for instance {instance.id} to become ready...")
    await instance.await_until_ready()
    console.info(f"Instance {instance.id} is ready")


def _stop_instance(instance: Instance, console: Console) -> None:
    try:
        console.info(f"Stopping instance {instance.id}...")
        instance.stop()
        console.info(f"Instance {instance.id} stopped")
    except Exception as exc:  # noqa: BLE001
        console.always(f"Failed to stop instance {instance.id}: {exc}")


def _shell_command(command: Command) -> list[str]:
    if isinstance(command, str):
        script = f"set -euo pipefail\n{command}"
        return ["bash", "-lc", script]
    return list(command)


def _wrap_command_with_cgroup(cgroup_path: str, command: Command) -> Command:
    cgroup = shlex.quote(cgroup_path)
    prelude = textwrap.dedent(
        f"""
        if [ -d {cgroup} ] && [ -w {cgroup}/cgroup.procs ]; then
            printf '%d\\n' $$ > {cgroup}/cgroup.procs || true
        fi
        """
    ).strip()
    if isinstance(command, str):
        return f"{prelude}\n{command}"
    quoted = " ".join(shlex.quote(str(part)) for part in command)
    return f"{prelude}\n{quoted}"


class HttpExecClient:
    def __init__(self, base_url: str, console: Console) -> None:
        self._base_url = base_url.rstrip("/")
        self._console = console
        parsed = urllib.parse.urlparse(self._base_url)
        self._ssl_context: ssl.SSLContext | None
        if parsed.scheme == "https":
            self._ssl_context = ssl.create_default_context()
        else:
            self._ssl_context = None

    async def wait_ready(
        self,
        *,
        retries: int = 20,
        delay: float = 0.5,
    ) -> None:
        for attempt in range(1, retries + 1):
            try:
                await asyncio.to_thread(self._check_health)
                return
            except Exception:
                if attempt == retries:
                    break
                await asyncio.sleep(delay)
        raise RuntimeError("exec service did not become ready")

    def _check_health(self) -> None:
        url = urllib.parse.urljoin(f"{self._base_url}/", "healthz")
        request = urllib.request.Request(url, method="GET")
        kwargs: dict[str, t.Any] = {"timeout": 5}
        if self._ssl_context is not None:
            kwargs["context"] = self._ssl_context
        with urllib.request.urlopen(request, **kwargs) as response:
            status = response.getcode()
            if status != 200:
                raise RuntimeError(f"unexpected health status {status}")

    async def run(
        self,
        label: str,
        command: Command,
        *,
        timeout: float | None,
    ) -> InstanceExecResponse:
        return await asyncio.to_thread(
            self._run_sync,
            label,
            command,
            timeout,
        )

    def _run_sync(
        self,
        label: str,
        command: Command,
        timeout: float | None,
    ) -> InstanceExecResponse:
        exec_cmd = _shell_command(command)
        command_str = exec_cmd if isinstance(exec_cmd, str) else shlex.join(exec_cmd)
        url = urllib.parse.urljoin(f"{self._base_url}/", "exec")
        payload: dict[str, t.Any] = {"command": command_str}
        if timeout is not None:
            payload["timeout_ms"] = max(int(timeout * 1000), 1)
        data = json.dumps(payload).encode("utf-8")
        headers = {"Content-Type": "application/json"}
        request = urllib.request.Request(url, data=data, headers=headers, method="POST")
        kwargs: dict[str, t.Any] = {}
        if timeout is not None:
            kwargs["timeout"] = max(timeout + 5, 30.0)
        if self._ssl_context is not None:
            kwargs["context"] = self._ssl_context

        try:
            response = urllib.request.urlopen(request, **kwargs)
        except urllib.error.URLError as exc:
            raise RuntimeError(f"exec service request failed: {exc}") from exc

        stdout_parts: list[str] = []
        stderr_parts: list[str] = []
        exit_code: int | None = None
        try:
            status = response.getcode()
            if status != 200:
                body = response.read().decode("utf-8", "replace")
                raise RuntimeError(
                    f"exec service returned status {status}: {body.strip()}"
                )
            for raw_line in response:
                line = raw_line.decode("utf-8", "replace").rstrip("\r\n")
                if not line:
                    continue
                try:
                    event = json.loads(line)
                except json.JSONDecodeError:
                    stderr_parts.append(f"invalid exec response: {line}")
                    self._console.info(
                        f"[{label}][stderr] invalid exec response: {line}"
                    )
                    continue
                event_type = event.get("type")
                if event_type == "stdout":
                    data_value = str(event.get("data", ""))
                    stdout_parts.append(data_value)
                    for sub_line in data_value.splitlines():
                        self._console.info(f"[{label}] {sub_line}")
                elif event_type == "stderr":
                    data_value = str(event.get("data", ""))
                    stderr_parts.append(data_value)
                    for sub_line in data_value.splitlines():
                        self._console.info(f"[{label}][stderr] {sub_line}")
                elif event_type == "exit":
                    try:
                        exit_code = int(event.get("code", 0))
                    except (TypeError, ValueError):
                        exit_code = 1
                elif event_type == "error":
                    message = str(event.get("message", ""))
                    stderr_parts.append(message)
                    self._console.info(f"[{label}][stderr] {message}")
                else:
                    stderr_parts.append(f"unknown event type: {line}")
                    self._console.info(f"[{label}][stderr] unknown event: {line}")
        finally:
            response.close()

        stdout_text = "".join(stdout_parts)
        stderr_text = "".join(stderr_parts)
        if exit_code is None:
            self._console.info(
                f"[{label}] Warning: exec service did not report exit code, assuming success"
            )
            exit_code = 0
        if exit_code not in (0, None):
            # downstream code expects non-zero exit to raise
            error_parts = [f"{label} failed with exit code {exit_code}"]
            if stdout_text.strip():
                error_parts.append(f"stdout:\n{stdout_text.rstrip()}")
            if stderr_text.strip():
                error_parts.append(f"stderr:\n{stderr_text.rstrip()}")
            raise RuntimeError("\n".join(error_parts))
        return InstanceExecResponse(
            exit_code=exit_code,
            stdout=stdout_text,
            stderr=stderr_text,
        )


def _parse_go_target(target: str) -> tuple[str, str]:
    normalized = target.lower().strip()
    prefixes = ("bun-", "go-", "golang-")
    for prefix in prefixes:
        if normalized.startswith(prefix):
            normalized = normalized[len(prefix) :]
            break
    normalized = normalized.replace("-", "/").replace("_", "/")
    parts = [part for part in normalized.split("/") if part]
    if len(parts) < 2:
        raise ValueError(f"invalid Go target '{target}', expected format GOOS/GOARCH")
    goos, goarch = parts[0], parts[1]
    architecture_aliases = {
        "x64": "amd64",
        "x86_64": "amd64",
        "amd64": "amd64",
        "arm64": "arm64",
        "aarch64": "arm64",
    }
    goarch = architecture_aliases.get(goarch, goarch)
    return goos, goarch


def _build_exec_binary_sync(repo_root: Path, console: Console) -> Path:
    go = shutil.which("go")
    if go is None:
        raise RuntimeError(
            "Go toolchain not found in PATH. Install Go to build the exec daemon."
        )
    entry_path = repo_root / EXEC_SOURCE_PATH
    if not entry_path.exists():
        raise FileNotFoundError(
            f"exec daemon entrypoint not found at {entry_path}. "
            "Did you run this from the repository root?"
        )
    target = os.environ.get(EXEC_BUILD_TARGET_ENV, DEFAULT_EXEC_BUILD_TARGET)
    try:
        goos, goarch = _parse_go_target(target)
    except ValueError as exc:  # noqa: F841
        raise RuntimeError(str(exc)) from exc
    output_dir = repo_root / EXEC_BUILD_OUTPUT_DIR
    output_dir.mkdir(parents=True, exist_ok=True)
    binary_path = (output_dir / EXEC_BINARY_NAME).resolve()
    console.info(
        f"Building {EXEC_BINARY_NAME} with Go (GOOS={goos}, GOARCH={goarch}) "
        f"from {EXEC_SOURCE_PATH}..."
    )
    env = dict(os.environ)
    env.update(
        {
            "GOOS": goos,
            "GOARCH": goarch,
            "CGO_ENABLED": "0",
        }
    )
    command = [
        go,
        "build",
        "-o",
        str(binary_path),
        ".",
    ]
    result = subprocess.run(command, cwd=str(entry_path.parent), env=env, check=False)
    if result.returncode != 0:
        raise RuntimeError(
            f"failed to build {EXEC_BINARY_NAME} (go exit {result.returncode})"
        )
    if not binary_path.exists():
        raise FileNotFoundError(
            f"expected exec binary at {binary_path}, but it was not produced"
        )
    console.info(f"Built exec binary at {binary_path}")
    return binary_path

async def setup_exec_service(
    ctx: TaskContext,
    *,
    binary_path: Path,
    service_url: str,
) -> HttpExecClient:
    ctx.console.info("Uploading exec service binary...")
    upload_attempts = 0
    while True:
        try:
            await ctx.instance.aupload(str(binary_path), EXEC_TEMP_PATH)
            break
        except (ApiError, httpx.HTTPError, paramiko.SSHException, OSError) as exc:
            upload_attempts += 1
            if upload_attempts >= 5:
                raise
            delay = 1.5 * upload_attempts
            ctx.console.info(
                f"Retrying exec upload (attempt {upload_attempts}/5) after error: {exc}"
            )
            await asyncio.sleep(delay)
    remote_binary = shlex.quote(EXEC_REMOTE_PATH)
    remote_temp = shlex.quote(EXEC_TEMP_PATH)
    log_path = "/var/log/cmux-execd.log"
    await ctx.run_via_ssh(
        "verify-exec-upload",
        f"ls -l {remote_temp}",
        use_cgroup=False,
    )
    start_script = textwrap.dedent(
        f"""
        set -euo pipefail
        install -Dm0755 {remote_temp} {remote_binary}
        rm -f {remote_temp}
        if command -v pkill >/dev/null 2>&1; then
            pkill -x {EXEC_BINARY_NAME} || true
        else
            pids=$(ps -eo pid,comm | awk '$2 == "{EXEC_BINARY_NAME}" {{print $1}}')
            if [ -n "$pids" ]; then
                kill $pids || true
            fi
        fi
        mkdir -p /var/log
        nohup {remote_binary} --port {EXEC_HTTP_PORT} >{shlex.quote(log_path)} 2>&1 &
        if command -v pgrep >/dev/null 2>&1; then
            sleep 1
            if ! pgrep -x {EXEC_BINARY_NAME} >/dev/null 2>&1; then
                echo "cmux-execd failed to start" >&2
                if [ -f {shlex.quote(log_path)} ]; then
                    tail -n 50 {shlex.quote(log_path)} >&2 || true
                fi
                exit 1
            fi
        fi
        """
    )
    await ctx.run_via_ssh(
        "start-exec-service",
        start_script,
        use_cgroup=False,
    )
    client = HttpExecClient(service_url, ctx.console)
    await client.wait_ready(retries=30, delay=0.5)
    ctx.exec_client = client
    ctx.console.info("Exec service ready")
    return client


@registry.task(
    name="build-setup-exec-binary",
    description="Build and setup exec binary",
)
async def build_exec_binary(ctx: TaskContext) -> None:
    repo_root = ctx.repo_root
    console = ctx.console
    ctx.console.info("Building exec binary...")
    exec_binary_path = await asyncio.to_thread(_build_exec_binary_sync, repo_root, console)
    ctx.console.info("Built exec binary")

    ctx.console.info(f"Setting up exec service at {ctx.exec_service_url}")
    await setup_exec_service(ctx, binary_path=exec_binary_path, service_url=ctx.exec_service_url)
    ctx.console.info("Exec service setup complete")


def _build_resource_profile(
    vcpus: int,
    memory_mib: int,
) -> ResourceProfile:
    cpu_period = 100_000
    cpu_quota: int | None = None
    if vcpus > 0:
        cpu_quota = max(int(vcpus * cpu_period * 0.9), cpu_period)

    memory_high: int | None = None
    memory_max: int | None = None
    memory_bytes = memory_mib * 1024 * 1024
    if memory_bytes > 0:
        memory_high = max(memory_bytes * 9 // 10, 1)
        memory_max = max(memory_bytes * 95 // 100, memory_high)

    return ResourceProfile(
        name="cmux-provision",
        cpu_quota=cpu_quota,
        cpu_period=cpu_quota and cpu_period,
        cpu_weight=80,
        memory_high=memory_high,
        memory_max=memory_max,
        io_weight=200,
    )

@registry.task(
    name="configure-provisioning-cgroup",
    description="Configure provisioning cgroup",
)
async def configure_provisioning_cgroup(ctx: TaskContext) -> None:
    ctx.console.info("Configuring provisioning cgroup...")
    profile = ctx.resource_profile
    if profile is None:
        ctx.console.info("Resource profile not provided; skipping cgroup configuration")
        return

    cgroup_path = f"/sys/fs/cgroup/{profile.name}"
    quoted_cgroup_path = shlex.quote(cgroup_path)
    cpu_max_value = (
        f"{profile.cpu_quota} {profile.cpu_period}"
        if profile.cpu_quota is not None and profile.cpu_period is not None
        else ""
    )
    cpu_quota_value = str(profile.cpu_quota) if profile.cpu_quota is not None else ""
    cpu_period_value = str(profile.cpu_period) if profile.cpu_period is not None else ""
    cpu_weight_value = str(profile.cpu_weight) if profile.cpu_weight is not None else ""
    memory_high_value = (
        str(profile.memory_high) if profile.memory_high is not None else ""
    )
    memory_max_value = str(profile.memory_max) if profile.memory_max is not None else ""
    io_weight_value = str(profile.io_weight) if profile.io_weight is not None else ""

    script = textwrap.dedent(
        f"""
        set -euo pipefail
        CG_ROOT="/sys/fs/cgroup"
        if [ -f "${{CG_ROOT}}/cgroup.controllers" ]; then
            TARGET={quoted_cgroup_path}
            mkdir -p "${{TARGET}}"
            controllers="$(cat "${{CG_ROOT}}/cgroup.controllers")"
            enable_controller() {{
                local ctrl="$1"
                if printf '%s' "${{controllers}}" | grep -qw "$ctrl"; then
                    if ! grep -qw "$ctrl" "${{CG_ROOT}}/cgroup.subtree_control"; then
                        echo "+$ctrl" > "${{CG_ROOT}}/cgroup.subtree_control" || true
                    fi
                fi
            }}
            enable_controller cpu
            enable_controller io
            enable_controller memory
            if [ -n "{cpu_max_value}" ] && [ -w "${{TARGET}}/cpu.max" ]; then
                echo "{cpu_max_value}" > "${{TARGET}}/cpu.max"
            fi
            if [ -n "{cpu_weight_value}" ] && [ -w "${{TARGET}}/cpu.weight" ]; then
                echo "{cpu_weight_value}" > "${{TARGET}}/cpu.weight"
            fi
            if [ -n "{memory_high_value}" ] && [ -w "${{TARGET}}/memory.high" ]; then
                echo "{memory_high_value}" > "${{TARGET}}/memory.high"
            fi
            if [ -n "{memory_max_value}" ] && [ -w "${{TARGET}}/memory.max" ]; then
                echo "{memory_max_value}" > "${{TARGET}}/memory.max"
            fi
            if [ -n "{io_weight_value}" ] && [ -w "${{TARGET}}/io.weight" ]; then
                echo "{io_weight_value}" > "${{TARGET}}/io.weight"
            fi
            exit 0
        fi
        if command -v cgcreate >/dev/null 2>&1 && command -v cgset >/dev/null 2>&1; then
            cgcreate -g cpu,memory,blkio:{profile.name} || true
            if [ -n "{cpu_period_value}" ] && [ -n "{cpu_quota_value}" ]; then
                cgset -r cpu.cfs_period_us={cpu_period_value} {profile.name} || true
                cgset -r cpu.cfs_quota_us={cpu_quota_value} {profile.name} || true
            fi
            if [ -n "{memory_max_value}" ]; then
                cgset -r memory.limit_in_bytes={memory_max_value} {profile.name} || true
            fi
            if [ -n "{memory_high_value}" ]; then
                cgset -r memory.soft_limit_in_bytes={memory_high_value} {profile.name} || true
            fi
            if [ -n "{io_weight_value}" ]; then
                cgset -r blkio.weight={io_weight_value} {profile.name} || true
            fi
        fi
        exit 0
        """
    )
    await ctx.run("configure-resource-cgroup", script)
    verification = await ctx.run(
        "verify-resource-cgroup",
        textwrap.dedent(
            f"""
            if [ -d {quoted_cgroup_path} ] && [ -f {quoted_cgroup_path}/cgroup.procs ]; then
                echo ready
            fi
            """
        ),
    )
    if (verification.stdout or "").strip() == "ready":
        ctx.cgroup_path = cgroup_path
        ctx.console.info(f"Resource cgroup active at {cgroup_path}")
    else:
        ctx.console.info(
            "Cgroup controllers unavailable; continuing without resource isolation"
        )


@registry.task(
    name="apt-bootstrap",
    description="Install core apt utilities and set up package sources",
)
async def task_apt_bootstrap(ctx: TaskContext) -> None:
    cmd = textwrap.dedent(
        """
        set -eux
        
        # Configure APT for parallel downloads (16 parallel to saturate 2gbps)
        cat > /etc/apt/apt.conf.d/99parallel << 'EOF'
        Acquire::Queue-Mode "host";
        APT::Acquire::Max-Parallel-Downloads "16";
        Acquire::http::Pipeline-Depth "10";
        Acquire::https::Pipeline-Depth "10";
        EOF
        
        # Update and install core utilities needed for source setup
        DEBIAN_FRONTEND=noninteractive apt-get update
        DEBIAN_FRONTEND=noninteractive apt-get install -y \
            ca-certificates curl wget jq git gnupg lsb-release \
            tar unzip xz-utils zip bzip2 gzip htop
        
        # Setup GitHub CLI repository
        install -m 0755 -d /usr/share/keyrings
        curl -fsSL https://cli.github.com/packages/githubcli-archive-keyring.gpg \
            | dd of=/usr/share/keyrings/githubcli-archive-keyring.gpg
        chmod go+r /usr/share/keyrings/githubcli-archive-keyring.gpg
        arch="$(dpkg --print-architecture)"
        echo "deb [arch=${arch} signed-by=/usr/share/keyrings/githubcli-archive-keyring.gpg] https://cli.github.com/packages stable main" \
            > /etc/apt/sources.list.d/github-cli.list
        
        rm -rf /var/lib/apt/lists/*
        """
    )
    await ctx.run("apt-bootstrap", cmd)


@registry.task(
    name="install-base-packages",
    deps=("apt-bootstrap",),
    description="Install build-essential tooling and utilities",
)
async def task_install_base_packages(ctx: TaskContext) -> None:
    cmd = textwrap.dedent(
        """
        set -eux
        
        # Single apt-get update to pick up all configured sources
        DEBIAN_FRONTEND=noninteractive apt-get update
        
        # Install all packages in parallel in a single command
        DEBIAN_FRONTEND=noninteractive apt-get install -y \
            build-essential make pkg-config g++ libssl-dev \
            ruby-full perl software-properties-common \
            tigervnc-standalone-server tigervnc-common \
            xvfb \
            x11-xserver-utils xterm novnc \
            tmux \
            gh \
            zsh \
            zsh-autosuggestions \
            ripgrep

        
        # Download and install Chrome
        arch="$(dpkg --print-architecture)"
        case "${arch}" in
          amd64)
            chrome_url="https://dl.google.com/linux/direct/google-chrome-stable_current_amd64.deb"
            ;;
          arm64)
            chrome_url="https://dl.google.com/linux/direct/google-chrome-stable_current_arm64.deb"
            ;;
          *)
            echo "Unsupported architecture: ${arch}" >&2
            exit 1
            ;;
        esac
        cd /tmp
        curl -fsSL -o chrome.deb "${chrome_url}"
        DEBIAN_FRONTEND=noninteractive apt-get install -y ./chrome.deb || true
        DEBIAN_FRONTEND=noninteractive apt-get install -yf
        rm -f chrome.deb
        
        # Clean up
        rm -rf /var/lib/apt/lists/*
        """
    )
    await ctx.run("install-base-packages", cmd)


@registry.task(
    name="ensure-docker",
    deps=("install-base-packages",),
    description="Install Docker engine and CLI plugins",
)
async def task_ensure_docker(ctx: TaskContext) -> None:
    install_cmd = textwrap.dedent(
        """
        set -euo pipefail

        echo "[docker] ensuring Docker APT repository"
        DEBIAN_FRONTEND=noninteractive apt-get update
        DEBIAN_FRONTEND=noninteractive apt-get install -y ca-certificates curl
        os_release="/etc/os-release"
        if [ ! -f "$os_release" ]; then
          echo "Missing /etc/os-release; unable to determine distribution" >&2
          exit 1
        fi
        . "$os_release"
        distro_codename="${UBUNTU_CODENAME:-${VERSION_CODENAME:-stable}}"
        distro_id="${ID:-debian}"
        case "$distro_id" in
          ubuntu|Ubuntu|UBUNTU)
            repo_id="ubuntu"
            ;;
          debian|Debian|DEBIAN)
            repo_id="debian"
            ;;
          *)
            echo "Unrecognized distro id '$distro_id'; defaulting to debian" >&2
            repo_id="debian"
            ;;
        esac
        install -m 0755 -d /etc/apt/keyrings
        curl -fsSL "https://download.docker.com/linux/${repo_id}/gpg" -o /etc/apt/keyrings/docker.asc
        chmod a+r /etc/apt/keyrings/docker.asc
        printf 'deb [arch=%s signed-by=/etc/apt/keyrings/docker.asc] https://download.docker.com/linux/%s %s stable\\n' \
          "$(dpkg --print-architecture)" "$repo_id" "$distro_codename" \
          > /etc/apt/sources.list.d/docker.list

        echo "[docker] installing engine and CLI plugins"
        DEBIAN_FRONTEND=noninteractive apt-get update
        DEBIAN_FRONTEND=noninteractive apt-get install -y \
          docker-ce docker-ce-cli containerd.io docker-buildx-plugin docker-compose-plugin

        systemctl enable docker.service
        systemctl enable docker.socket || true
        systemctl start docker.service

        for attempt in $(seq 1 30); do
          if docker info >/dev/null 2>&1; then
            echo "[docker] daemon is ready"
            break
          fi
          if [ "$attempt" -eq 30 ]; then
            echo "[docker] daemon failed to start within expected window" >&2
            exit 1
          fi
          sleep 2
        done

        docker --version
        docker compose version
        docker buildx version
        docker run --rm hello-world
        """
    )
    await ctx.run("ensure-docker-install", install_cmd)


@registry.task(
    name="install-node-runtime",
    deps=("install-base-packages",),
    description="Install Node.js runtime and pnpm via corepack",
)
async def task_install_node(ctx: TaskContext) -> None:
    cmd = textwrap.dedent(
        """
        set -eux
        NODE_VERSION="24.9.0"
        arch="$(uname -m)"
        case "${arch}" in
          x86_64) node_arch="x64" ;;
          aarch64|arm64) node_arch="arm64" ;;
          *) echo "Unsupported architecture: ${arch}" >&2; exit 1 ;;
        esac
        tmp_dir="$(mktemp -d)"
        trap 'rm -rf "${tmp_dir}"' EXIT
        cd "${tmp_dir}"
        curl -fsSLO "https://nodejs.org/dist/v${NODE_VERSION}/node-v${NODE_VERSION}-linux-${node_arch}.tar.xz"
        curl -fsSLO "https://nodejs.org/dist/v${NODE_VERSION}/SHASUMS256.txt"
        grep " node-v${NODE_VERSION}-linux-${node_arch}.tar.xz$" SHASUMS256.txt | sha256sum -c -
        tar -xJf "node-v${NODE_VERSION}-linux-${node_arch}.tar.xz" -C /usr/local --strip-components=1
        cd /
        ln -sf /usr/local/bin/node /usr/bin/node
        ln -sf /usr/local/bin/npm /usr/bin/npm
        ln -sf /usr/local/bin/npx /usr/bin/npx
        ln -sf /usr/local/bin/corepack /usr/bin/corepack
        npm install -g node-gyp
        corepack enable
        corepack prepare pnpm@10.14.0 --activate
        """
    )
    await ctx.run("install-node-runtime", cmd)


@registry.task(
    name="install-nvm",
    deps=("install-node-runtime",),
    description="Install nvm for runtime use",
)
async def task_install_nvm(ctx: TaskContext) -> None:
    cmd = textwrap.dedent(
        """
        set -eux
        export NVM_DIR="/root/.nvm"
        mkdir -p "${NVM_DIR}"
        curl -fsSL "https://raw.githubusercontent.com/nvm-sh/nvm/v0.39.7/install.sh" | bash
        cat <<'PROFILE' > /etc/profile.d/nvm.sh
        export NVM_DIR="$HOME/.nvm"
        [ -s "$NVM_DIR/nvm.sh" ] && . "$NVM_DIR/nvm.sh"
        [ -s "$NVM_DIR/bash_completion" ] && . "$NVM_DIR/bash_completion"
        PROFILE
        bash -lc 'source /etc/profile.d/nvm.sh && nvm --version'
        """
    )
    await ctx.run("install-nvm", cmd)


@registry.task(
    name="install-bun",
    deps=("install-base-packages",),
    description="Install Bun runtime",
)
async def task_install_bun(ctx: TaskContext) -> None:
    cmd = textwrap.dedent(
        """
        curl -fsSL https://bun.sh/install | bash
        install -m 0755 /root/.bun/bin/bun /usr/local/bin/bun
        ln -sf /usr/local/bin/bun /usr/local/bin/bunx
        bun --version
        bunx --version
        """
    )
    await ctx.run("install-bun", cmd)


@registry.task(
    name="install-go-toolchain",
    deps=("install-base-packages",),
    description="Install Go toolchain for building CMux helpers",
)
async def task_install_go_toolchain(ctx: TaskContext) -> None:
    cmd = textwrap.dedent(
        """
        set -eux
        GO_VERSION="1.25.2"
        ARCH="$(uname -m)"
        case "${ARCH}" in
          x86_64)
            GO_ARCH="amd64"
            ;;
          aarch64|arm64)
            GO_ARCH="arm64"
            ;;
          *)
            echo "Unsupported architecture for Go: ${ARCH}" >&2
            exit 1
            ;;
        esac
        TMP_DIR="$(mktemp -d)"
        trap 'rm -rf "${TMP_DIR}"' EXIT
        cd "${TMP_DIR}"
        curl -fsSLo go.tar.gz "https://go.dev/dl/go${GO_VERSION}.linux-${GO_ARCH}.tar.gz"
        rm -rf /usr/local/go
        tar -C /usr/local -xzf go.tar.gz
        install -d /usr/local/bin
        install -d -m 0755 /usr/local/go-workspace/bin
        install -d -m 0755 /usr/local/go-workspace/pkg/mod
        install -d -m 0755 /usr/local/go-workspace/pkg/sumdb
        install -d -m 0755 /usr/local/go-cache
        ln -sf /usr/local/go/bin/go /usr/local/bin/go
        ln -sf /usr/local/go/bin/gofmt /usr/local/bin/gofmt
        /usr/local/go/bin/go version
        """
    )
    await ctx.run("install-go-toolchain", cmd)


@registry.task(
    name="install-uv-python",
    deps=("apt-bootstrap",),
    description="Install uv CLI and provision default Python runtime",
)
async def task_install_uv_python(ctx: TaskContext) -> None:
    cmd = textwrap.dedent(
        """
        set -eux
        ARCH="$(uname -m)"
        curl -LsSf https://astral.sh/uv/install.sh | sh
        export PATH="${HOME}/.local/bin:/usr/local/cargo/bin:${PATH}"
        uv python install --default
        PIP_VERSION="$(curl -fsSL https://pypi.org/pypi/pip/json | jq -r '.info.version')"
        python3 -m pip install --break-system-packages --upgrade "pip==${PIP_VERSION}"
        ln -sf /usr/bin/python3 /usr/bin/python
        """
    )
    await ctx.run("install-uv-python", cmd)


@registry.task(
    name="install-rust-toolchain",
    deps=("install-base-packages",),
    description="Install Rust toolchain via rustup",
)
async def task_install_rust_toolchain(ctx: TaskContext) -> None:
    cmd = textwrap.dedent(
        """
        set -eux
        export RUSTUP_HOME=/usr/local/rustup
        export CARGO_HOME=/usr/local/cargo
        install -d -m 0755 "${RUSTUP_HOME}" "${CARGO_HOME}"
        install -d -m 0755 "${CARGO_HOME}/bin"
        export PATH="${CARGO_HOME}/bin:${PATH}"
        ARCH="$(uname -m)"
        case "${ARCH}" in
          x86_64)
            RUST_HOST_TARGET="x86_64-unknown-linux-gnu"
            ;;
          aarch64|arm64)
            RUST_HOST_TARGET="aarch64-unknown-linux-gnu"
            ;;
          *)
            echo "Unsupported architecture: ${ARCH}" >&2
            exit 1
            ;;
        esac
        curl --proto '=https' --tlsv1.2 -sSf https://sh.rustup.rs | \
          sh -s -- -y --no-modify-path --profile minimal
        source "${CARGO_HOME}/env"
        rustup component add rustfmt
        rustup target add "${RUST_HOST_TARGET}"
        rustup default stable
        """
    )
    await ctx.run("install-rust-toolchain", cmd)


@registry.task(
    name="install-openvscode",
    deps=("apt-bootstrap",),
    description="Install OpenVSCode server",
)
async def task_install_openvscode(ctx: TaskContext) -> None:
    cmd = textwrap.dedent(
        """
        set -eux
        CODE_RELEASE="$(curl -fsSL https://api.github.com/repos/gitpod-io/openvscode-server/releases/latest | jq -r '.tag_name' | sed 's|^openvscode-server-v||')"
        arch="$(dpkg --print-architecture)"
        case "${arch}" in
          amd64) ARCH="x64" ;;
          arm64) ARCH="arm64" ;;
          *) echo "Unsupported architecture ${arch}" >&2; exit 1 ;;
        esac
        mkdir -p /app/openvscode-server
        url="https://github.com/gitpod-io/openvscode-server/releases/download/openvscode-server-v${CODE_RELEASE}/openvscode-server-v${CODE_RELEASE}-linux-${ARCH}.tar.gz"
        curl -fSL --retry 6 --retry-all-errors --retry-delay 2 --connect-timeout 20 --max-time 600 -o /tmp/openvscode-server.tar.gz "${url}" || \
          curl -fSL4 --retry 6 --retry-all-errors --retry-delay 2 --connect-timeout 20 --max-time 600 -o /tmp/openvscode-server.tar.gz "${url}"
        tar xf /tmp/openvscode-server.tar.gz -C /app/openvscode-server --strip-components=1
        rm -f /tmp/openvscode-server.tar.gz
        """
    )
    await ctx.run("install-openvscode", cmd)


@registry.task(
    name="package-vscode-extension",
    deps=("install-repo-dependencies",),
    description="Package the cmux VS Code extension for installation",
)
async def task_package_vscode_extension(ctx: TaskContext) -> None:
    repo = shlex.quote(ctx.remote_repo_root)
    cmd = textwrap.dedent(
        f"""
        set -euo pipefail
        export PATH="/usr/local/bin:$PATH"
        cd {repo}/packages/vscode-extension
        bun run package
        latest_vsix="$(ls -1t cmux-vscode-extension-*.vsix 2>/dev/null | head -n 1)"
        if [ -z "${{latest_vsix}}" ] || [ ! -f "${{latest_vsix}}" ]; then
          echo "cmux VS Code extension package not found" >&2
          exit 1
        fi
        install -Dm0644 "${{latest_vsix}}" /tmp/cmux-vscode-extension.vsix
        """
    )
    await ctx.run("package-vscode-extension", cmd)


@registry.task(
    name="install-openvscode-extensions",
    deps=("install-openvscode", "package-vscode-extension"),
    description="Preinstall language extensions for OpenVSCode",
)
async def task_install_openvscode_extensions(ctx: TaskContext) -> None:
    cmd = textwrap.dedent(
        """
        set -eux
        export HOME=/root
        server_root="/app/openvscode-server"
        bin_path="${server_root}/bin/openvscode-server"
        if [ ! -x "${bin_path}" ]; then
          echo "OpenVSCode binary not found at ${bin_path}" >&2
          exit 1
        fi
        extensions_dir="/root/.openvscode-server/extensions"
        user_data_dir="/root/.openvscode-server/data"
        mkdir -p "${extensions_dir}" "${user_data_dir}"
        cmux_vsix="/tmp/cmux-vscode-extension.vsix"
        if [ ! -f "${cmux_vsix}" ]; then
          echo "cmux extension package missing at ${cmux_vsix}" >&2
          exit 1
        fi
        install_from_file() {
          local package_path="$1"
          "${bin_path}" \
            --install-extension "${package_path}" \
            --force \
            --extensions-dir "${extensions_dir}" \
            --user-data-dir "${user_data_dir}"
        }
        install_from_file "${cmux_vsix}"
        rm -f "${cmux_vsix}"
        download_dir="$(mktemp -d)"
        cleanup() {
          rm -rf "${download_dir}"
        }
        trap cleanup EXIT
        download_extension() {
          local publisher="$1"
          local name="$2"
          local version="$3"
          local destination="$4"
          local tmpfile="${destination}.download"
          local curl_stderr="${tmpfile}.stderr"
          local url="https://marketplace.visualstudio.com/_apis/public/gallery/publishers/${publisher}/vsextensions/${name}/${version}/vspackage"
          local attempt=1
          local max_attempts=3
          while [ "${attempt}" -le "${max_attempts}" ]; do
            if curl -fSL --retry 6 --retry-all-errors --retry-delay 2 --connect-timeout 20 --max-time 600 -o "${tmpfile}" "${url}" 2>"${curl_stderr}"; then
              rm -f "${curl_stderr}"
              break
            fi
            echo "Download attempt ${attempt}/${max_attempts} failed for ${publisher}.${name}@${version}; retrying..." >&2
            if [ -s "${curl_stderr}" ]; then
              cat "${curl_stderr}" >&2
            fi
            rm -f "${tmpfile}"
            attempt=$((attempt + 1))
            sleep $((attempt * 2))
          done
          if [ "${attempt}" -gt "${max_attempts}" ]; then
            echo "Failed to download ${publisher}.${name}@${version} after ${max_attempts} attempts" >&2
            if [ -s "${curl_stderr}" ]; then
              cat "${curl_stderr}" >&2
            fi
            rm -f "${curl_stderr}"
            return 1
          fi
          if gzip -t "${tmpfile}" >/dev/null 2>&1; then
            gunzip -c "${tmpfile}" > "${destination}"
            rm -f "${tmpfile}"
          else
            mv "${tmpfile}" "${destination}"
          fi
        }
        while IFS='|' read -r publisher name version; do
          [ -z "${publisher}" ] && continue
          download_extension "${publisher}" "${name}" "${version}" "${download_dir}/${publisher}.${name}.vsix" &
        done <<'EXTENSIONS'
        anthropic|claude-code|2.0.27
        openai|chatgpt|0.5.27
        ms-vscode|vscode-typescript-next|5.9.20250531
        ms-python|python|2025.6.1
        ms-python|vscode-pylance|2025.8.100
        ms-python|debugpy|2025.14.0
        EXTENSIONS
        wait
        set -- "${download_dir}"/*.vsix
        for vsix in "$@"; do
          if [ -f "${vsix}" ]; then
            install_from_file "${vsix}"
          fi
        done
        """
    )
    await ctx.run("install-openvscode-extensions", cmd)


@registry.task(
    name="install-cursor-cli",
    deps=("apt-bootstrap",),
    description="Install Cursor CLI",
)
async def task_install_cursor(ctx: TaskContext) -> None:
    cmd = textwrap.dedent(
        """
        curl https://cursor.com/install -fsS | bash
        /root/.local/bin/cursor-agent --version
        """
    )
    await ctx.run("install-cursor-cli", cmd)




@registry.task(
    name="install-global-cli",
    deps=("install-bun", "install-node-runtime"),
    description="Install global agent CLIs with bun",
)
async def task_install_global_cli(ctx: TaskContext) -> None:
    cmd = textwrap.dedent(
        """
        bun add -g @openai/codex@0.50.0 @anthropic-ai/claude-code@2.0.27 \
          @google/gemini-cli@0.1.21 opencode-ai@0.6.4 codebuff \
          @devcontainers/cli @sourcegraph/amp
        """
    )
    await ctx.run("install-global-cli", cmd)


@registry.task(
    name="configure-zsh",
    deps=("install-base-packages",),
    description="Install zsh configuration and default prompt",
)
async def task_configure_zsh(ctx: TaskContext) -> None:
    cmd = textwrap.dedent(
        r"""
        set -eux
        zsh_path="$(command -v zsh)"
        if [ -z "${zsh_path}" ]; then
          echo "zsh not found" >&2
          exit 1
        fi
        current_shell="$(getent passwd root | cut -d: -f7 || true)"
        if [ "${current_shell}" != "${zsh_path}" ]; then
          if command -v chsh >/dev/null 2>&1; then
            chsh -s "${zsh_path}" root
          else
            usermod -s "${zsh_path}" root
          fi
        fi
        mkdir -p /root
        autosuggestions="/usr/share/zsh-autosuggestions/zsh-autosuggestions.zsh"
        cat > /root/.zshrc <<EOF
export SHELL="${zsh_path}"
export PATH="/usr/local/bin:/usr/local/cargo/bin:\$HOME/.local/bin:\$PATH"
export XDG_RUNTIME_DIR="/run/user/0"
export NVM_DIR="\$HOME/.nvm"
if [ -s /etc/profile.d/nvm.sh ]; then
  . /etc/profile.d/nvm.sh
fi

alias code='/app/openvscode-server/bin/openvscode-server'
alias c='code'
alias g='git'

autoload -Uz colors vcs_info
colors
setopt PROMPT_SUBST

zstyle ':vcs_info:*' enable git
zstyle ':vcs_info:*' check-for-changes true
zstyle ':vcs_info:git*:*' formats '%F{yellow}git:%b%f'
zstyle ':vcs_info:git*:*' actionformats '%F{yellow}git:%b*%f'

precmd() {
  vcs_info
}

PROMPT='%F{cyan}%n%f %F{green}%~%f\${vcs_info_msg_0_:+ \${vcs_info_msg_0_}} %# '
EOF
        if [ -f "${autosuggestions}" ]; then
          cat >> /root/.zshrc <<'EOF'

if [ -f "${autosuggestions}" ]; then
  source "${autosuggestions}"
  bindkey '^ ' autosuggest-accept
fi
EOF
        fi
        cat >> /root/.zshrc <<'EOF'
HISTFILE=~/.zsh_history
setopt HIST_IGNORE_DUPS HIST_VERIFY
EOF
        cat > /root/.zprofile <<'EOF'
[[ -f ~/.zshrc ]] && source ~/.zshrc
EOF
        mkdir -p /etc/profile.d
        cat <<'EOF' > /etc/profile.d/cmux-paths.sh
export RUSTUP_HOME=/usr/local/rustup
export CARGO_HOME=/usr/local/cargo
export PATH="/usr/local/bin:/usr/local/cargo/bin:$HOME/.local/bin:$PATH"
EOF
        if ! grep -q "alias g='git'" /root/.bashrc 2>/dev/null; then
          echo "alias g='git'" >> /root/.bashrc
        fi
        """
    )
    await ctx.run("configure-zsh", cmd)


@registry.task(
    name="upload-repo",
    deps=("apt-bootstrap",),
    description="Upload repository to the instance",
)
async def task_upload_repo(ctx: TaskContext) -> None:
    archive = await asyncio.to_thread(create_repo_archive, ctx.repo_root)
    try:
        await ctx.instance.aupload(str(archive), ctx.remote_repo_tar)
        extract_cmd = textwrap.dedent(
            f"""
            rm -rf {shlex.quote(ctx.remote_repo_root)}
            mkdir -p {shlex.quote(ctx.remote_repo_root)}
            tar -xf {shlex.quote(ctx.remote_repo_tar)} -C {shlex.quote(ctx.remote_repo_root)}
            rm -f {shlex.quote(ctx.remote_repo_tar)}
            """
        )
        await ctx.run("extract-repo", extract_cmd)
    finally:
        archive.unlink(missing_ok=True)


@registry.task(
    name="install-repo-dependencies",
    deps=("upload-repo", "install-bun", "install-node-runtime"),
    description="Install workspace dependencies via bun",
)
async def task_install_repo_dependencies(ctx: TaskContext) -> None:
    cmd = textwrap.dedent(
        f"""
        export PATH="/usr/local/bin:$PATH"
        cd {shlex.quote(ctx.remote_repo_root)}
        bun install --frozen-lockfile
        """
    )
    await ctx.run("install-repo-dependencies", cmd)


@registry.task(
    name="install-service-scripts",
    deps=("upload-repo", "install-base-packages"),
    description="Install VNC startup script (includes Chrome DevTools)",
)
async def task_install_service_scripts(ctx: TaskContext) -> None:
    repo = shlex.quote(ctx.remote_repo_root)
    cmd = textwrap.dedent(
        f"""
        install -d /usr/local/lib/cmux
        install -m 0755 {repo}/configs/systemd/bin/cmux-start-chrome /usr/local/lib/cmux/cmux-start-chrome
        install -m 0755 {repo}/configs/systemd/bin/cmux-manage-dockerd /usr/local/lib/cmux/cmux-manage-dockerd
        install -m 0755 {repo}/configs/systemd/bin/cmux-stop-dockerd /usr/local/lib/cmux/cmux-stop-dockerd
        install -m 0755 {repo}/configs/systemd/bin/cmux-configure-memory /usr/local/sbin/cmux-configure-memory
        """
    )
    await ctx.run("install-service-scripts", cmd)


@registry.task(
    name="build-cdp-proxy",
    deps=("install-service-scripts", "install-go-toolchain"),
    description="Build and install Chrome DevTools and VNC proxy binaries",
)
async def task_build_cdp_proxy(ctx: TaskContext) -> None:
    repo = shlex.quote(ctx.remote_repo_root)
    cmd = textwrap.dedent(
        f"""
        set -euo pipefail
        export PATH="/usr/local/go/bin:${{PATH}}"
        install -d /usr/local/lib/cmux
        cd {repo}/scripts/cdp-proxy
        go build -trimpath -o /usr/local/lib/cmux/{CDP_PROXY_BINARY_NAME} .
        if [ ! -x /usr/local/lib/cmux/{CDP_PROXY_BINARY_NAME} ]; then
          echo "Failed to build {CDP_PROXY_BINARY_NAME}" >&2
          exit 1
        fi
        cd {repo}/scripts/vnc-proxy
        go build -trimpath -o /usr/local/lib/cmux/{VNC_PROXY_BINARY_NAME} .
        if [ ! -x /usr/local/lib/cmux/{VNC_PROXY_BINARY_NAME} ]; then
          echo "Failed to build {VNC_PROXY_BINARY_NAME}" >&2
          exit 1
        fi
        """
    )
    await ctx.run("build-cdp-proxy", cmd)


@registry.task(
    name="install-systemd-units",
    deps=(
        "upload-repo",
        "install-openvscode",
        "install-openvscode-extensions",
        "install-service-scripts",
        "build-worker",
        "build-cdp-proxy",
        "link-rust-binaries",
        "configure-zsh",
    ),
    description="Install cmux systemd units and helpers",
)
async def task_install_systemd_units(ctx: TaskContext) -> None:
    repo = shlex.quote(ctx.remote_repo_root)
    cmd = textwrap.dedent(
        f"""
        set -euo pipefail

        install -d /usr/local/lib/cmux
        install -Dm0644 {repo}/configs/systemd/cmux.target /usr/lib/systemd/system/cmux.target
        install -Dm0644 {repo}/configs/systemd/cmux-openvscode.service /usr/lib/systemd/system/cmux-openvscode.service
        install -Dm0644 {repo}/configs/systemd/cmux-worker.service /usr/lib/systemd/system/cmux-worker.service
        install -Dm0644 {repo}/configs/systemd/cmux-proxy.service /usr/lib/systemd/system/cmux-proxy.service
        install -Dm0644 {repo}/configs/systemd/cmux-dockerd.service /usr/lib/systemd/system/cmux-dockerd.service
        install -Dm0644 {repo}/configs/systemd/cmux-devtools.service /usr/lib/systemd/system/cmux-devtools.service
        install -Dm0644 {repo}/configs/systemd/cmux-xvfb.service /usr/lib/systemd/system/cmux-xvfb.service
        install -Dm0644 {repo}/configs/systemd/cmux-tigervnc.service /usr/lib/systemd/system/cmux-tigervnc.service
        install -Dm0644 {repo}/configs/systemd/cmux-vnc-proxy.service /usr/lib/systemd/system/cmux-vnc-proxy.service
        install -Dm0644 {repo}/configs/systemd/cmux-cdp-proxy.service /usr/lib/systemd/system/cmux-cdp-proxy.service
        install -Dm0644 {repo}/configs/systemd/cmux-xterm.service /usr/lib/systemd/system/cmux-xterm.service
        install -Dm0644 {repo}/configs/systemd/cmux-memory-setup.service /usr/lib/systemd/system/cmux-memory-setup.service
        install -Dm0755 {repo}/configs/systemd/bin/configure-openvscode /usr/local/lib/cmux/configure-openvscode
        touch /usr/local/lib/cmux/dockerd.flag
        mkdir -p /var/log/cmux
        mkdir -p /root/workspace
        mkdir -p /etc/systemd/system/multi-user.target.wants
        mkdir -p /etc/systemd/system/cmux.target.wants
        mkdir -p /etc/systemd/system/swap.target.wants
        ln -sf /usr/lib/systemd/system/cmux.target /etc/systemd/system/multi-user.target.wants/cmux.target
        ln -sf /usr/lib/systemd/system/cmux-openvscode.service /etc/systemd/system/cmux.target.wants/cmux-openvscode.service
        ln -sf /usr/lib/systemd/system/cmux-worker.service /etc/systemd/system/cmux.target.wants/cmux-worker.service
        ln -sf /usr/lib/systemd/system/cmux-proxy.service /etc/systemd/system/cmux.target.wants/cmux-proxy.service
        ln -sf /usr/lib/systemd/system/cmux-dockerd.service /etc/systemd/system/cmux.target.wants/cmux-dockerd.service
        ln -sf /usr/lib/systemd/system/cmux-devtools.service /etc/systemd/system/cmux.target.wants/cmux-devtools.service
        ln -sf /usr/lib/systemd/system/cmux-tigervnc.service /etc/systemd/system/cmux.target.wants/cmux-tigervnc.service
        ln -sf /usr/lib/systemd/system/cmux-vnc-proxy.service /etc/systemd/system/cmux.target.wants/cmux-vnc-proxy.service
        ln -sf /usr/lib/systemd/system/cmux-cdp-proxy.service /etc/systemd/system/cmux.target.wants/cmux-cdp-proxy.service
        ln -sf /usr/lib/systemd/system/cmux-xterm.service /etc/systemd/system/cmux.target.wants/cmux-xterm.service
        ln -sf /usr/lib/systemd/system/cmux-memory-setup.service /etc/systemd/system/multi-user.target.wants/cmux-memory-setup.service
        ln -sf /usr/lib/systemd/system/cmux-memory-setup.service /etc/systemd/system/swap.target.wants/cmux-memory-setup.service
        systemctl daemon-reload
        systemctl enable cmux.target
        chown root:root /usr/local
        chown root:root /usr/local/bin
        chmod 0755 /usr/local
        chmod 0755 /usr/local/bin
        if [ -f /usr/local/bin/fetch-mmds-keys ]; then
            chown root:root /usr/local/bin/fetch-mmds-keys
            chmod 0755 /usr/local/bin/fetch-mmds-keys
        fi
        systemctl restart ssh
        systemctl is-active --quiet ssh
        systemctl start cmux.target || true
        """
    )
    await ctx.run("install-systemd-units", cmd)


@registry.task(
    name="install-prompt-wrapper",
    deps=("upload-repo",),
    description="Install prompt-wrapper helper",
)
async def task_install_prompt_wrapper(ctx: TaskContext) -> None:
    repo = shlex.quote(ctx.remote_repo_root)
    cmd = textwrap.dedent(
        f"""
        install -m 0755 {repo}/prompt-wrapper.sh /usr/local/bin/prompt-wrapper
        """
    )
    await ctx.run("install-prompt-wrapper", cmd)


@registry.task(
    name="install-tmux-conf",
    deps=("upload-repo",),
    description="Install tmux configuration",
)
async def task_install_tmux_conf(ctx: TaskContext) -> None:
    repo = shlex.quote(ctx.remote_repo_root)
    cmd = textwrap.dedent(
        f"""
        install -Dm0644 {repo}/configs/tmux.conf /etc/tmux.conf
        """
    )
    await ctx.run("install-tmux-conf", cmd)

@registry.task(
    name="configure-memory-protection",
    deps=("install-systemd-units",),
    description="Configure swapfile and systemd resource protections",
)
async def task_configure_memory_protection(ctx: TaskContext) -> None:
    cmd = textwrap.dedent(
        """
        set -euo pipefail
        CMUX_FORCE_SWAP=1 CMUX_SWAPFILE_SIZE_GIB=6 /usr/local/sbin/cmux-configure-memory
        expected_kib=$((6 * 1024 * 1024))
        tolerance_kib=8
        min_expected_kib=$((expected_kib - tolerance_kib))
        actual_kib="$(awk '$1 == "/var/swap/cmux-swapfile" {print $3}' /proc/swaps 2>/dev/null || true)"
        if [ -z "${actual_kib}" ]; then
            echo "Swapfile /var/swap/cmux-swapfile missing from /proc/swaps after configuration." >&2
            swapon --show=NAME,TYPE,SIZE,USED,PRIO || true
            exit 1
        fi
        case "${actual_kib}" in
            *[!0-9]*)
                echo "Swapfile size reported as '${actual_kib}' KiB; expected numeric value." >&2
                swapon --show=NAME,TYPE,SIZE,USED,PRIO || true
                exit 1
                ;;
        esac
        if [ "${actual_kib}" -lt "${min_expected_kib}" ]; then
            echo "Swapfile size ${actual_kib} KiB is below required ${min_expected_kib} KiB minimum (6 GiB minus tolerance)." >&2
            swapon --show=NAME,TYPE,SIZE,USED,PRIO || true
            exit 1
        fi
        if [ "${actual_kib}" -lt "${expected_kib}" ]; then
            echo "Swapfile size ${actual_kib} KiB slightly below nominal ${expected_kib} KiB target; continuing (within tolerance ${tolerance_kib} KiB)." >&2
        fi
        """
    )
    await ctx.run("configure-memory-protection", cmd)


@registry.task(
    name="install-collect-scripts",
    deps=("upload-repo",),
    description="Install worker helper scripts",
)
async def task_install_collect_scripts(ctx: TaskContext) -> None:
    repo = shlex.quote(ctx.remote_repo_root)
    cmd = textwrap.dedent(
        f"""
        install -Dm0755 {repo}/apps/worker/scripts/collect-relevant-diff.sh /usr/local/bin/cmux-collect-relevant-diff.sh
        install -Dm0755 {repo}/apps/worker/scripts/collect-crown-diff.sh /usr/local/bin/cmux-collect-crown-diff.sh
        """
    )
    await ctx.run("install-collect-scripts", cmd)


@registry.task(
    name="build-worker",
    deps=("install-repo-dependencies",),
    description="Build worker bundle and install helper scripts",
)
async def task_build_worker(ctx: TaskContext) -> None:
    repo = shlex.quote(ctx.remote_repo_root)
    cmd = textwrap.dedent(
        f"""
        set -euo pipefail
        export PATH="/usr/local/bin:$PATH"
        cd {repo}
        bun build ./apps/worker/src/index.ts \\
          --target node \\
          --outdir ./apps/worker/build \\
          --external @cmux/convex \\
          --external 'node:*'
        if [ ! -f ./apps/worker/build/index.js ]; then
          echo "Worker build output missing at ./apps/worker/build/index.js" >&2
          exit 1
        fi
        install -d /builtins
        cat <<'JSON' > /builtins/package.json
{{"name":"builtins","type":"module","version":"1.0.0"}}
JSON
        rm -rf /builtins/build
        cp -r ./apps/worker/build /builtins/build
        install -Dm0755 ./apps/worker/wait-for-docker.sh /usr/local/bin/wait-for-docker.sh
        """
    )
    await ctx.run("build-worker", cmd)


@registry.task(
    name="build-env-binaries",
    deps=("upload-repo", "install-rust-toolchain"),
    description="Build envd/envctl binaries via cargo install",
)
async def task_build_env_binaries(ctx: TaskContext) -> None:
    repo = shlex.quote(ctx.remote_repo_root)
    cmd = textwrap.dedent(
        f"""
        export RUSTUP_HOME=/usr/local/rustup
        export CARGO_HOME=/usr/local/cargo
        export PATH="${{CARGO_HOME}}/bin:$PATH"
        cd {repo}
        cargo install --path crates/cmux-env --locked --force
        """
    )
    await ctx.run("build-env-binaries", cmd, timeout=60 * 30)


@registry.task(
    name="build-cmux-proxy",
    deps=("upload-repo", "install-rust-toolchain"),
    description="Build cmux-proxy binary via cargo install",
)
async def task_build_cmux_proxy(ctx: TaskContext) -> None:
    repo = shlex.quote(ctx.remote_repo_root)
    cmd = textwrap.dedent(
        f"""
        export RUSTUP_HOME=/usr/local/rustup
        export CARGO_HOME=/usr/local/cargo
        export PATH="${{CARGO_HOME}}/bin:$PATH"
        cd {repo}
        cargo install --path crates/cmux-proxy --locked --force
        """
    )
    await ctx.run("build-cmux-proxy", cmd, timeout=60 * 30)


@registry.task(
    name="build-cmux-xterm",
    deps=("upload-repo", "install-rust-toolchain"),
    description="Build cmux-xterm-server binary via cargo install",
)
async def task_build_cmux_xterm(ctx: TaskContext) -> None:
    repo = shlex.quote(ctx.remote_repo_root)
    cmd = textwrap.dedent(
        f"""
        export RUSTUP_HOME=/usr/local/rustup
        export CARGO_HOME=/usr/local/cargo
        export PATH="${{CARGO_HOME}}/bin:$PATH"
        cd {repo}
        cargo install --path crates/cmux-xterm --locked --force
        """
    )
    await ctx.run("build-cmux-xterm", cmd, timeout=60 * 30)


@registry.task(
    name="link-rust-binaries",
    deps=("build-env-binaries", "build-cmux-proxy", "build-cmux-xterm"),
    description="Symlink built Rust binaries into /usr/local/bin",
)
async def task_link_rust_binaries(ctx: TaskContext) -> None:
    cmd = textwrap.dedent(
        """
        install -m 0755 /usr/local/cargo/bin/envd /usr/local/bin/envd
        install -m 0755 /usr/local/cargo/bin/envctl /usr/local/bin/envctl
        install -m 0755 /usr/local/cargo/bin/cmux-proxy /usr/local/bin/cmux-proxy
        install -m 0755 /usr/local/cargo/bin/cmux-xterm-server /usr/local/bin/cmux-xterm-server
        """
    )
    await ctx.run("link-rust-binaries", cmd)


@registry.task(
    name="configure-envctl",
    deps=("link-rust-binaries", "configure-zsh"),
    description="Configure envctl defaults",
)
async def task_configure_envctl(ctx: TaskContext) -> None:
    cmd = textwrap.dedent(
        """
        set -eux
        envctl --version
        envctl install-hook bash
        envctl install-hook zsh
        cat <<'PROFILE' > /root/.profile
if [ -n "${ZSH_VERSION:-}" ]; then
  if [ -f ~/.zshrc ]; then
    . ~/.zshrc
  fi
elif [ -n "${BASH_VERSION:-}" ]; then
  if [ -f ~/.bashrc ]; then
    . ~/.bashrc
  fi
elif [ -f ~/.bashrc ]; then
  . ~/.bashrc
fi
PROFILE
        cat <<'PROFILE' > /root/.bash_profile
if [ -n "${ZSH_VERSION:-}" ]; then
  if [ -f ~/.zshrc ]; then
    . ~/.zshrc
  fi
elif [ -n "${BASH_VERSION:-}" ]; then
  if [ -f ~/.bashrc ]; then
    . ~/.bashrc
  fi
elif [ -f ~/.bashrc ]; then
  . ~/.bashrc
fi
PROFILE
        mkdir -p /run/user/0
        chmod 700 /run/user/0
        if ! grep -q 'XDG_RUNTIME_DIR=/run/user/0' /root/.bashrc 2>/dev/null; then
          echo 'export XDG_RUNTIME_DIR=/run/user/0' >> /root/.bashrc
        fi
        if ! grep -q 'cmux-paths.sh' /root/.bashrc 2>/dev/null; then
          echo '[ -f /etc/profile.d/cmux-paths.sh ] && . /etc/profile.d/cmux-paths.sh' >> /root/.bashrc
        fi
        if ! grep -q 'nvm.sh' /root/.bashrc 2>/dev/null; then
          echo '[ -f /etc/profile.d/nvm.sh ] && . /etc/profile.d/nvm.sh' >> /root/.bashrc
        fi
        if ! grep -q 'XDG_RUNTIME_DIR=/run/user/0' /root/.zshrc 2>/dev/null; then
          echo 'export XDG_RUNTIME_DIR=/run/user/0' >> /root/.zshrc
        fi
        """
    )
    await ctx.run("configure-envctl", cmd)


@registry.task(
    name="cleanup-build-artifacts",
    deps=(
        "configure-memory-protection",
        "configure-envctl",
        "install-prompt-wrapper",
        "install-tmux-conf",
        "install-collect-scripts",
    ),
    description="Remove repository upload and toolchain caches prior to final validation",
)
async def task_cleanup_build_artifacts(ctx: TaskContext) -> None:
    await cleanup_instance_disk(ctx)


async def run_task_graph(registry: TaskRegistry, ctx: TaskContext) -> None:
    remaining = registry.tasks
    completed: set[str] = set()
    while remaining:
        ready = [
            name
            for name, task in remaining.items()
            if all(dep in completed for dep in task.dependencies)
        ]
        if not ready:
            unresolved = ", ".join(remaining)
            raise RuntimeError(f"Dependency cycle detected: {unresolved}")
        tasks_to_run = [remaining[name] for name in ready]
        for task in tasks_to_run:
            ctx.console.info(f"→ starting task {task.name}")
        start = time.perf_counter()
        await asyncio.gather(
            *(_run_task_with_timing(ctx, task) for task in tasks_to_run)
        )
        duration = time.perf_counter() - start
        layer_label = f"layer:{'+'.join(ready)}"
        ctx.timings.add(layer_label, duration)
        ctx.console.info(
            f"✓ Layer completed in {duration:.2f}s (tasks: {', '.join(ready)})"
        )
        for task in tasks_to_run:
            completed.add(task.name)
            remaining.pop(task.name, None)


async def _run_task_with_timing(ctx: TaskContext, task: TaskDefinition) -> None:
    start = time.perf_counter()
    await task.func(ctx)
    duration = time.perf_counter() - start
    ctx.timings.add(f"task:{task.name}", duration)
    ctx.console.info(f"✓ {task.name} completed in {duration:.2f}s")


@registry.task(
    name="check-cargo",
    deps=("install-rust-toolchain", "cleanup-build-artifacts"),
    description="Verify cargo is installed and working",
)
async def task_check_cargo(ctx: TaskContext) -> None:
    await ctx.run("check-cargo", "PATH=/usr/local/cargo/bin:$PATH cargo --version")


@registry.task(
    name="check-node",
    deps=("install-node-runtime", "cleanup-build-artifacts"),
    description="Verify node is installed and working",
)
async def task_check_node(ctx: TaskContext) -> None:
    await ctx.run("check-node", "node --version")


@registry.task(
    name="check-bun",
    deps=("install-bun", "cleanup-build-artifacts"),
    description="Verify bun is installed and working",
)
async def task_check_bun(ctx: TaskContext) -> None:
    await ctx.run("check-bun", "bun --version && bunx --version")


@registry.task(
    name="check-uv",
    deps=("install-uv-python", "cleanup-build-artifacts"),
    description="Verify uv is installed and working",
)
async def task_check_uv(ctx: TaskContext) -> None:
    await ctx.run("check-uv", "uv --version && uvx --version")


@registry.task(
    name="check-gh",
    deps=("install-base-packages", "cleanup-build-artifacts"),
    description="Verify GitHub CLI is installed and working",
)
async def task_check_gh(ctx: TaskContext) -> None:
    await ctx.run("check-gh", "gh --version")


@registry.task(
    name="check-envctl",
    deps=("configure-envctl", "cleanup-build-artifacts"),
    description="Verify envctl is installed and working",
)
async def task_check_envctl(ctx: TaskContext) -> None:
    await ctx.run("check-envctl", "envctl --version && command -v envd")


@registry.task(
    name="check-ssh-service",
    deps=("configure-memory-protection", "cleanup-build-artifacts"),
    description="Verify SSH service is active",
)
async def task_check_ssh_service(ctx: TaskContext) -> None:
    cmd = textwrap.dedent(
        """
        set -euo pipefail
        status_output="$(systemctl status ssh --no-pager || true)"
        printf '%s\n' "$status_output"
        if ! systemctl is-active --quiet ssh; then
          echo "ssh service not active; attempting restart..." >&2
          systemctl restart ssh || true
          sleep 2
          status_output="$(systemctl status ssh --no-pager || true)"
          printf '%s\n' "$status_output"
        fi
        if ! systemctl is-active --quiet ssh; then
          echo "ERROR: ssh service status did not report active (running)" >&2
          journalctl -u ssh --no-pager -n 50 || true
          exit 1
        fi
        """
    )
    await ctx.run("check-ssh-service", cmd)


@registry.task(
    name="check-vscode",
    deps=("configure-memory-protection", "cleanup-build-artifacts"),
    description="Verify VS Code endpoint is accessible",
)
async def task_check_vscode(ctx: TaskContext) -> None:
    cmd = textwrap.dedent(
        """
        for attempt in $(seq 1 15); do
          if curl -fsS -o /dev/null http://127.0.0.1:39378/; then
            echo "VS Code endpoint is reachable"
            exit 0
          fi
          sleep 2
        done
        echo "ERROR: VS Code endpoint not reachable after 30s" >&2
        systemctl status cmux-openvscode.service --no-pager || true
        exit 1
        """
    )
    await ctx.run("check-vscode", cmd)


@registry.task(
    name="check-vscode-via-proxy",
    deps=("configure-memory-protection", "cleanup-build-artifacts"),
    description="Verify VS Code endpoint is accessible through cmux-proxy",
)
async def task_check_vscode_via_proxy(ctx: TaskContext) -> None:
    cmd = textwrap.dedent(
        """
        for attempt in $(seq 1 15); do
          if curl -fsS -H 'X-Cmux-Port-Internal: 39378' http://127.0.0.1:39379/ >/dev/null; then
            echo "VS Code endpoint is reachable via cmux-proxy"
            exit 0
          fi
          sleep 2
        done
        echo "ERROR: VS Code endpoint via cmux-proxy not reachable after 30s" >&2
        systemctl status cmux-proxy.service --no-pager || true
        systemctl status cmux-openvscode.service --no-pager || true
        tail -n 80 /var/log/cmux/cmux-proxy.log || true
        tail -n 80 /var/log/cmux/openvscode.log || true
        exit 1
        """
    )
    await ctx.run("check-vscode-via-proxy", cmd)


@registry.task(
    name="check-xterm",
    deps=("install-systemd-units", "cleanup-build-artifacts"),
    description="Verify cmux-xterm service is accessible",
)
async def task_check_xterm(ctx: TaskContext) -> None:
    cmd = textwrap.dedent(
        """
        for attempt in $(seq 1 20); do
          if curl -fsS -H 'Accept: application/json' http://127.0.0.1:39383/api/tabs >/dev/null; then
            echo "cmux-xterm endpoint is reachable"
            exit 0
          fi
          sleep 2
        done
        echo "ERROR: cmux-xterm endpoint not reachable after 40s" >&2
        systemctl status cmux-xterm.service --no-pager || true
        tail -n 80 /var/log/cmux/cmux-xterm.log || true
        exit 1
        """
    )
    await ctx.run("check-xterm", cmd)


@registry.task(
    name="check-vnc",
    deps=("configure-memory-protection", "cleanup-build-artifacts"),
    description="Verify VNC packages and endpoint are accessible",
)
async def task_check_vnc(ctx: TaskContext) -> None:
    cmd = textwrap.dedent(
        """
        # Verify VNC binaries are installed
        vncserver -version
        if [ ! -x /usr/local/lib/cmux/cmux-vnc-proxy ]; then
          echo "cmux-vnc-proxy binary missing" >&2
          exit 1
        fi
        
        # Verify VNC endpoint is accessible
        sleep 5
        for attempt in $(seq 1 15); do
          if curl -fsS -o /dev/null http://127.0.0.1:39380/vnc.html; then
            echo "VNC endpoint is reachable"
            exit 0
          fi
          sleep 2
        done
        echo "ERROR: VNC endpoint not reachable after 30s" >&2
        systemctl status cmux-tigervnc.service --no-pager || true
        systemctl status cmux-vnc-proxy.service --no-pager || true
        systemctl status cmux-devtools.service --no-pager || true
        tail -n 40 /var/log/cmux/chrome.log || true
        tail -n 40 /var/log/cmux/tigervnc.log || true
        tail -n 40 /var/log/cmux/vnc-proxy.log || true
        exit 1
        """
    )
    await ctx.run("check-vnc", cmd)

    websocket_cmd = textwrap.dedent(
        """
        python3 - <<'PY'
import base64
import os
import socket
import sys

host = "127.0.0.1"
port = 39380
path = "/websockify"

key = base64.b64encode(os.urandom(16)).decode()
request = (
    f"GET {path} HTTP/1.1\\r\\n"
    f"Host: {host}:{port}\\r\\n"
    "Upgrade: websocket\\r\\n"
    "Connection: Upgrade\\r\\n"
    f"Sec-WebSocket-Key: {key}\\r\\n"
    "Sec-WebSocket-Version: 13\\r\\n"
    "\\r\\n"
)

with socket.create_connection((host, port), timeout=5) as sock:
    sock.settimeout(5)
    sock.sendall(request.encode("ascii"))
    resp = sock.recv(1024).decode("latin1", "replace")

status_line = resp.splitlines()[0] if resp else ""
if not status_line.startswith("HTTP/1.1 101"):
    print(f"Unexpected websocket response: {status_line!r}", file=sys.stderr)
    sys.exit(1)
PY
        """
    )
    await ctx.run("check-vnc-websocket-upgrade", websocket_cmd)


@registry.task(
    name="check-devtools",
    deps=("configure-memory-protection", "cleanup-build-artifacts"),
    description="Verify Chrome browser and DevTools endpoint are accessible",
)
async def task_check_devtools(ctx: TaskContext) -> None:
    cmd = textwrap.dedent(
        """
        # Verify Chrome is installed
        google-chrome --version
        
        # Verify DevTools endpoint is accessible
        sleep 5
        for attempt in $(seq 1 45); do
          if curl -fsS -o /dev/null http://127.0.0.1:39381/json/version; then
            echo "DevTools endpoint is reachable"
            exit 0
          fi
          sleep 2
        done
        echo "ERROR: DevTools endpoint not reachable after 90s" >&2
        systemctl status cmux-devtools.service --no-pager || true
        systemctl status cmux-cdp-proxy.service --no-pager || true
        ss -ltnp | grep 3938 || true
        tail -n 100 /var/log/cmux/chrome.log || true
        tail -n 40 /var/log/cmux/tigervnc.log || true
        exit 1
        """
    )
    await ctx.run("check-devtools", cmd)

@registry.task(
    name="check-worker",
    deps=("configure-memory-protection", "cleanup-build-artifacts"),
    description="Verify worker service is running",
)
async def task_check_worker(ctx: TaskContext) -> None:
    cmd = textwrap.dedent(
        """
        set -euo pipefail
        for attempt in $(seq 1 30); do
          if systemctl is-active --quiet cmux-worker.service; then
            if health="$(curl -fsS http://127.0.0.1:39377/health)"; then
              printf '%s\n' "$health"
              exit 0
            fi
          fi
          sleep 2
        done
        echo "ERROR: cmux-worker service failed health check" >&2
        systemctl status cmux-worker.service --no-pager || true
        tail -n 80 /var/log/cmux/worker.log || true
        exit 1
        """
    )
    await ctx.run("check-worker", cmd)


async def verify_devtools_via_exposed_url(
    port_map: dict[int, str],
    *,
    console: Console,
) -> None:
    cdp_base_url = port_map.get(CDP_HTTP_PORT)
    if cdp_base_url is None:
        raise RuntimeError("Failed to expose DevTools service URL via Morph")
    version_url = urllib.parse.urljoin(
        cdp_base_url.rstrip("/") + "/",
        "json/version",
    )
    console.info(f"Verifying DevTools via exposed URL: {version_url}")
    max_attempts = 45
    async with httpx.AsyncClient(
        timeout=httpx.Timeout(5.0, connect=5.0, read=5.0),
        follow_redirects=True,
    ) as client:
        for attempt in range(1, max_attempts + 1):
            try:
                response = await client.get(
                    version_url,
                    headers={"Accept": "application/json"},
                )
            except (httpx.HTTPError, ssl.SSLError, OSError) as exc:
                console.info(
                    f"Attempt {attempt}/{max_attempts} failed to reach DevTools via Morph: {exc}"
                )
            else:
                if response.status_code == httpx.codes.OK:
                    console.info("DevTools endpoint is reachable via Morph exposed URL")
                    return
                console.info(
                    f"Attempt {attempt}/{max_attempts} returned HTTP "
                    f"{response.status_code} from DevTools via Morph"
                )
            if attempt < max_attempts:
                await asyncio.sleep(2)
    raise RuntimeError(
        "DevTools endpoint not reachable via Morph exposed URL after multiple attempts"
    )


async def snapshot_instance(
    instance: Instance,
    *,
    console: Console,
) -> Snapshot:
    console.info(f"Snapshotting instance {instance.id}...")
    snapshot = await instance.asnapshot()
    console.info(f"Created snapshot {snapshot.id}")
    return snapshot


async def cleanup_instance_disk(ctx: TaskContext) -> None:
    ctx.console.info("Cleaning up build artifacts before snapshot...")
    repo = shlex.quote(ctx.remote_repo_root)
    tar_path = shlex.quote(ctx.remote_repo_tar)
    cleanup_script = textwrap.dedent(
        f"""
        set -euo pipefail
        rm -rf {repo}
        rm -f {tar_path}
        if [ -d /usr/local/cargo ]; then
            rm -rf /usr/local/cargo/registry
            rm -rf /usr/local/cargo/git
            install -d -m 0755 /usr/local/cargo/registry
            install -d -m 0755 /usr/local/cargo/git
        fi
        if [ -d /usr/local/rustup ]; then
            rm -rf /usr/local/rustup/tmp
            rm -rf /usr/local/rustup/downloads
            install -d -m 0755 /usr/local/rustup/tmp
            install -d -m 0755 /usr/local/rustup/downloads
        fi
        if [ -d /root/.cache ]; then
            rm -rf /root/.cache/go-build
            rm -rf /root/.cache/pip
            rm -rf /root/.cache/uv
            rm -rf /root/.cache/bun
        fi
        if [ -d /root/.bun ]; then
            rm -rf /root/.bun/install/cache
        fi
        rm -rf /root/.npm
        rm -rf /root/.pnpm-store
        rm -rf /root/go
        rm -rf /usr/local/go-workspace/bin
        rm -rf /usr/local/go-workspace/pkg/mod
        rm -rf /usr/local/go-workspace/pkg/sumdb
        rm -rf /usr/local/go-cache
        install -d -m 0755 /root/.cache
        install -d -m 0755 /root/.cache/go-build
        install -d -m 0755 /root/.cache/pip
        install -d -m 0755 /root/.cache/uv
        install -d -m 0755 /root/.cache/bun
        install -d -m 0755 /usr/local/go-workspace
        install -d -m 0755 /usr/local/go-workspace/bin
        install -d -m 0755 /usr/local/go-workspace/pkg/mod
        install -d -m 0755 /usr/local/go-workspace/pkg/sumdb
        install -d -m 0755 /usr/local/go-cache
        if [ -d /var/cache/apt ]; then
            rm -rf /var/cache/apt/archives/*.deb
            rm -rf /var/cache/apt/archives/partial
            install -d -m 0755 /var/cache/apt/archives/partial
        fi
        if [ -d /var/lib/apt/lists ]; then
            find /var/lib/apt/lists -mindepth 1 -maxdepth 1 -type f -delete
            rm -rf /var/lib/apt/lists/partial
            install -d -m 0755 /var/lib/apt/lists/partial
        fi
        """
    ).strip()
    await ctx.run("cleanup-disk-artifacts", cleanup_script)


async def report_disk_usage(ctx: TaskContext) -> None:
    ctx.console.info("Collecting disk usage statistics...")
    disk_script = textwrap.dedent(
        """
        set -euo pipefail
        echo "==== Disk usage (df -h /) ===="
        df -h /
        echo
        echo "==== Key directories ===="
        for path in /var/swap /cmux /usr/local /usr/local/go-workspace /usr/local/cargo /root; do
            if [ -e "$path" ]; then
                du -sh "$path" 2>/dev/null || true
            fi
        done
        echo
        """
    ).strip()
    await ctx.run("disk-usage-summary", disk_script)


async def provision_and_snapshot_for_preset(
    args: argparse.Namespace,
    *,
    preset: SnapshotPresetPlan,
    console: Console,
    client: MorphCloudClient,
    repo_root: Path,
    started_instances: list[Instance],
    require_verify: bool,
    show_dependency_graph: bool,
) -> SnapshotRunResult:
    console.always(
        f"\n=== Provisioning preset {preset.preset_id} ({preset.label}) ==="
    )
    timings = TimingsCollector()

    instance = await client.instances.aboot(
        args.snapshot_id,
        vcpus=preset.vcpus,
        memory=preset.memory_mib,
        disk_size=preset.disk_size_mib,
        ttl_seconds=args.ttl_seconds,
        ttl_action=args.ttl_action,
    )
    started_instances.append(instance)
    await _await_instance_ready(instance, console=console)
    console.always(
        f"[{preset.preset_id}] Dashboard: https://cloud.morph.so/web/instances/{instance.id}?ssh=true"
    )
    port_map = await _expose_standard_ports(instance, console)
    exec_service_url = port_map.get(EXEC_HTTP_PORT)
    if exec_service_url is None:
        raise RuntimeError("Failed to expose exec service port on primary instance")

    resource_profile = _build_resource_profile(preset.vcpus, preset.memory_mib)

    ctx = TaskContext(
        instance=instance,
        repo_root=repo_root,
        remote_repo_root="/cmux",
        remote_repo_tar="/tmp/cmux-repo.tar",
        console=console,
        timings=timings,
        resource_profile=resource_profile,
        exec_service_url=exec_service_url,
    )

    await run_task_graph(registry, ctx)
    await verify_devtools_via_exposed_url(port_map, console=console)

    if show_dependency_graph:
        graph = format_dependency_graph(registry)
        if graph:
            console.always("\nDependency Graph")
            for line in graph.splitlines():
                console.always(line)

    summary = timings.summary()
    if summary:
        console.always("\nTiming Summary")
        for line in summary:
            console.always(line)

    await report_disk_usage(ctx)

    vscode_url = port_map.get(VSCODE_HTTP_PORT)
    if vscode_url is None:
        raise RuntimeError("Failed to expose VS Code service URL")
    vnc_base_url = port_map.get(VNC_HTTP_PORT)
    if vnc_base_url is None:
        raise RuntimeError("Failed to expose VNC service URL")
    vnc_url = urllib.parse.urljoin(vnc_base_url.rstrip("/") + "/", "vnc.html")

    console.always(f"[{preset.preset_id}] VS Code: {vscode_url}")
    console.always(f"[{preset.preset_id}] VNC: {vnc_url}")

    send_macos_notification(
        console,
        f"Verify cmux workspace – {preset.label}",
        f"VS Code: {vscode_url} / VNC: {vnc_url}",
    )
    console.info("Sent verification notification (macOS only).")

    if require_verify:
        await _prompt_verification_for_preset(
            preset.preset_id, vscode_url, vnc_url, console
        )

    await cleanup_instance_disk(ctx)
    snapshot = await snapshot_instance(instance, console=console)
    captured_at = _iso_timestamp()

    console.always(f"[{preset.preset_id}] Snapshot created: {snapshot.id}")
    console.always(
        f"[{preset.preset_id}] Provisioning complete. Snapshot id: {snapshot.id}"
    )
    console.always(f"[{preset.preset_id}] Instance: {instance.id}")

    return SnapshotRunResult(
        preset=preset,
        snapshot=snapshot,
        captured_at=captured_at,
        vscode_url=vscode_url,
        vnc_url=vnc_url,
        instance_id=instance.id,
    )


async def provision_and_snapshot(args: argparse.Namespace) -> None:
    console = Console()
    client = MorphCloudClient()
    started_instances: list[Instance] = []
    manifest = _load_manifest(console)
    results: list[SnapshotRunResult] = []

    def _cleanup() -> None:
        if args.require_verify:
            while started_instances:
                inst = started_instances.pop()
                _stop_instance(inst, console)

    def _sync_cleanup() -> None:
        _cleanup()

    atexit.register(_sync_cleanup)

    repo_root = Path(args.repo_root).resolve()
    preset_plans = _build_preset_plans(args)

    console.always(
        "Starting snapshot runs for presets "
        f"{', '.join(plan.preset_id for plan in preset_plans)} "
        f"from base snapshot {args.snapshot_id}"
    )

    preset_order: dict[str, int] = {
        plan.preset_id: index for index, plan in enumerate(preset_plans)
    }
    tasks = [
        asyncio.create_task(
            provision_and_snapshot_for_preset(
                args,
                preset=preset_plan,
                console=console,
                client=client,
                repo_root=repo_root,
                started_instances=started_instances,
                require_verify=args.require_verify,
                show_dependency_graph=index == 0,
            )
        )
        for index, preset_plan in enumerate(preset_plans)
    ]

    results = await asyncio.gather(*tasks)
    ordered_results = sorted(
        results,
        key=lambda item: preset_order.get(item.preset.preset_id, 0),
    )

    if not args.require_verify:
        for result in ordered_results:
            try:
                inst = client.instances.get(instance_id=result.instance_id)
                inst.set_ttl(ttl_seconds=600, ttl_action="pause")
                console.always(
                    f"[{result.preset.preset_id}] Instance {result.instance_id} "
                    "will pause in ~10 minutes (TTL set)."
                )
            except Exception as exc:  # noqa: BLE001
                console.always(
                    f"[{result.preset.preset_id}] Failed to set TTL on instance "
                    f"{result.instance_id}: {exc}"
                )

    for result in ordered_results:
        manifest = _update_manifest_with_snapshot(
            manifest, result.preset, result.snapshot.id, result.captured_at
        )
    _write_manifest(manifest)

    _render_verification_table(ordered_results, console)

    console.always(
        f"\nUpdated morph snapshot manifest at {MORPH_SNAPSHOT_MANIFEST_PATH}"
    )
    for result in ordered_results:
        console.always(
            f"[{result.preset.preset_id}] Snapshot {result.snapshot.id} captured at {result.captured_at}"
        )


def format_dependency_graph(registry: TaskRegistry) -> str:
    tasks = registry.tasks
    if not tasks:
        return ""

    children: dict[str, list[str]] = {name: [] for name in tasks}
    for task in tasks.values():
        for dependency in task.dependencies:
            children.setdefault(dependency, []).append(task.name)
    for child_list in children.values():
        child_list.sort()

    roots = sorted(
        name for name, definition in tasks.items() if not definition.dependencies
    )

    lines: list[str] = []

    def render_node(
        node: str,
        prefix: str,
        is_last: bool,
        path: set[str],
    ) -> None:
        connector = "└─" if is_last else "├─"
        lines.append(f"{prefix}{connector} {node}")
        if node in path:
            lines.append(f"{prefix}   ↻ cycle")
            return
        descendants = children.get(node, [])
        if not descendants:
            return
        next_prefix = f"{prefix}   " if is_last else f"{prefix}│  "
        next_path = set(path)
        next_path.add(node)
        for index, child in enumerate(descendants):
            render_node(child, next_prefix, index == len(descendants) - 1, next_path)

    for root_index, root in enumerate(roots):
        if root_index:
            lines.append("")
        lines.append(root)
        descendants = children.get(root, [])
        for index, child in enumerate(descendants):
            render_node(child, "", index == len(descendants) - 1, {root})

    orphaned = sorted(
        name
        for name in tasks
        if name not in roots
        and all(name not in children.get(other, []) for other in tasks)
    )
    for orphan in orphaned:
        if lines:
            lines.append("")
        lines.append(orphan)

    return "\n".join(lines)


def parse_args() -> argparse.Namespace:
    parser = argparse.ArgumentParser(
        description="Provision Morph instance with parallel setup"
    )
    parser.add_argument(
        "--snapshot-id",
        default="snapshot_3fjuvxbs",
        help="Base snapshot id to boot from",
    )
    parser.add_argument(
        "--repo-root",
        default=".",
        help="Repository root to upload (default: current directory)",
    )
    parser.add_argument(
        "--standard-vcpus",
        "--vcpus",
        dest="standard_vcpus",
        type=int,
        default=4,
        help="vCPU count for the standard preset",
    )
    parser.add_argument(
        "--standard-memory",
        "--memory",
        dest="standard_memory",
        type=int,
        default=16_384,
        help="Memory (MiB) for the standard preset",
    )
    parser.add_argument(
        "--standard-disk-size",
        "--disk-size",
        dest="standard_disk_size",
        type=int,
        # 48gb
        default=49_152,
        help="Disk size (MiB) for the standard preset",
    )
    parser.add_argument(
        "--boosted-vcpus",
        type=int,
        default=8,
        help="vCPU count for the boosted preset",
    )
    parser.add_argument(
        "--boosted-memory",
        type=int,
        default=32_768,
        help="Memory (MiB) for the boosted preset",
    )
    parser.add_argument(
        "--boosted-disk-size",
        type=int,
        default=49_152,
        help="Disk size (MiB) for the boosted preset",
    )
    parser.add_argument(
        "--ttl-seconds",
        type=int,
        default=3600,
        help="TTL seconds for created instances",
    )
    parser.add_argument(
        "--ttl-action",
        default="pause",
        choices=("pause", "stop"),
        help="Action when TTL expires",
    )
    parser.add_argument(
        "--print-deps",
        action="store_true",
        help="Print dependency graph and exit",
    )
    parser.add_argument(
        "--require-verify",
        action="store_true",
        help="Require manual verification (VS Code/VNC) before snapshotting each preset",
    )
    return parser.parse_args()


def main() -> None:
    args = parse_args()
    if getattr(args, "print_deps", False):
        graph = format_dependency_graph(registry)
        if graph:
            print(graph)
        return
    try:
        asyncio.run(provision_and_snapshot(args))
    except Exception as exc:  # noqa: BLE001
        send_scary_notification(f"Snapshot run failed: {exc}")
        raise


if __name__ == "__main__":
    main()<|MERGE_RESOLUTION|>--- conflicted
+++ resolved
@@ -70,9 +70,7 @@
 CDP_HTTP_PORT = 39381
 XTERM_HTTP_PORT = 39383
 CDP_PROXY_BINARY_NAME = "cmux-cdp-proxy"
-<<<<<<< HEAD
 VNC_PROXY_BINARY_NAME = "cmux-vnc-proxy"
-=======
 MORPH_SNAPSHOT_MANIFEST_PATH = (
     Path(__file__).resolve().parent.parent / "packages/shared/src/morph-snapshots.json"
 )
@@ -234,7 +232,6 @@
         json.dumps(manifest_to_write, indent=2, sort_keys=False)
     )
 
->>>>>>> c217cbc9
 
 def _update_manifest_with_snapshot(
     manifest: MorphSnapshotManifestEntry,
