--- conflicted
+++ resolved
@@ -9,12 +9,9 @@
   "dependencies": {
     "@cmux/shared": "workspace:*",
     "@daytonaio/sdk": "^0.22.1",
-<<<<<<< HEAD
+    "convex": "^1.27.0",
     "commander": "^12.1.0",
     "prompts": "^2.4.2",
-=======
-    "convex": "^1.27.0",
->>>>>>> 50cd06fd
     "dotenv": "^16.6.1",
     "ignore": "^6.0.2",
     "morphcloud": "^0.0.18",
