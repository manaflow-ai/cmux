--- conflicted
+++ resolved
@@ -4,30 +4,10 @@
 description = "Add your description here"
 readme = "README.md"
 requires-python = ">=3.11.0"
-dependencies = [
-    "cdp-use>=1.4.1",
-    "freestyle-client",
-    "morphcloud>=0.1.91",
-    "requests>=2.32.4",
-]
+dependencies = ["cdp-use>=1.4.1", "morphcloud>=0.1.91", "requests>=2.32.4"]
 
 [tool.basedpyright]
 reportUnusedCallResult = false
-<<<<<<< HEAD
-extraPaths = ["scripts/freestyle-client-pkg"]
-
-[tool.uv.workspace]
-members = [
-    "scripts/freestyle-client-pkg",
-]
-
-[tool.uv.sources]
-freestyle-client = { workspace = true }
-
-[dependency-groups]
-dev = [
-    "basedpyright>=1.34.0",
-=======
 exclude = [
     "node_modules",
     ".git",
@@ -42,5 +22,4 @@
     "data",
     "evals",
     "prompts",
->>>>>>> 6a59f8f4
 ]